#
# This object represents the output of a DREAM simulation.
# ###########################################################

import copy
import numpy as np
import os
import DREAM.DREAMIO as DREAMIO
<<<<<<< HEAD
import sys
=======
from .helpers import merge_dicts
>>>>>>> 2a99da17

from .DREAMSettings import DREAMSettings
from .Output.EquationSystem import EquationSystem
from .Output.Grid import Grid
from .Output.IonMetaData import IonMetaData
from .Output.OtherQuantityHandler import OtherQuantityHandler
from .Output.SolverLinear import SolverLinear
from .Output.SolverNonLinear import SolverNonLinear
from .Output.Timings import Timings

from .Settings import Solver as SettingsSolver


class DREAMOutput:
    

    def __init__(self, filename=None, path="", lazy=True, loadsettings=True):
        """
        Construct a new ``DREAMOutput`` object. If ``filename`` is given, the
        object is read from the (HDF5) file with that name. If ``path`` is also
        given, this is used to locate the group in the file which contains the
        output.

        :param str filename:      Name of file to load output from.
        :param str path:          Path to group in HDF5 file containing the output.
        :param bool lazy:         If ``True``, allows the file to be read lazily (on-demand) by return h5py DataSet objects instead of the actual data (wrapped in a DREAM.DataObject).  This can greatly reduce load times, but may complicate typing slightly. Note also that the HDF5 file will be locked for as long as the Python interpreter is running.
        :param bool loadsettings: If ``True``, load the settings stored in the output object.
        """

        # Default
        self.eqsys = None
        self.grid = None
        self.ionmeta = None
        self.other = None
        self.settings = None
        self.solver = None
        self.timings = None

        self.filename = None
        self.filesize = 0
        self.h5handle = None

        if filename is not None:
            self.load(filename=filename, path=path, lazy=lazy, loadsettings=loadsettings)


    def __contains__(self, item):
        """
        Overriding the Python ``in`` operator and allows to check for the
        existence of properties of this object.
        """
        return (item in self.__dict__)


    def __getitem__(self, index):
        """
        Retrieves a parameter by name.
        """
        return self.__dict__[index]


    def close(self):
        """
        Close the associated HDF5 File object.
        """
        if self.h5handle is not None:
            self.h5handle.close()


    def _getsolver(self, solverdata, output):
        if 'type' in solverdata:
            if solverdata['type'] == SettingsSolver.LINEAR_IMPLICIT:
                return SolverLinear(solverdata, output)
            elif solverdata['type'] == SettingsSolver.NONLINEAR:
                return SolverNonLinear(solverdata, output)
        else:
            print('WARNING: Invalid solver data given.')
            return None


    def load(self, filename, path="", lazy=True, loadsettings=True):
        """
        Loads DREAM output from the specified file. If 'path' is
        given, this indicates which group path in the file to load
        the output from.

        :param str filename:      Name of file to load output from.
        :param str path:          Path to subsect of HDF5 file containing DREAM output.
        :param bool lazy:         If ``True``, allows the file to be read lazily (on-demand) by return h5py DataSet objects instead of the actual data (wrapped in a DREAM.DataObject).  This can greatly reduce load times, but may complicate typing slightly. Note also that the HDF5 file will be locked for as long as the Python interpreter is running.
        :param bool loadsettings: If ``True``, load the settings stored in the output object.
        """
        if type(filename) == str:
            self.filename = filename
            od, self.h5handle, self.filesize = DREAMIO.LoadHDF5AsDict(filename, path=path, returnhandle=True, returnsize=True, lazy=lazy)
        elif type(filename) == dict:
            self.filename = "<dict>"
            od = filename
            self.h5handle = None
            self.filesize = sys.getsizeof(od)

        if 'grid' in od:
            self.grid = Grid(od['grid'])
        else:
            print("WARNING: No grid found in '{}'.".format(filename))
        
        if 'ionmeta' in od:
            self.ionmeta = IonMetaData(od['ionmeta'])
        else:
            print("WARNING: No ion meta data found in '{}'.".format(filename))

        # Equation system should be loaded last, because it
        # may depend on previously loaded sections
        if 'eqsys' in od:
            self.eqsys = EquationSystem(od['eqsys'], grid=self.grid, output=self)
        else:
            print("WARNING: No equation system found in '{}'.".format(filename))
            
        
        # Load "other" quantities (i.e. quantities which are not part of
        # the equation system, but may still be interesting to know the
        # evolution of; this include collision frequencies, bounce averages
        # and more)
        if 'other' in od:
            self.other = OtherQuantityHandler(od['other'], grid=self.grid, output=self)

        # Load settings for the run
        if 'settings' in od and loadsettings:
            s = od['settings']
            if lazy:
                # Actually read all settings
                # (yes, we explicitly ignore the lazy loading request since
                # much of the settings interface has been created without lazy
                # loading in mind, and since settings are typically *very* small
                # compared to full-blown DREAM output)
                s = DREAMIO.unlazy(s)

            self.settings = DREAMSettings(s)

        # Solver statistics
        if 'solver' in od:
            self.solver = self._getsolver(od['solver'], output=self)

        # Timing information
        if 'timings' in od:
            self.timings = Timings(od['timings'], output=self)


    def getFileSize(self):
        """
        Returns the size in bytes of the output file.
        """
        return self.filesize


    def getFileSize_s(self, includeBytes=False):
        """
        Returns the size in bytes of the output file as a
        nicely formatted string.
        """
        # Ensure functionality of future super-sized DREAM runs...
        unit = ['B', 'kiB', 'MiB', 'GiB', 'TiB', 'PiB', 'EiB', 'ZiB', 'YiB']

        i = 0
        fs = self.filesize
        while fs > 1024:
            fs /= 1024
            i += 1

        s = '{:.2f} {}'.format(fs, unit[i])

        if includeBytes and i > 0:
            s += ' ({} bytes)'.format(self.filesize)

        return s

<|MERGE_RESOLUTION|>--- conflicted
+++ resolved
@@ -6,11 +6,8 @@
 import numpy as np
 import os
 import DREAM.DREAMIO as DREAMIO
-<<<<<<< HEAD
 import sys
-=======
 from .helpers import merge_dicts
->>>>>>> 2a99da17
 
 from .DREAMSettings import DREAMSettings
 from .Output.EquationSystem import EquationSystem
