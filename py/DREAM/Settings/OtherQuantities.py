# Handler for "other" quantities, such as collision frequencies,
# bounce averages etc.

import numpy as np
from .. DREAMException import DREAMException


class OtherQuantities:


    # Here, we keep a list of the possible settings found in DREAM.
    # This allows to check the input the user gives, and emit warnings
    # if the user specifies an unrecognized quantity.
    QUANTITIES = [
        'all',
        'fluid',
        'fluid/conductivity',
        'fluid/Eceff',
        'fluid/GammaAva',
        'fluid/gammaCompton', 'fluid/gammaDreicer', 'fluid/gammaTritium', 'fluid/gammaHottail',
        'fluid/Lambda_hypres',
        'fluid/lnLambdaC', 'fluid/lnLambdaT',
        'fluid/nusnuDatPstar',
        'fluid/pCrit', 'fluid/pCritHottail',
        'fluid/pStar',
        'fluid/qR0',
        'fluid/radiation',
        'fluid/runawayRate',
        'fluid/Tcold_ohmic',
        'fluid/Tcold_fhot_coll',
        'fluid/Tcold_fre_coll',
        'fluid/Tcold_transport',
        'fluid/Tcold_radiation',
#        'fluid/Tcold_radiationFromNuS',
        'fluid/Tcold_ion_coll',
        'fluid/W_hot',
        'fluid/W_re',
        'fluid/reioniz_vsigma',
        'fluid/Zeff',
        'energy',
        'hottail/Ar', 'hottail/Ap1', 'hottail/Ap2',
        'hottail/Drr', 'hottail/Dpp', 'hottail/Dpx', 'hottail/Dxp', 'hottail/Dxx',
        'hottail/timevaryingb_Ap2',
        'hottail/kinioniz_vsigma',
        'hottail/lnLambda_ee_f1', 'hottail/lnLambda_ee_f2',
        'hottail/lnLambda_ei_f1', 'hottail/lnLambda_ei_f2',
        'hottail/nu_D_f1', 'hottail/nu_D_f2',
        'hottail/nu_s_f1', 'hottail/nu_s_f2',
        'hottail/nu_par_f1', 'hottail/nu_par_f2',
        'hottail/S_ava', 'hottail/S_compton', 'hottail/S_tritium',
        'hottail/synchrotron_f1', 'hottail/synchrotron_f2', 'hottail/bremsstrahlung_f1', 
        'lnLambda',
        'nu_s',
        'nu_D',
        'runaway/Ar', 'runaway/Ap1', 'runaway/Ap2',
        'runaway/Drr', 'runaway/Dpp', 'runaway/Dpx', 'runaway/Dxp', 'runaway/Dxx',
        'runaway/timevaryingb_Ap2',
        'runaway/kinioniz_vsigma',
        'runaway/lnLambda_ee_f1', 'runaway/lnLambda_ee_f2',
        'runaway/lnLambda_ei_f1', 'runaway/lnLambda_ei_f2',
        'runaway/nu_D_f1', 'runaway/nu_D_f2',
        'runaway/nu_s_f1', 'runaway/nu_s_f2',
        'runaway/nu_par_f1', 'runaway/nu_par_f2',
        'runaway/S_ava', 'runaway/S_compton', 
        'runaway/synchrotron_f1', 'runaway/synchrotron_f2', 'runaway/bremsstrahlung_f1', 
        'scalar',
        'scalar/ablationDrift',
        'scalar/E_mag',
        'scalar/L_i',
        'scalar/L_i_flux',
        'scalar/l_i',
        'scalar/radialloss_n_re',
        'scalar/energyloss_T_cold',
        'scalar/radialloss_f_re',
        'scalar/radialloss_f_hot',
        'scalar/energyloss_f_re',
        'scalar/energyloss_f_hot',
<<<<<<< HEAD
=======
        'scalar/Ypdot',
>>>>>>> 578b15fb
        'ripple',
        'transport'
    ]

    def __init__(self):
        """
        Constructor.
        """
        self._include = list()


    def include(self, *args):
        """
        Include one or more "other" quantities in the output.
        """
        for a in args:
            if type(a) == list:
                self.include(*a)
            elif type(a) == str:
                if a not in self.QUANTITIES:
                    print("WARNING: Unrecognized other quantity '{}'. Is it perhaps misspelled?".format(a))

                self._include.append(a)
            else:
                raise DREAMException("other: Unrecognized type of argument: '{}'.".format(type(a)))


    def fromdict(self, data):
        """
        Load these settings from the given dictionary.
        """
        inc = []
        if 'include' in data:
            inc = data['include'].split(';')

        if len(inc) > 0 and inc[-1] == '':
            inc = inc[:-1]

        self.include(inc)


    def todict(self, verify=True):
        """
        Returns a dict representing the settings in this object.
        """
        if verify:
            self.verifySettings()

        if len(self._include) == 0:
            return {}
        else:
            return {'include': ';'.join(self._include)}


    def verifySettings(self):
        """
        Verify that these settings are consistent.
        """
        pass<|MERGE_RESOLUTION|>--- conflicted
+++ resolved
@@ -6,7 +6,7 @@
 
 
 class OtherQuantities:
-
+    
 
     # Here, we keep a list of the possible settings found in DREAM.
     # This allows to check the input the user gives, and emit warnings
@@ -75,10 +75,7 @@
         'scalar/radialloss_f_hot',
         'scalar/energyloss_f_re',
         'scalar/energyloss_f_hot',
-<<<<<<< HEAD
-=======
         'scalar/Ypdot',
->>>>>>> 578b15fb
         'ripple',
         'transport'
     ]
