
import matplotlib.pyplot as plt
import numpy as np
from DREAM.Settings.Equations.EquationException import EquationException
from DREAM.Settings.Equations.IonSpecies import IonSpecies, IONS_PRESCRIBED, IONIZATION_MODE_FLUID, IONIZATION_MODE_KINETIC, IONIZATION_MODE_KINETIC_APPROX_JAC
from . UnknownQuantity import UnknownQuantity

class Ions(UnknownQuantity):
    

    def __init__(self, settings, ionization=IONIZATION_MODE_FLUID):
        """
        Constructor.
        """
        super().__init__(settings=settings)

        self.ions = list()
        self.r    = None
        self.t    = None

        self.ionization = ionization

<<<<<<< HEAD
    def addIon(self, name, Z, isotope=0, SPIMolarFraction=-1, iontype=IONS_PRESCRIBED, n=None, r=None, t=None, tritium=False):
=======


    def addIon(self, name, Z, iontype=IONS_PRESCRIBED, Z0=None, n=None, r=None, t=None, tritium=False):
>>>>>>> 516e2d65
        """
        Adds a new ion species to the plasma.

        :param str name:        Name by which the ion species will be referred to.
        :param int Z:           Ion charge number.
        :param int isotope:            Ion mass number.
        :param int iontype:     Method to use for evolving ions in time.
        :param int Z0:          Charge state to populate (used for populating exactly one charge state for the ion).
        :param n:               Ion density (can be either a scalar, 1D array or 2D array, depending on the other input parameters)
        :param float SPIMolarFraction: Molar fraction of the SPI injection (if any). A negative value means that this species is not part of the SPI injection 
        :param numpy.ndarray r: Radial grid on which the input density is defined.
        :param numpy.ndarray t: Time grid on which the input density is defined.
        :param bool tritium:    If ``True``, the ion species is treated as Tritium.
        """
        if (self.r is not None) and (r is not None) and (np.any(self.r != r)):
            raise EquationException("The radial grid must be the same for all ion species.")
        if (self.t is not None) and (t is not None) and (np.any(self.t != t)):
            raise EquationException("The time grid must be the same for all ion species.")

<<<<<<< HEAD
        ion = IonSpecies(settings=self.settings, name=name, Z=Z, isotope=isotope, SPIMolarFraction=SPIMolarFraction, ttype=iontype, n=n, r=r, t=t, interpr=self.r, interpt=None, tritium=tritium)
=======
        ion = IonSpecies(settings=self.settings, name=name, Z=Z, ttype=iontype, Z0=Z0, n=n, r=r, t=t, interpr=self.r, interpt=None, tritium=tritium)
>>>>>>> 516e2d65
        self.ions.append(ion)

        self.r = ion.getR()
        if ion.getTime() is not None:
            self.t = ion.getTime()


    def getCharges(self):
        """
        Returns a list of the charges of the various ion species
        contained by this object.
        """
        return [ion.getZ() for ion in self.ions]

    def getIsotopes(self):
        """
        Returns a list of the isotopes of the various ion species
        contained by this object.
        """
        return [ion.getIsotope() for ion in self.ions]

    def getSPIMolarFraction(self):
        """
        Returns a list of the SPI molar fractions of the various ion species
        contained by this object.
        """
        return [ion.getSPIMolarFraction() for ion in self.ions]


    def getIon(self, i=None):
        """
        Returns the ion species with the specified index or name.

        :param i: Index or name of ion species to retrieve.
        """
        if type(i) == int: return self.ions[i]
        elif type(i) == str:
            for j in range(0, len(self.ions)):
                if self.ions[j].getName() == i:
                    return self.ions[j]

            raise EquationException("No ion with name '{}' has been defined.".format(i))
        else:
            raise EquationException("Invalid call to 'getIon()'.")


    def setIonization(self, ionization=IONIZATION_MODE_FLUID):
        """
        Sets which model to use for ionization.

        :param int ionization: Flag indicating which model to use for ionization.
        """
        self.ionization=ionization


    def getTritiumSpecies(self):
        """
        Returns a list of names of the ion species which are treated
        as Tritium.
        """
        trit = []
        for ion in self.ions:
            if ion.tritium:
                trit.append(ion.getName())

        return trit


    def getTypes(self):
        """
        Returns a list of ion types for the various ion species
        contained by this object.
        """
        return [ion.getType() for ion in self.ions]
    

    def fromdict(self, data):
        """
        Load settings from the specified dictionary.
        
        :param dict data: Dictionary containing all settings to load.
        """
        names        = data['names'].split(';')[:-1]
        Z            = data['Z']
        isotopes     = data['isotopes']
        types        = data['types']

        SPIMolarFraction = data['SPIMolarFraction']

        if 'tritiumnames' in data:
            tritiumnames = data['tritiumnames'].split(';')[:-1]
        else:
            tritiumnames = []

        initial    = None
        prescribed = None

        if 'initial' in data:
            initial = data['initial']
        if 'prescribed' in data:
            prescribed = data['prescribed']

        iidx, pidx = 0, 0
        for i in range(len(Z)):
            if types[i] == IONS_PRESCRIBED:
                n = prescribed['x'][pidx:(pidx+Z[i]+1)]
                r = prescribed['r']
                t = prescribed['t']
                pidx += Z[i]+1
            else:
                n = initial['x'][iidx:(iidx+Z[i]+1)]
                r = initial['r']
                t = None #initial['t']
                iidx += Z[i]+1

            tritium = (names[i] in tritiumnames)
            self.addIon(name=names[i], Z=Z[i], isotope=isotopes[i], SPIMolarFraction=SPIMolarFraction[i], iontype=types[i], n=n, r=r, t=t, tritium=tritium)

        if 'ionization' in data:
            self.ionization = int(data['ionization'])

        self.verifySettings()


    def todict(self):
        """
        Returns a Python dictionary containing all settings of
        this Ions object.
        """
        Z            = self.getCharges()
        isotopes     = self.getIsotopes()
        itypes       = self.getTypes()
        initial      = None
        prescribed   = None
        names        = ""
        tritiumnames = ""

        SPIMolarFraction = self.getSPIMolarFraction()

        for ion in self.ions:
            names += '{};'.format(ion.getName())

            if ion.tritium:
                tritiumnames += '{};'.format(ion.getName())

            if ion.getTime() is None:
                if initial is None:
                    initial = np.copy(ion.getDensity())
                else:
                    initial = np.concatenate((initial, ion.getDensity()))
            else:
                if prescribed is None:
                    prescribed = np.copy(ion.getDensity())
                else:
                    prescribed = np.concatenate((prescribed, ion.getDensity()))


        data = {
            'names': names,
            'Z': Z,
            'isotopes':isotopes,
            'SPIMolarFraction':SPIMolarFraction,
            'types': itypes
        }

        if len(tritiumnames) > 0:
            data['tritiumnames'] = tritiumnames

        if initial is not None:
            data['initial'] = {
                'r': self.r,
                'x': initial
            }

        if prescribed is not None:
            data['prescribed'] = {
                'r': self.r,
                't': self.t,
                'x': prescribed
            }
        data['ionization'] = self.ionization

        return data
            

    def verifySettings(self):
        """
        Verify that all settings are consistent.
        """
        # Make sure there are no double names
        for i in range(0, len(self.ions)):
            for j in range(0, len(self.ions)):
                if i == j: continue

                if self.ions[i].getName() == self.ions[j].getName():
                    raise EquationException("ions: More than one ion species is named '{}'.".format(self.ions[i].getName()))
            
            self.ions[i].verifySettings()
        
        if (self.ionization != IONIZATION_MODE_FLUID) and (self.ionization != IONIZATION_MODE_KINETIC) and (self.ionization != IONIZATION_MODE_KINETIC_APPROX_JAC):
            raise EquationException("ions: Invalid ionization mode: {}.".format(self.ionization))
 

    def getFreeElectronDensity(self, t=0):
        """
        Returns the plasma free electron density at the given time index, based
        on the prescribed/initialized ion densities.

        :param int t: Index of time for which to retrieve the free electron density.
        """
        n_free = np.zeros( self.r.shape )

        for ion in self.ions:
            for Z0 in range(1,ion.Z + 1):
                if len( ion.n.shape ) == 3:
                    n_free = n_free + Z0 * ion.n[Z0,t,:]
                elif len( ion.n.shape ) == 2:
                    n_free = n_free + Z0 * ion.n[Z0,:]
                
        return n_free, self.r

<|MERGE_RESOLUTION|>--- conflicted
+++ resolved
@@ -20,13 +20,8 @@
 
         self.ionization = ionization
 
-<<<<<<< HEAD
     def addIon(self, name, Z, isotope=0, SPIMolarFraction=-1, iontype=IONS_PRESCRIBED, n=None, r=None, t=None, tritium=False):
-=======
-
-
-    def addIon(self, name, Z, iontype=IONS_PRESCRIBED, Z0=None, n=None, r=None, t=None, tritium=False):
->>>>>>> 516e2d65
+
         """
         Adds a new ion species to the plasma.
 
@@ -46,11 +41,8 @@
         if (self.t is not None) and (t is not None) and (np.any(self.t != t)):
             raise EquationException("The time grid must be the same for all ion species.")
 
-<<<<<<< HEAD
         ion = IonSpecies(settings=self.settings, name=name, Z=Z, isotope=isotope, SPIMolarFraction=SPIMolarFraction, ttype=iontype, n=n, r=r, t=t, interpr=self.r, interpt=None, tritium=tritium)
-=======
-        ion = IonSpecies(settings=self.settings, name=name, Z=Z, ttype=iontype, Z0=Z0, n=n, r=r, t=t, interpr=self.r, interpt=None, tritium=tritium)
->>>>>>> 516e2d65
+
         self.ions.append(ion)
 
         self.r = ion.getR()
