
import matplotlib.pyplot as plt
import numpy as np
from DREAM.Settings.Equations.EquationException import EquationException
from DREAM.Settings.Equations.IonSpecies import IonSpecies, IONS_PRESCRIBED, IONIZATION_MODE_FLUID, IONIZATION_MODE_KINETIC, IONIZATION_MODE_KINETIC_APPROX_JAC
from . UnknownQuantity import UnknownQuantity

# Model to use for ion heat
IONS_T_I_NEGLECT = 1
IONS_T_I_INCLUDE = 2

class Ions(UnknownQuantity):
    

    def __init__(self, settings, ionization=IONIZATION_MODE_FLUID):
        """
        Constructor.
        """
        super().__init__(settings=settings)

        self.ions = list()
        self.r    = None
        self.t    = None

        self.ionization = ionization
        self.typeTi = IONS_T_I_NEGLECT

    def addIon(self, name, Z, Z0=None, isotope=0, SPIMolarFraction=-1, iontype=IONS_PRESCRIBED, n=None, r=None, t=None, tritium=False):

<<<<<<< HEAD
=======
    def addIon(self, name, Z, iontype=IONS_PRESCRIBED, Z0=None, T=None, n=None, r=None, t=None, tritium=False):
>>>>>>> 1956ac4f
        """
        Adds a new ion species to the plasma.

        :param str name:        Name by which the ion species will be referred to.
        :param int Z:           Ion charge number.
        :param int isotope:            Ion mass number.
        :param int iontype:     Method to use for evolving ions in time.
        :param int Z0:          Charge state to populate (used for populating exactly one charge state for the ion).
        :param n:               Ion density (can be either a scalar, 1D array or 2D array, depending on the other input parameters)
<<<<<<< HEAD
        :param float SPIMolarFraction: Molar fraction of the SPI injection (if any). A negative value means that this species is not part of the SPI injection 
        :param numpy.ndarray r: Radial grid on which the input density is defined.
=======
        :param T:               Ion initial temperature (can be scalar for uniform temperature, otherwise 1D array matching `r` in size)
        :param numpy.ndarray r: Radial grid on which the input density and temperature is defined.
>>>>>>> 1956ac4f
        :param numpy.ndarray t: Time grid on which the input density is defined.
        :param bool tritium:    If ``True``, the ion species is treated as Tritium.
        """
        if (self.r is not None) and (r is not None) and (np.any(self.r != r)):
            raise EquationException("The radial grid must be the same for all ion species.")
        if (self.t is not None) and (t is not None) and (np.any(self.t != t)):
            raise EquationException("The time grid must be the same for all ion species.")

<<<<<<< HEAD
        ion = IonSpecies(settings=self.settings, name=name, Z=Z, Z0=Z0, isotope=isotope, SPIMolarFraction=SPIMolarFraction, ttype=iontype, n=n, r=r, t=t, interpr=self.r, interpt=None, tritium=tritium)

=======
        if T is not None:
            self.typeTi = IONS_T_I_INCLUDE

        ion = IonSpecies(settings=self.settings, name=name, Z=Z, ttype=iontype, Z0=Z0, T=T, n=n, r=r, t=t, interpr=self.r, interpt=None, tritium=tritium)
>>>>>>> 1956ac4f
        self.ions.append(ion)

        self.r = ion.getR()
        if ion.getTime() is not None:
            self.t = ion.getTime()


    def getCharges(self):
        """
        Returns a list of the charges of the various ion species
        contained by this object.
        """
        return [ion.getZ() for ion in self.ions]

    def getIsotopes(self):
        """
        Returns a list of the isotopes of the various ion species
        contained by this object.
        """
        return [ion.getIsotope() for ion in self.ions]

    def getSPIMolarFraction(self):
        """
        Returns a list of the SPI molar fractions of the various ion species
        contained by this object.
        """
        return [ion.getSPIMolarFraction() for ion in self.ions]


    def getIon(self, i=None):
        """
        Returns the ion species with the specified index or name.

        :param i: Index or name of ion species to retrieve.
        """
        if type(i) == int: return self.ions[i]
        elif type(i) == str:
            for j in range(0, len(self.ions)):
                if self.ions[j].getName() == i:
                    return self.ions[j]

            raise EquationException("No ion with name '{}' has been defined.".format(i))
        else:
            raise EquationException("Invalid call to 'getIon()'.")


    def setIonization(self, ionization=IONIZATION_MODE_FLUID):
        """
        Sets which model to use for ionization.

        :param int ionization: Flag indicating which model to use for ionization.
        """
        self.ionization=ionization


    def getTritiumSpecies(self):
        """
        Returns a list of names of the ion species which are treated
        as Tritium.
        """
        trit = []
        for ion in self.ions:
            if ion.tritium:
                trit.append(ion.getName())

        return trit


    def getTypes(self):
        """
        Returns a list of ion types for the various ion species
        contained by this object.
        """
        return [ion.getType() for ion in self.ions]


    def setIonType(self, index, ttype):
        """
        Modifies the type of equation used for the specified ion species.

        :param index: Index or name of ion species to set type for.
        :param int ttype: Type of equation to use for evolving the ion species.
        """
        ion = self.getIon(index)

        # Note that the DREAM kernel only uses positive type indices.
        # The negative type indices are interface extensions which can
        # only be used with the 'initialize()' methods.
        if ttype <= 0:
            raise DREAMException("Trying to set invalid ion type for ion species '{}': {}.".format(ion.name, ttype))

        ion.ttype = ttype
    

    def fromdict(self, data):
        """
        Load settings from the specified dictionary.
        
        :param dict data: Dictionary containing all settings to load.
        """
        names        = data['names'].split(';')[:-1]
        Z            = data['Z']
        isotopes     = data['isotopes']
        types        = data['types']

        SPIMolarFraction = data['SPIMolarFraction']

        if 'tritiumnames' in data:
            tritiumnames = data['tritiumnames'].split(';')[:-1]
        else:
            tritiumnames = []

        initial    = None
        prescribed = None
        initialTi  = None
        self.typeTi = IONS_T_I_NEGLECT
        if 'typeTi' in data:
            self.typeTi = int(data['typeTi'])
        if 'initial' in data:
            initial = data['initial']
        if 'prescribed' in data:
            prescribed = data['prescribed']
        if 'initialTi' in data:
            initialTi = data['initialTi']
        iidx, pidx = 0, 0
        for i in range(len(Z)):
            if types[i] == IONS_PRESCRIBED:
                n = prescribed['x'][pidx:(pidx+Z[i]+1)]
                r = prescribed['r']
                t = prescribed['t']
                pidx += Z[i]+1
            else:
                n = initial['x'][iidx:(iidx+Z[i]+1)]
                r = initial['r']
                t = None #initial['t']
                iidx += Z[i]+1
            if self.typeTi==IONS_T_I_INCLUDE and initialTi is not None:
                T = initialTi['x'][i]
            else: 
                T = None
            tritium = (names[i] in tritiumnames)
<<<<<<< HEAD
            self.addIon(name=names[i], Z=Z[i], isotope=isotopes[i], SPIMolarFraction=SPIMolarFraction[i], iontype=types[i], n=n, r=r, t=t, tritium=tritium)
=======

            self.addIon(name=names[i], Z=Z[i], iontype=types[i], T=T, n=n, r=r, t=t, tritium=tritium)
>>>>>>> 1956ac4f

        if 'ionization' in data:
            self.ionization = int(data['ionization'])

        self.verifySettings()


    def todict(self):
        """
        Returns a Python dictionary containing all settings of
        this Ions object.
        """
<<<<<<< HEAD
        Z            = self.getCharges()
        isotopes     = self.getIsotopes()
        itypes       = self.getTypes()
        initial      = None
        prescribed   = None
        names        = ""
=======
        Z       = self.getCharges()
        itypes  = self.getTypes()
        initial = None
        initialTi = None
        prescribed = None
        names   = ""
>>>>>>> 1956ac4f
        tritiumnames = ""

        SPIMolarFraction = self.getSPIMolarFraction()

        for ion in self.ions:
            names += '{};'.format(ion.getName())

            if ion.tritium:
                tritiumnames += '{};'.format(ion.getName())

            if ion.getTime() is None:
                if initial is None:
                    initial = np.copy(ion.getDensity())
                else:
                    initial = np.concatenate((initial, ion.getDensity()))
            else:
                if prescribed is None:
                    prescribed = np.copy(ion.getDensity())
                else:
                    prescribed = np.concatenate((prescribed, ion.getDensity()))
            if initialTi is None:
                initialTi = np.copy(ion.getTemperature())
            else:
                initialTi = np.concatenate((initialTi, ion.getTemperature()))
        data = {
            'names': names,
            'Z': Z,
            'isotopes':isotopes,
            'SPIMolarFraction':SPIMolarFraction,
            'types': itypes
        }

        if len(tritiumnames) > 0:
            data['tritiumnames'] = tritiumnames

        if initial is not None:
            data['initial'] = {
                'r': self.r,
                'x': initial
            }

        if prescribed is not None:
            data['prescribed'] = {
                'r': self.r,
                't': self.t,
                'x': prescribed
            }

        data['initialTi'] = {
            'r': self.r,
            'x': initialTi
        }
        data['ionization'] = self.ionization
        data['typeTi'] = self.typeTi

        return data
            

    def verifySettings(self):
        """
        Verify that all settings are consistent.
        """
        # Make sure there are no double names
        for i in range(0, len(self.ions)):
            for j in range(0, len(self.ions)):
                if i == j: continue

                if self.ions[i].getName() == self.ions[j].getName():
                    raise EquationException("ions: More than one ion species is named '{}'.".format(self.ions[i].getName()))
            
            self.ions[i].verifySettings()
        
        if (self.ionization != IONIZATION_MODE_FLUID) and (self.ionization != IONIZATION_MODE_KINETIC) and (self.ionization != IONIZATION_MODE_KINETIC_APPROX_JAC):
            raise EquationException("ions: Invalid ionization mode: {}.".format(self.ionization))
 

    def getFreeElectronDensity(self, t=0):
        """
        Returns the plasma free electron density at the given time index, based
        on the prescribed/initialized ion densities.

        :param int t: Index of time for which to retrieve the free electron density.
        """
        n_free = np.zeros( self.r.shape )

        for ion in self.ions:
            for Z0 in range(1,ion.Z + 1):
                if len( ion.n.shape ) == 3:
                    n_free = n_free + Z0 * ion.n[Z0,t,:]
                elif len( ion.n.shape ) == 2:
                    n_free = n_free + Z0 * ion.n[Z0,:]
                
        return n_free, self.r

<|MERGE_RESOLUTION|>--- conflicted
+++ resolved
@@ -2,7 +2,7 @@
 import matplotlib.pyplot as plt
 import numpy as np
 from DREAM.Settings.Equations.EquationException import EquationException
-from DREAM.Settings.Equations.IonSpecies import IonSpecies, IONS_PRESCRIBED, IONIZATION_MODE_FLUID, IONIZATION_MODE_KINETIC, IONIZATION_MODE_KINETIC_APPROX_JAC
+from DREAM.Settings.Equations.IonSpecies import IonSpecies, IONS_PRESCRIBED, IONIZATION_MODE_FLUID, IONIZATION_MODE_KINETIC, IONIZATION_MODE_KINETIC_APPROX_JAC, ION_OPACITY_MODE_TRANSPARENT
 from . UnknownQuantity import UnknownQuantity
 
 # Model to use for ion heat
@@ -25,12 +25,8 @@
         self.ionization = ionization
         self.typeTi = IONS_T_I_NEGLECT
 
-    def addIon(self, name, Z, Z0=None, isotope=0, SPIMolarFraction=-1, iontype=IONS_PRESCRIBED, n=None, r=None, t=None, tritium=False):
-
-<<<<<<< HEAD
-=======
-    def addIon(self, name, Z, iontype=IONS_PRESCRIBED, Z0=None, T=None, n=None, r=None, t=None, tritium=False):
->>>>>>> 1956ac4f
+    def addIon(self, name, Z, iontype=IONS_PRESCRIBED, Z0=None, isotope=0, SPIMolarFraction=-1, opacity_mode=ION_OPACITY_MODE_TRANSPARENT, T=None, n=None, r=None, t=None, tritium=False):
+
         """
         Adds a new ion species to the plasma.
 
@@ -40,30 +36,24 @@
         :param int iontype:     Method to use for evolving ions in time.
         :param int Z0:          Charge state to populate (used for populating exactly one charge state for the ion).
         :param n:               Ion density (can be either a scalar, 1D array or 2D array, depending on the other input parameters)
-<<<<<<< HEAD
         :param float SPIMolarFraction: Molar fraction of the SPI injection (if any). A negative value means that this species is not part of the SPI injection 
         :param numpy.ndarray r: Radial grid on which the input density is defined.
-=======
         :param T:               Ion initial temperature (can be scalar for uniform temperature, otherwise 1D array matching `r` in size)
         :param numpy.ndarray r: Radial grid on which the input density and temperature is defined.
->>>>>>> 1956ac4f
         :param numpy.ndarray t: Time grid on which the input density is defined.
         :param bool tritium:    If ``True``, the ion species is treated as Tritium.
         """
         if (self.r is not None) and (r is not None) and (np.any(self.r != r)):
             raise EquationException("The radial grid must be the same for all ion species.")
         if (self.t is not None) and (t is not None) and (np.any(self.t != t)):
+            print(self.t)
             raise EquationException("The time grid must be the same for all ion species.")
 
-<<<<<<< HEAD
-        ion = IonSpecies(settings=self.settings, name=name, Z=Z, Z0=Z0, isotope=isotope, SPIMolarFraction=SPIMolarFraction, ttype=iontype, n=n, r=r, t=t, interpr=self.r, interpt=None, tritium=tritium)
-
-=======
         if T is not None:
             self.typeTi = IONS_T_I_INCLUDE
 
-        ion = IonSpecies(settings=self.settings, name=name, Z=Z, ttype=iontype, Z0=Z0, T=T, n=n, r=r, t=t, interpr=self.r, interpt=None, tritium=tritium)
->>>>>>> 1956ac4f
+        ion = IonSpecies(settings=self.settings, name=name, Z=Z, ttype=iontype, Z0=Z0, isotope=isotope, SPIMolarFraction=SPIMolarFraction, opacity_mode=opacity_mode, T=T, n=n, r=r, t=t, interpr=self.r, interpt=None, tritium=tritium)
+
         self.ions.append(ion)
 
         self.r = ion.getR()
@@ -138,6 +128,13 @@
         contained by this object.
         """
         return [ion.getType() for ion in self.ions]
+        
+    def getOpacityModes(self):
+        """
+        Returns a list of ion opacity modes for the various ion species
+        contained by this object.
+        """
+        return [ion.getOpacityMode() for ion in self.ions]
 
 
     def setIonType(self, index, ttype):
@@ -168,8 +165,14 @@
         Z            = data['Z']
         isotopes     = data['isotopes']
         types        = data['types']
+        opacity_modes = data['opacity_modes']
 
         SPIMolarFraction = data['SPIMolarFraction']
+        nZSPI = len(Z)-np.sum(SPIMolarFraction<0)
+        if nZSPI>0:
+            nShard = int(np.sum(SPIMolarFraction>=0)/nZSPI)
+        else:
+            nShard = 0
 
         if 'tritiumnames' in data:
             tritiumnames = data['tritiumnames'].split(';')[:-1]
@@ -188,7 +191,7 @@
             prescribed = data['prescribed']
         if 'initialTi' in data:
             initialTi = data['initialTi']
-        iidx, pidx = 0, 0
+        iidx, pidx, spiidx = 0, 0, 0
         for i in range(len(Z)):
             if types[i] == IONS_PRESCRIBED:
                 n = prescribed['x'][pidx:(pidx+Z[i]+1)]
@@ -204,13 +207,16 @@
                 T = initialTi['x'][i]
             else: 
                 T = None
+            if SPIMolarFraction[spiidx]>=0:
+                SPIMolarFractionSingleSpecies = SPIMolarFraction[spiidx:spiidx+nShard]
+                spiidx+=nShard
+            else:
+                SPIMolarFractionSingleSpecies = SPIMolarFraction[spiidx]
+                spiidx+=1
+            print(SPIMolarFractionSingleSpecies)
             tritium = (names[i] in tritiumnames)
-<<<<<<< HEAD
-            self.addIon(name=names[i], Z=Z[i], isotope=isotopes[i], SPIMolarFraction=SPIMolarFraction[i], iontype=types[i], n=n, r=r, t=t, tritium=tritium)
-=======
-
-            self.addIon(name=names[i], Z=Z[i], iontype=types[i], T=T, n=n, r=r, t=t, tritium=tritium)
->>>>>>> 1956ac4f
+
+            self.addIon(name=names[i], Z=Z[i], isotope=isotopes[i], SPIMolarFraction=SPIMolarFractionSingleSpecies, iontype=types[i], opacity_mode=opacity_modes[i], T=T, n=n, r=r, t=t, tritium=tritium)
 
         if 'ionization' in data:
             self.ionization = int(data['ionization'])
@@ -223,24 +229,20 @@
         Returns a Python dictionary containing all settings of
         this Ions object.
         """
-<<<<<<< HEAD
-        Z            = self.getCharges()
-        isotopes     = self.getIsotopes()
-        itypes       = self.getTypes()
-        initial      = None
-        prescribed   = None
-        names        = ""
-=======
+
         Z       = self.getCharges()
         itypes  = self.getTypes()
+        iopacity_modes =self.getOpacityModes()
+        isotopes     = self.getIsotopes()
         initial = None
         initialTi = None
         prescribed = None
         names   = ""
->>>>>>> 1956ac4f
+
         tritiumnames = ""
 
-        SPIMolarFraction = self.getSPIMolarFraction()
+        #SPIMolarFraction = self.getSPIMolarFraction()
+        SPIMolarFraction = None
 
         for ion in self.ions:
             names += '{};'.format(ion.getName())
@@ -262,12 +264,19 @@
                 initialTi = np.copy(ion.getTemperature())
             else:
                 initialTi = np.concatenate((initialTi, ion.getTemperature()))
+                
+            if SPIMolarFraction is None:
+                SPIMolarFraction = np.copy(ion.getSPIMolarFraction())
+            else:
+                SPIMolarFraction = np.concatenate((SPIMolarFraction, ion.getSPIMolarFraction()))
+                
         data = {
             'names': names,
             'Z': Z,
             'isotopes':isotopes,
             'SPIMolarFraction':SPIMolarFraction,
-            'types': itypes
+            'types': itypes,
+            'opacity_modes':iopacity_modes
         }
 
         if len(tritiumnames) > 0:
