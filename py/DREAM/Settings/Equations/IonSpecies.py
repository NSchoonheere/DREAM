#
# This class represents a single ion species (with multiple
# charge states). Each ion species provides a number of settings
# for DREAM:
#
#   name     -- Label allowing user to identify ion species
#   Z        -- Ion charge number
#   type     -- Method to use for evolving the ion density
#               Is either 'prescribed' (time evolution explicitly
#               given in settings), 'equilibrium' (time evolution
#               governed by enforcing coronal equilibrium), or
#               'dynamic' (solve the ionization rate equation)
#   data
#     t      -- Time grid on which the density is given
#     r      -- Radial grid on which the density is given
#     n      -- Depending on 'type', this is either the prescribed
#               density (size (Z+1) x nt x nr) or the initial
#               density (size (Z+1) x nr), where 'nt' is the number
#               of time points that the density is given, and 'nr'
#               is the number of radial locations.
#

import matplotlib.pyplot as plt
import numpy as np
from DREAM.Settings.Equations.EquationException import EquationException
from ... DREAMException import DREAMException


# Types in DREAM
IONS_PRESCRIBED = 1
IONS_EQUILIBRIUM = 2
IONS_DYNAMIC = 3

# Types which are extensions implemented in this interface
# (which are special cases of the DREAM types above)
IONS_DYNAMIC_NEUTRAL = -1
IONS_DYNAMIC_FULLY_IONIZED = -2
IONS_PRESCRIBED_NEUTRAL = -3
IONS_PRESCRIBED_FULLY_IONIZED = -4
IONS_EQUILIBRIUM_NEUTRAL = -5
IONS_EQUILIBRIUM_FULLY_IONIZED = -6

# Model to use for ionization
IONIZATION_MODE_FLUID = 1
IONIZATION_MODE_KINETIC = 2
IONIZATION_MODE_KINETIC_APPROX_JAC=3
IONIZATION_MODE_FLUID_RE=4

ION_OPACITY_MODE_TRANSPARENT = 1
ION_OPACITY_MODE_GROUND_STATE_OPAQUE = 2

# Model to use for ion transport
ION_CHARGED_DIFFUSION_MODE_NONE = 1
ION_CHARGED_DIFFUSION_MODE_PRESCRIBED = 2

ION_NEUTRAL_DIFFUSION_MODE_NONE = 1
ION_NEUTRAL_DIFFUSION_MODE_PRESCRIBED = 2

ION_CHARGED_ADVECTION_MODE_NONE = 1
ION_CHARGED_ADVECTION_MODE_PRESCRIBED = 2

ION_NEUTRAL_ADVECTION_MODE_NONE = 1
ION_NEUTRAL_ADVECTION_MODE_PRESCRIBED = 2

# Ion source types
ION_SOURCE_NONE = 1
ION_SOURCE_PRESCRIBED = 2

class IonSpecies:

    def __init__(self, settings, name, Z, ttype=0, Z0=None, isotope=0, SPIMolarFraction=-1.0, opacity_mode = ION_OPACITY_MODE_TRANSPARENT,
        charged_diffusion_mode=ION_CHARGED_DIFFUSION_MODE_NONE, charged_prescribed_diffusion=None, rChargedPrescribedDiffusion=None, tChargedPrescribedDiffusion=None,
        neutral_diffusion_mode=ION_NEUTRAL_DIFFUSION_MODE_NONE, neutral_prescribed_diffusion=None, rNeutralPrescribedDiffusion=None, tNeutralPrescribedDiffusion=None,
        charged_advection_mode=ION_CHARGED_ADVECTION_MODE_NONE, charged_prescribed_advection=None, rChargedPrescribedAdvection=None, tChargedPrescribedAdvection=None,
        neutral_advection_mode=ION_NEUTRAL_ADVECTION_MODE_NONE, neutral_prescribed_advection=None, rNeutralPrescribedAdvection=None, tNeutralPrescribedAdvection=None,
        t_transp_expdecay_all_cs = None, t_transp_start_expdecay_all_cs = 0, diffusion_initial_all_cs = None, diffusion_final_all_cs = 0, advection_initial_all_cs = None, advection_final_all_cs = 0, r_expdecay_all_cs = None, t_expdecay_all_cs = None,
        init_equil=False, T=None, n=None, r=None, t=None, interpr=None, interpt=None, tritium=False, hydrogen=False):
        """
        Constructor.

        :param DREAMSettings settings: Parent DREAMSettings object.
        :param str name:               Name by which the ion species will be referred to.
        :param int Z:                  Ion charge number.
        :param int isotope:            Ion mass number.
        :param int ttype:              Method to use for evolving ions in time.
        :param int Z0:                 Charge state to populate with given density.
        :param float n:                Ion density (can be either a scalar, 1D array or 2D array, depending on the other input parameters)
        :param float SPIMolarFraction: Molar fraction of the SPI injection (if any). A negative value means that this species is not part of the SPI injection
        :param bool init_equil:        Initialize ion species in coronal equilibrium.
        :param float T:                Ion initial temperature (can be scalar for uniform temperature, otherwise 1D array matching `r` in size)
        :param numpy.ndarray r:        Radial grid on which the input density is defined.
        :param numpy.ndarray t:        Time grid on which the input density is defined.
        :param numpy.ndarray interpr:  Radial grid onto which ion densities should be interpolated.
        :param numpy.ndarray interpt:  Time grid onto which ion densities should be interpolated.
        :param bool tritium:           If ``True``, this ion species is treated as Tritium.
        :param bool hydrogen:          If ``True``, this ion species is treated as Hydrogen.
        """
        if ';' in name:
            raise EquationException("ion_species: '{}': Invalid character found in ion name: '{}'.".format(name, ';'))

        self.settings = settings
        self.name     = name
        self.Z        = int(Z)
        self.isotope  = int(isotope)
        self.ttype    = None
        self.tritium  = tritium
        self.hydrogen = hydrogen
        self.opacity_mode = opacity_mode
        self.charged_diffusion_mode = None
        self.neutral_diffusion_mode = None
        self.charged_advection_mode = None
        self.neutral_advection_mode = None
        self.init_equil = init_equil
        self.initialNi = None

        self.charged_prescribed_diffusion = None
        self.rChargedPrescribedDiffusion = None
        self.tChargedPrescribedDiffusion = None

        self.neutral_prescribed_diffusion = None
        self.rNeutralPrescribedDiffusion = None
        self.tNeutralPrescribedDiffusion = None

        self.charged_prescribed_advection = None
        self.rChargedPrescribedAdvection = None
        self.tChargedPrescribedAdvection = None

        self.neutral_prescribed_advection = None
        self.rNeutralPrescribedAdvection = None
        self.tNeutralPrescribedAdvection = None

        self.setSPIMolarFraction(SPIMolarFraction)

        if self.tritium and self.hydrogen:
            raise EquationException("ion_species: '{}': Ion species indicated as both Tritium and Hydrogen simultaneously.")

        # Emit warning if 'T' is used as name but 'tritium = False',
        # as this may indicate a user error
        if name == 'T' and tritium == False:
            print("WARNING: Ion species with name 'T' added, but 'tritium = False'.")
        if name == 'H' and hydrogen == False:
            print("WARNING: Ion species with name 'H' added, but 'hydrogen = False'.")

        self.source_n = np.zeros((self.Z+1, 1))
        self.source_t = np.array([0])
        self.source_type = ION_SOURCE_NONE

        self.n = None
        self.r = None
        self.t = None
        if ttype == IONS_PRESCRIBED:
            if init_equil:
                raise EquationException(f"ion_species: '{name}': Cannot initialize species in coronal equilibrium when density is prescribed.")

            if Z0 is not None:
                self.initialize_prescribed_charge_state(Z0=Z0, n=n, r=r, t=t, interpr=interpr, interpt=interpt)
            else:
                self.initialize_prescribed(n=n, r=r, t=t)
        elif ttype == IONS_DYNAMIC:
            if Z0 is not None:
                if init_equil:
                    raise EquationException(f"ion_species: '{name}': Cannot initialize species in coronal equilibrium when density for specific charge state is specified.")

                self.initialize_dynamic_charge_state(Z0=Z0, n=n, r=r, interpr=interpr)
            else:
                self.initialize_dynamic(n=n, r=r, init_equil=init_equil, interpr=interpr)
        elif ttype == IONS_EQUILIBRIUM:
            self.initialize_equilibrium(n=n, r=r, Z0=Z0)
        elif Z0 is not None:
            print("WARNING: Charge state Z0 given, but ion type is not simply 'prescribed', 'dynamic' or 'equilibrium'. Hence, Z0 is ignored.")

        # TYPES AVAILABLE ONLY IN THIS INTERFACE
        elif ttype == IONS_DYNAMIC_NEUTRAL:
            self.initialize_dynamic_neutral(n=n, r=r, interpr=interpr)
        elif ttype == IONS_DYNAMIC_FULLY_IONIZED:
            self.initialize_dynamic_fully_ionized(n=n, r=r, interpr=interpr)
        elif ttype == IONS_PRESCRIBED_NEUTRAL:
            self.initialize_prescribed_neutral(n=n, r=r, t=t, interpr=interpr, interpt=interpt)
        elif ttype == IONS_PRESCRIBED_FULLY_IONIZED:
            self.initialize_prescribed_fully_ionized(n=n, r=r, t=t, interpr=interpr, interpt=interpt)
        else:
            raise EquationException("ion_species: '{}': Unrecognized ion type: {}.".format(self.name, ttype))

        self.T = self.setTemperature(T)

        # Initialize diffusion
<<<<<<< HEAD
        self.charged_prescribed_diffusion = None
        self.rChargedPrescribedDiffusion = None
        self.tChargedPrescribedDiffusion = None
        if charged_diffusion_mode == ION_CHARGED_DIFFUSION_MODE_PRESCRIBED:
            # If an exponential decay of the transport coefficients are prescribed,
            # set the precribed diffusion coefficients according to this, if nothing else is prescribed
            if charged_prescribed_diffusion is None and t_transp_expdecay_all_cs is not None:
                charged_prescribed_diffusion, rChargedPrescribedDiffusion, tChargedPrescribedDiffusion = self.calcTransportCoefficientExpdecayAllChargedStates(t_start = t_transp_start_expdecay_all_cs, t_exp = t_transp_expdecay_all_cs, c0 = diffusion_initial_all_cs, cf = diffusion_final_all_cs, r = r_expdecay_all_cs, t = t_expdecay_all_cs)

            self.initialize_charged_prescribed_diffusion(charged_prescribed_diffusion = charged_prescribed_diffusion, rChargedPrescribedDiffusion = rChargedPrescribedDiffusion,
                tChargedPrescribedDiffusion = tChargedPrescribedDiffusion, interpr=interpr, interpt=interpt)
        else:
            self.charged_diffusion_mode = charged_diffusion_mode

        self.neutral_prescribed_diffusion = None
        self.rNeutralPrescribedDiffusion = None
        self.tNeutralPrescribedDiffusion = None
        if neutral_diffusion_mode == ION_NEUTRAL_DIFFUSION_MODE_PRESCRIBED:

            # If an exponential decay of the transport coefficients are prescribed,
            # set the precribed diffusion coefficients according to this, if nothing else is prescribed
            if neutral_prescribed_diffusion is None and t_transp_expdecay_all_cs is not None:
                neutral_prescribed_diffusion, rNeutralPrescribedDiffusion, tNeutralPrescribedDiffusion = self.calcTransportCoefficientExpdecaySingleChargeState(t_start = t_transp_start_expdecay_all_cs, t_exp = t_transp_expdecay_all_cs, c0 = diffusion_initial_all_cs, cf = diffusion_final_all_cs, r = r_expdecay_all_cs, t = t_expdecay_all_cs)

            self.initialize_neutral_prescribed_diffusion(neutral_prescribed_diffusion = neutral_prescribed_diffusion, rNeutralPrescribedDiffusion = rNeutralPrescribedDiffusion,
                tNeutralPrescribedDiffusion = tNeutralPrescribedDiffusion, interpr=interpr, interpt=interpt)
        else:
            self.neutral_diffusion_mode = neutral_diffusion_mode

        # Initialize advection
        self.charged_prescribed_advection = None
        self.rChargedPrescribedAdvection = None
        self.tChargedPrescribedAdvection = None
        if charged_advection_mode == ION_CHARGED_ADVECTION_MODE_PRESCRIBED:

            # If an exponential decay of the transport coefficients are prescribed,
            # set the precribed advection coefficients according to this, if nothing else is prescribed
            if charged_prescribed_advection is None and t_transp_expdecay_all_cs is not None:
                charged_prescribed_advection, rChargedPrescribedAdvection, tChargedPrescribedAdvection = self.calcTransportCoefficientExpdecayAllChargedStates(t_start = t_transp_start_expdecay_all_cs, t_exp = t_transp_expdecay_all_cs, c0 = advection_initial_all_cs, cf = advection_final_all_cs, r = r_expdecay_all_cs, t = t_expdecay_all_cs)

            self.initialize_charged_prescribed_advection(charged_prescribed_advection = charged_prescribed_advection, rChargedPrescribedAdvection = rChargedPrescribedAdvection,
                tChargedPrescribedAdvection = tChargedPrescribedAdvection, interpr=interpr, interpt=interpt)
        else:
            self.charged_advection_mode = charged_advection_mode

        self.neutral_prescribed_advection = None
        self.rNeutralPrescribedAdvection = None
        self.tNeutralPrescribedAdvection = None
        if neutral_advection_mode == ION_NEUTRAL_ADVECTION_MODE_PRESCRIBED:

            # If an exponential decay of the transport coefficients are prescribed,
            # set the precribed advection coefficients according to this, if nothing else is prescribed
            if neutral_prescribed_advection is None and t_transp_expdecay_all_cs is not None:
                neutral_prescribed_advection, rNeutralPrescribedAdvection, tNeutralPrescribedAdvection = self.calcTransportCoefficientExpdecaySingleChargeState(t_start = t_transp_start_expdecay_all_cs, t_exp = t_transp_expdecay_all_cs, c0 = advection_initial_all_cs, cf = advection_final_all_cs, r = r_expdecay_all_cs, t = t_expdecay_all_cs)

            self.initialize_neutral_prescribed_advection(neutral_prescribed_advection = neutral_prescribed_advection, rNeutralPrescribedAdvection = rNeutralPrescribedAdvection,
                tNeutralPrescribedAdvection = tNeutralPrescribedAdvection, interpr=interpr, interpt=interpt)
        else:
            self.neutral_advection_mode = neutral_advection_mode
=======
        self.setChargedDiffusion(
            mode=charged_diffusion_mode, Drr=charged_prescribed_diffusion,
            r=rChargedPrescribedDiffusion, t=tChargedPrescribedDiffusion,
            t_transp_expdecay_all_cs=t_transp_expdecay_all_cs,
            t_transp_start_expdecay_all_cs=t_transp_start_expdecay_all_cs,
            Drr_0=diffusion_initial_all_cs,
            Drr_f=diffusion_final_all_cs,
            r_expdecay_all_cs=r_expdecay_all_cs, t_expdecay_all_cs=t_expdecay_all_cs,
            interpr=interpr, interpt=interpt
        )

        self.setNeutralDiffusion(
            mode=neutral_diffusion_mode, Drr=neutral_prescribed_diffusion,
            r=rNeutralPrescribedDiffusion, t=tNeutralPrescribedDiffusion,
            t_transp_expdecay_all_cs=t_transp_expdecay_all_cs,
            t_transp_start_expdecay_all_cs=t_transp_start_expdecay_all_cs,
            Drr_0=diffusion_initial_all_cs,
            Drr_f=diffusion_final_all_cs,
            r_expdecay_all_cs=r_expdecay_all_cs, t_expdecay_all_cs=t_expdecay_all_cs,
            interpr=interpr, interpt=interpt
        )
            
        # Initialize advection
        self.setChargedAdvection(
            mode=charged_advection_mode, Ar=charged_prescribed_advection,
            r=rChargedPrescribedAdvection, t=tChargedPrescribedAdvection,
            t_transp_expdecay_all_cs=t_transp_expdecay_all_cs,
            t_transp_start_expdecay_all_cs=t_transp_start_expdecay_all_cs,
            Ar_0=advection_initial_all_cs,
            Ar_f=advection_final_all_cs,
            r_expdecay_all_cs=r_expdecay_all_cs, t_expdecay_all_cs=t_expdecay_all_cs,
            interpr=interpr, interpt=interpt
        )
        
        self.setNeutralAdvection(
            mode=neutral_advection_mode, Ar=neutral_prescribed_advection,
            r=rNeutralPrescribedAdvection, t=tNeutralPrescribedAdvection,
            t_transp_expdecay_all_cs=t_transp_expdecay_all_cs,
            t_transp_start_expdecay_all_cs=t_transp_start_expdecay_all_cs,
            Ar_0=advection_initial_all_cs,
            Ar_f=advection_final_all_cs,
            r_expdecay_all_cs=r_expdecay_all_cs, t_expdecay_all_cs=t_expdecay_all_cs,
            interpr=interpr, interpt=interpt
        )
>>>>>>> 2a8231e9


    def setTemperature(self, T):
        """
        Sets the ion temperature from an input value `T`.
        For scalar T, sets a uniform radial profile,
        otherwise requires the T profile to be given on the
        `r` grid which is provided to the IonSpecies constructor.
        """
        if type(T) == list:
            T = np.array(T)
        if T is None:
            T = np.zeros((1,np.size(self.r)))
        elif np.isscalar(T):
            T = np.ones((1, np.size(self.r)))*T
        elif np.ndim(T)==1:
            T = T[None,:]
        elif T.shape[1] != np.size(self.r):
             raise EquationException("ion_species: '{}': Invalid dimensions of initial ion temperature T: {}x{}. Expected {}x{}."
                .format(self.name, T.shape[0], T.shape[1], 1, np.size(self.r)))
        return T



    def initializeToEquilibrium(self):
        """
        Returns a flag indicating whether or not this ion species should
        be initialized according to coronal equilibrium.
        """
        return self.init_equil


    def getDensity(self):
        """
        Returns the prescribed density array for this ion species.
        """
        return self.n


    def getSourceDensity(self):
        """
        Returns the (time evolution of the) source term used to seed this
        ion species with new particles.
        """
        return self.source_n


    def getSourceType(self):
        """
        Returns the type of the source term used.
        """
        return self.source_type


    # Getters for diffusion-related quantities
    def getChargedPrescribedDiffusion(self):
        """
        Returns the prescribed charged diffusion coefficient array for this ion species.
        """
        return self.charged_prescribed_diffusion

    def getRChargedPrescribedDiffusion(self):
        """
        Returns the radial grid for the prescribed charged diffusion coefficient array for this ion species.
        """
        return self.rChargedPrescribedDiffusion

    def getTChargedPrescribedDiffusion(self):
        """
        Returns the time grid for the prescribed charged diffusion coefficient array for this ion species.
        """
        return self.tChargedPrescribedDiffusion

    def getRNeutralPrescribedDiffusion(self):
        """
        Returns the radial grid for the prescribed neutral diffusion coefficient array for this ion species.
        """
        return self.rNeutralPrescribedDiffusion

    def getTNeutralPrescribedDiffusion(self):
        """
        Returns the time grid for the prescribed neutral diffusion coefficient array for this ion species.
        """
        return self.tNeutralPrescribedDiffusion

    def getNeutralPrescribedDiffusion(self):
        """
        Returns the prescribed neutral diffusion coefficient array for this ion species.
        """
        return self.neutral_prescribed_diffusion



    # Getters for advection-related quantities
    def getChargedPrescribedAdvection(self):
        """
        Returns the prescribed charged advection coefficient array for this ion species.
        """
        return self.charged_prescribed_advection

    def getRChargedPrescribedAdvection(self):
        """
        Returns the radial grid for the prescribed charged advection coefficient array for this ion species.
        """
        return self.rChargedPrescribedAdvection

    def getTChargedPrescribedAdvection(self):
        """
        Returns the time grid for the prescribed charged advection coefficient array for this ion species.
        """
        return self.tChargedPrescribedAdvection

    def getRNeutralPrescribedAdvection(self):
        """
        Returns the radial grid for the prescribed neutral advection coefficient array for this ion species.
        """
        return self.rNeutralPrescribedAdvection

    def getTNeutralPrescribedAdvection(self):
        """
        Returns the time grid for the prescribed neutral advection coefficient array for this ion species.
        """
        return self.tNeutralPrescribedAdvection

    def getNeutralPrescribedAdvection(self):
        """
        Returns the prescribed neutral advection coefficient array for this ion species.
        """
        return self.neutral_prescribed_advection



    def getName(self):
        """
        Returns the name of this ion species.
        """
        return self.name


    def getR(self):
        """
        Returns the radial grid on which the ion densities are defined.
        """
        return self.r


    def getSourceTime(self):
        """
        Returns the time grid on which the ion source is defined.
        """
        return self.source_t


    def getTime(self):
        """
        Returns the time grid on which the ion densities are defined.
        """
        return self.t


    def getType(self):
        """
        Returns the type of equation to use for evolving the ion densities
        for this species.
        """
        return self.ttype


    def getOpacityMode(self):
        """
        Returns the opacity mode to use for evolving the ion densities
        for this species.
        """
        return self.opacity_mode


    def getChargedDiffusionMode(self):
        """
        Returns the charged diffusion mode to use for evolving the ion densities
        for this species.
        """
        return self.charged_diffusion_mode


    def getNeutralDiffusionMode(self):
        """
        Returns the neutral diffusion mode to use for evolving the ion densities
        for this species.
        """
        return self.neutral_diffusion_mode


    def getChargedAdvectionMode(self):
        """
        Returns the charged advection mode to use for evolving the ion densities
        for this species.
        """
        return self.charged_advection_mode


    def getInitialSpeciesDensity(self):
        """
        Returns the initial density of all charge states combined (used
        when initializing the species in coronal equilibrium).
        """
        return self.initialNi


    def getNeutralAdvectionMode(self):
        """
        Returns the neutral advection mode to use for evolving the ion densities
        for this species.
        """
        return self.neutral_advection_mode


    def getTemperature(self):
        """
        Returns the initial temperature array to use for evolving
        the ion heat of this species
        """
        return self.T


    def getZ(self):
        """
        Returns the atomic charge for this ion species.
        """
        return self.Z


    def getIsotope(self): return self.isotope


    def getSPIMolarFraction(self): return self.SPIMolarFraction


    def setSPIMolarFraction(self, SPIMolarFraction):
        if np.isscalar(SPIMolarFraction):
            self.SPIMolarFraction = np.array([SPIMolarFraction])
        else:
            self.SPIMolarFraction = SPIMolarFraction


    def isHydrogen(self):
        """
        Returns ``True`` if this ion species is a hydrogen species.
        """
        return self.hydrogen


    def isTritium(self):
        """
        Returns ``True`` if this ion species is a tritium species.
        """
        return self.tritium


    def initialize_prescribed(self, n=None, r=None, t=None):
        """
        Prescribes the evolution for this ion species.
        """
        self.ttype = IONS_PRESCRIBED
        if n is None:
            raise EquationException("ion_species: '{}': Input density must not be 'None'.".format(self.name))

        # Convert lists to NumPy arrays
        if type(n) == list:
            n = np.array(n)

        # Scalar (assume density constant in spacetime)
        #if type(n) == float or (type(n) == np.ndarray and n.size == 1):
        if np.isscalar(n):
            self.t = np.array([0])
            self.r = np.array([0,1])
            self.n = np.ones((self.Z+1,1,2)) * n
            return
        if r is None:
            raise EquationException("ion_species: '{}': Non-scalar density prescribed, but no radial coordinates given.".format(self.name))

        # Radial profile (assume fully ionized)
        if len(n.shape) == 1:
            raise EquationException("ion_species: '{}': Prescribed density data has only one dimension.".format(self.name))
        # Radial profiles of charge states
        elif len(n.shape) == 2:
            raise EquationException("ion_species: '{}': Prescribed density data has only two dimensions.".format(self.name))
        # Full time evolution of radial profiles of charge states
        elif len(n.shape) == 3:
            if t is None:
                raise EquationException("ion_species: '{}': 3D ion density prescribed, but no time coordinates given.".format(self.name))

            if self.Z+1 != n.shape[0] or t.size != n.shape[1] or r.size != n.shape[2]:
                raise EquationException("ion_species: '{}': Invalid dimensions of prescribed density: {}x{}x{}. Expected {}x{}x{}"
                    .format(self.name, n.shape[0], n.shape[1], n.shape[2], self.Z+1, t.size, r.size))
            self.t = t
            self.r = r
            self.n = n
        else:
            raise EquationException("ion_species: '{}': Unrecognized shape of prescribed density: {}.".format(self.name, n.shape))


    def initialize_dynamic(self, n=None, r=None, init_equil=False, interpr=None):
        """
        Evolve ions according to the ion rate equation in DREAM.
        """
        self.ttype = IONS_DYNAMIC

        if n is None:
            raise EquationException("ion_species: '{}': Input density must not be 'None'.".format(self.name))

        # Convert lists to NumPy arrays
        if type(n) == list:
            n = np.array(n)

        if init_equil:
            # If scalar...
            if type(n) == float or (type(n) == np.ndarray and n.size == 1):
                r = interpr if interpr is not None else np.array([0])
                N = np.zeros((r.size,))
                N[:] = n
            else:
                N = n

            if N.ndim != 1:
                raise EquationException(f"ion_species: '{self.name}': Invalid dimensions of initial density.")
            if r.size != N.size:
                raise EquationException(f"ion_species: '{self.name}': Invalid size of initial species density. n.size != r.size.")

            self.r = r
            self.initialNi = N
            self.init_equil = True
        else:
            # Scalar (assume density constant in spacetime)
            if type(n) == float or (type(n) == np.ndarray and n.size == 1):
                raise EquationException("ion_species: '{}': Initial density must be two dimensional (charge states x radius).".format(self.name))

            if r is None:
                raise EquationException("ion_species: '{}': Non-scalar initial ion density prescribed, but no radial coordinates given.".format(self.name))

            # Radial profiles for all charge states
            if len(n.shape) == 2:
                if self.Z+1 != n.shape[0] or r.size != n.shape[1]:
                    raise EquationException("ion_species: '{}': Invalid dimensions of initial ion density: {}x{}. Expected {}x{}."
                        .format(self.name, n.shape[0], n.shape[1], self.Z+1, r.size))

                self.t = None
                self.r = r
                self.n = n
            else:
                raise EquationException(f"ion_species: '{self.name}': Unrecognized shape of initial density: {n.shape}.")


    def initialize_equilibrium(self, n=None, r=None, interpr=None):
        """
        Evolve ions according to the equilibrium equation in DREAM.
        """
        self.ttype = IONS_EQUILIBRIUM

        if n is None:
            raise EquationException("ion_species: '{}': Input density must not be 'None'.".format(self.name))

        # Convert lists to NumPy arrays
        if type(n) == list:
            n = np.array(n)

        # Scalar (assume density constant in radius)
        if type(n) == float or (type(n) == np.ndarray and n.size == 1):
            r = interpr if interpr is not None else np.array([0])
            N = np.zeros((self.Z+1,r.size))

            # For the equilibrium, it doesn't matter which charge state we
            # put the particles in. They will be placed in the correct state
            # after the first time step (=> make all particles fully ionized
            # so that nfree > 0)
            N[self.Z,:] = n
            n = N
        elif r is None:
            raise EquationException("ion_species: '{}': Non-scalar initial ion density prescribed, but no radial coordinates given.".format(self.name))

        # Radial profiles for all charge states
        if len(n.shape) == 2:
            if self.Z+1 != n.shape[0] or r.size != n.shape[1]:
                raise EquationException("ion_species: '{}': Invalid dimensions of initial ion density: {}x{}. Expected {}x{}."
                    .format(self.name, n.shape[0], n.shape[1], self.Z+1, r.size))

            self.t = None
            self.r = r
            self.n = n
        else:
            raise EquationException("ion_species: '{}': Unrecognized shape of initial density: {}.".format(self.name, n.shape))


    def initialize_dynamic_neutral(self, n=None, r=None, interpr=None, init_equil=False):
        """
        Evolve the ions dynamically, initializing them all as neutrals.
        """
        self.initialize_dynamic_charge_state(0, n=n, r=r, interpr=interpr, init_equil=init_equil)


    def initialize_dynamic_fully_ionized(self, n=None, r=None, interpr=None, init_equil=False):
        """
        Evolve the ions dynamically, initializing them all as fully ionized.
        """
        self.initialize_dynamic_charge_state(self.Z, n=n, r=r, interpr=interpr, init_equil=init_equil)


    def initialize_dynamic_charge_state(self, Z0, n=None, r=None, interpr=None, init_equil=False):
        """
        Evolve the ions dynamically, initializing them all to reside in the specified charge state Z0.
        """
        if Z0 > self.Z or Z0 < 0:
            raise EquationException("ion_species: '{}': Invalid charge state specified: {}. Ion has charge Z = {}.".format(self.name, Z0, self.Z))

        if n is None:
            raise EquationException("ion_species: '{}': Input density must not be 'None'.".format(self.name))

        # Convert lists to NumPy arrays
        if type(n) == list:
            n = np.array(n)

        # Scalar (assume density constant in spacetime)
        if type(n) == float or np.isscalar(n) or (type(n) == np.ndarray and n.size == 1):
            r = interpr if interpr is not None else np.array([0])
            N = np.zeros((self.Z+1,r.size))
            N[Z0,:] = n

            self.initialize_dynamic(n=N, r=r, init_equil=init_equil)
            return

        if r is None:
            raise EquationException("ion_species: '{}': Non-scalar density prescribed, but no radial coordinates given.".format(self.name))

        # Radial profile
        if len(n.shape) == 1:
            if r.size != n.size:
                raise EquationException("ion_species: '{}': Invalid dimensions of prescribed density: {}. Expected {}."
                    .format(self.name, n.shape[0], r.size))

            N = np.zeros((self.Z+1, r.size))
            N[Z0,:] = n
            self.initialize_dynamic(n=N, r=r, init_equil=init_equil)
        else:
            raise EquationException("ion_species: '{}': Unrecognized shape of prescribed density: {}.".format(self.name, n.shape))


    def initialize_prescribed_neutral(self, n=None, r=None, t=None, interpr=None, interpt=None):
        """
        Prescribe the ions to be neutral.
        """
        self.initialize_prescribed_charge_state(0, n=n, r=r, t=t, interpr=interpr, interpt=interpt)


    def initialize_prescribed_fully_ionized(self, n=None, r=None, t=None, interpr=None, interpt=None):
        """
        Prescribe the ions to be fully ionized.
        """
        self.initialize_prescribed_charge_state(self.Z, n=n, r=r, t=t, interpr=interpr, interpt=interpt)


    def initialize_prescribed_charge_state(self, Z0, n=None, r=None, t=None, interpr=None, interpt=None):
        """
        Prescribe the ions to all be situated in the specified charge state Z0.
        """
        if Z0 > self.Z or Z0 < 0:
            raise EquationException("ion_species: '{}': Invalid charge state specified: {}. Ion has charge Z = {}.".format(self.name, Z0, self.Z))

        if n is None:
            raise EquationException("ion_species: '{}': Input density must not be 'None'.".format(self.name))

        # Convert lists to NumPy arrays
        if type(n) == list:
            n = np.array(n)

        # Scalar (assume density constant in spacetime)
        #if type(n) == float or (type(n) == np.ndarray and n.size == 1):
        if np.isscalar(n):
            t = interpt if interpt is not None else np.array([0])
            r = interpr if interpr is not None else np.array([0])
            N = np.zeros((self.Z+1,t.size,r.size))
            N[Z0,0,:] = n

            self.initialize_prescribed(n=N, t=t, r=r)
            return

        if r is None:
            raise EquationException("ion_species: '{}': Non-scalar density prescribed, but no radial coordinates given.".format(self.name))

        # Radial profile
        if len(n.shape) == 1:
            if r.size != n.size:
                raise EquationException("ion_species: '{}': Invalid dimensions of prescribed density: {}. Expected {}."
                    .format(self.name, n.shape[0], r.size))

            t = interpt if interpt is not None else np.array([0])
            n = np.reshape(n, (t.size,r.size))

        # Radial + temporal profile
        if len(n.shape) == 2:
            if t is None:
                raise EquationException("ion_species: '{}': 2D ion density prescribed, but no time coordinates given.".format(self.name))

            if t.size != n.shape[0] or r.size != n.shape[1]:
                raise EquationException("ion_species: '{}': Invalid dimensions of prescribed density: {}x{}. Expected {}x{}."
                    .format(self.name, n.shape[0], n.shape[1], t.size, r.size))

            N = np.zeros((self.Z+1, t.size, r.size))
            N[Z0,:,:] = n

            self.initialize_prescribed(n=N, t=t, r=r)
        else:
            raise EquationException("ion_species: '{}': Unrecognized shape of prescribed density: {}.".format(self.name, n.shape))


    def initialize_charged_prescribed_diffusion(self, charged_prescribed_diffusion=None, rChargedPrescribedDiffusion=None, tChargedPrescribedDiffusion=None, interpr=None, interpt=None):
        """
        Prescribes the evolution of the charged diffusion coefficients for this ion species.
        """
        self.charged_diffusion_mode = ION_CHARGED_DIFFUSION_MODE_PRESCRIBED
        if charged_prescribed_diffusion is None:
            raise EquationException("ion_species: '{}': Prescribed charged diffusion coefficients must not be 'None'.".format(self.name))

        # Convert lists to NumPy arrays
        if type(charged_prescribed_diffusion) == list:
            charged_prescribed_diffusion = np.array(charged_prescribed_diffusion)

        # Scalar (assume density constant in spacetime)
        if np.isscalar(charged_prescribed_diffusion):
            self.tChargedPrescribedDiffusion = np.array([0])
            self.rChargedPrescribedDiffusion = np.array([0,1])
            self.charged_prescribed_diffusion = np.ones((self.Z,1,2)) * charged_prescribed_diffusion
            return
        if rChargedPrescribedDiffusion is None:
            raise EquationException("ion_species: '{}': Non-scalar density prescribed, but no radial coordinates given.".format(self.name))

        if len(charged_prescribed_diffusion.shape) == 1:
            raise EquationException("ion_species: '{}': Prescribed charged diffusion coefficient data has only one dimension.".format(self.name))
        elif len(charged_prescribed_diffusion.shape) == 2:
            raise EquationException("ion_species: '{}': Prescribed charged diffusion coefficient data has only two dimensions.".format(self.name))
        # Full time evolution of radial profiles of charge states
        elif len(charged_prescribed_diffusion.shape) == 3:
            if tChargedPrescribedDiffusion is None:
                raise EquationException("ion_species: '{}': 3D charged diffusion coefficient prescribed, but no time coordinates given.".format(self.name))

            if self.Z != charged_prescribed_diffusion.shape[0] or tChargedPrescribedDiffusion.size != charged_prescribed_diffusion.shape[1] or rChargedPrescribedDiffusion.size != charged_prescribed_diffusion.shape[2]:
                raise EquationException("ion_species: '{}': Invalid dimensions of prescribed charged diffusion coefficient: {}x{}x{}. Expected {}x{}x{}"
                    .format(self.name, charged_prescribed_diffusion.shape.shape[0], charged_prescribed_diffusion.shape.shape[1], charged_prescribed_diffusion.shape.shape[2], self.Z, tChargedPrescribedDiffusion.size, rChargedPrescribedDiffusion.size))
            self.tChargedPrescribedDiffusion = tChargedPrescribedDiffusion
            self.rChargedPrescribedDiffusion = rChargedPrescribedDiffusion
            self.charged_prescribed_diffusion = charged_prescribed_diffusion
        else:
            raise EquationException("ion_species: '{}': Unrecognized shape of prescribed charged diffusion coefficient: {}.".format(self.name, charged_prescribed_diffusion.shape))


    def initialize_neutral_prescribed_diffusion(self, neutral_prescribed_diffusion=None, rNeutralPrescribedDiffusion=None, tNeutralPrescribedDiffusion=None, interpr=None, interpt=None):
        """
        Prescribes the evolution of the neutral diffusion coefficients for this ion species.
        """
        self.neutral_diffusion_mode = ION_NEUTRAL_DIFFUSION_MODE_PRESCRIBED
        if neutral_prescribed_diffusion is None:
            raise EquationException("ion_species: '{}': Prescribed neutral diffusion coefficients must not be 'None'.".format(self.name))

        # Convert lists to NumPy arrays
        if type(neutral_prescribed_diffusion) == list:
            neutral_prescribed_diffusion = np.array(neutral_prescribed_diffusion)

        # Scalar (assume density constant in spacetime)
        if np.isscalar(neutral_prescribed_diffusion):
            self.tNeutralPrescribedDiffusion = np.array([0])
            self.rNeutralPrescribedDiffusion = np.array([0,1])
            self.neutral_prescribed_diffusion = np.ones((1,1,2)) * neutral_prescribed_diffusion
            return
        if rNeutralPrescribedDiffusion is None:
            raise EquationException("ion_species: '{}': Non-scalar density prescribed, but no radial coordinates given.".format(self.name))

        if len(neutral_prescribed_diffusion.shape) == 1:
            raise EquationException("ion_species: '{}': Prescribed neutral diffusion coefficient data has only one dimension.".format(self.name))
        # As there is only one neutral charge state for a single species, all information needed here can actually be provided in a 2D array
        elif len(neutral_prescribed_diffusion.shape) == 2:
            if tNeutralPrescribedDiffusion is None:
                raise EquationException("ion_species: '{}': 2D neutral diffusion coefficient prescribed, but no time coordinates given.".format(self.name))

            if tNeutralPrescribedDiffusion.size != neutral_prescribed_diffusion.shape[0] or rNeutralPrescribedDiffusion.size != neutral_prescribed_diffusion.shape[1]:
                raise EquationException("ion_species: '{}': Invalid dimensions of prescribed neutral diffusion coefficient: {}x{}. Expected {}x{}"
                    .format(self.name, neutral_prescribed_diffusion.shape.shape[0], neutral_prescribed_diffusion.shape.shape[1], tNeutralPrescribedDiffusion.size, rNeutralPrescribedDiffusion.size))
            self.tNeutralPrescribedDiffusion = tNeutralPrescribedDiffusion
            self.rNeutralPrescribedDiffusion = rNeutralPrescribedDiffusion
            self.neutral_prescribed_diffusion = neutral_prescribed_diffusion.reshape((1,neutral_prescribed_diffusion.shape[0],neutral_prescribed_diffusion.shape[1]))
        # Full time evolution of radial profiles of charge states
        elif len(neutral_prescribed_diffusion.shape) == 3:
            if tNeutralPrescribedDiffusion is None:
                raise EquationException("ion_species: '{}': 3D neutral diffusion coefficient prescribed, but no time coordinates given.".format(self.name))

            if neutral_prescribed_diffusion.shape[0] != 1 or tNeutralPrescribedDiffusion.size != neutral_prescribed_diffusion.shape[1] or rNeutralPrescribedDiffusion.size != neutral_prescribed_diffusion.shape[2]:
                raise EquationException("ion_species: '{}': Invalid dimensions of prescribed neutral diffusion coefficient: {}x{}x{}. Expected {}x{}x{}"
                    .format(self.name, neutral_prescribed_diffusion.shape[0], neutral_prescribed_diffusion.shape[1], neutral_prescribed_diffusion.shape[2], self.Z, tNeutralPrescribedDiffusion.size, rNeutralPrescribedDiffusion.size))
            self.tNeutralPrescribedDiffusion = tNeutralPrescribedDiffusion
            self.rNeutralPrescribedDiffusion = rNeutralPrescribedDiffusion
            self.neutral_prescribed_diffusion = neutral_prescribed_diffusion
        else:
            raise EquationException("ion_species: '{}': Unrecognized shape of prescribed neutral diffusion coefficient: {}.".format(self.name, neutral_prescribed_diffusion.shape))


    def initialize_charged_prescribed_advection(self, charged_prescribed_advection=None, rChargedPrescribedAdvection=None, tChargedPrescribedAdvection=None, interpr=None, interpt=None):
        """
        Prescribes the evolution of the charged advection coefficients for this ion species.
        """
        self.charged_advection_mode = ION_CHARGED_ADVECTION_MODE_PRESCRIBED
        if charged_prescribed_advection is None:
            raise EquationException("ion_species: '{}': Prescribed charged advection coefficients must not be 'None'.".format(self.name))

        # Convert lists to NumPy arrays
        if type(charged_prescribed_advection) == list:
            charged_prescribed_advection = np.array(charged_prescribed_advection)

        # Scalar (assume density constant in spacetime)
        if np.isscalar(charged_prescribed_advection):
            self.tChargedPrescribedAdvection = np.array([0])
            self.rChargedPrescribedAdvection = np.array([0,1])
            self.charged_prescribed_advection = np.ones((self.Z,1,2)) * charged_prescribed_advection
            return
        if rChargedPrescribedAdvection is None:
            raise EquationException("ion_species: '{}': Non-scalar density prescribed, but no radial coordinates given.".format(self.name))

        if len(charged_prescribed_advection.shape) == 1:
            raise EquationException("ion_species: '{}': Prescribed charged advection coefficient data has only one dimension.".format(self.name))
        elif len(charged_prescribed_advection.shape) == 2:
            raise EquationException("ion_species: '{}': Prescribed charged advection coefficient data has only two dimensions.".format(self.name))
        # Full time evolution of radial profiles of charge states
        elif len(charged_prescribed_advection.shape) == 3:
            if tChargedPrescribedAdvection is None:
                raise EquationException("ion_species: '{}': 3D charged advection coefficient prescribed, but no time coordinates given.".format(self.name))

            if self.Z != charged_prescribed_advection.shape[0] or tChargedPrescribedAdvection.size != charged_prescribed_advection.shape[1] or rChargedPrescribedAdvection.size != charged_prescribed_advection.shape[2]:
                raise EquationException("ion_species: '{}': Invalid dimensions of prescribed charged advection coefficient: {}x{}x{}. Expected {}x{}x{}"
                    .format(self.name, charged_prescribed_advection.shape.shape[0], charged_prescribed_advection.shape.shape[1], charged_prescribed_advection.shape.shape[2], self.Z, tChargedPrescribedAdvection.size, rChargedPrescribedAdvection.size))
            self.tChargedPrescribedAdvection = tChargedPrescribedAdvection
            self.rChargedPrescribedAdvection = rChargedPrescribedAdvection
            self.charged_prescribed_advection = charged_prescribed_advection
        else:
            raise EquationException("ion_species: '{}': Unrecognized shape of prescribed charged advection coefficient: {}.".format(self.name, charged_prescribed_advection.shape))


    def initialize_neutral_prescribed_advection(self, neutral_prescribed_advection=None, rNeutralPrescribedAdvection=None, tNeutralPrescribedAdvection=None, interpr=None, interpt=None):
        """
        Prescribes the evolution of the neutral advection coefficients for this ion species.
        """
        self.neutral_advection_mode = ION_NEUTRAL_ADVECTION_MODE_PRESCRIBED
        if neutral_prescribed_advection is None:
            raise EquationException("ion_species: '{}': Prescribed neutral advection coefficients must not be 'None'.".format(self.name))

        # Convert lists to NumPy arrays
        if type(neutral_prescribed_advection) == list:
            neutral_prescribed_advection = np.array(neutral_prescribed_advection)

        # Scalar (assume density constant in spacetime)
        if np.isscalar(neutral_prescribed_advection):
            self.tNeutralPrescribedAdvection = np.array([0])
            self.rNeutralPrescribedAdvection = np.array([0,1])
            self.neutral_prescribed_advection = np.ones((1,1,2)) * neutral_prescribed_advection
            return
        if rNeutralPrescribedAdvection is None:
            raise EquationException("ion_species: '{}': Non-scalar density prescribed, but no radial coordinates given.".format(self.name))

        if len(neutral_prescribed_advection.shape) == 1:
            raise EquationException("ion_species: '{}': Prescribed neutral advection coefficient data has only one dimension.".format(self.name))
        # As there is only one neutral charge state for a single species, all information needed here can actually be provided in a 2D array
        elif len(neutral_prescribed_advection.shape) == 2:
            if tNeutralPrescribedAdvection is None:
                raise EquationException("ion_species: '{}': 2D neutral advection coefficient prescribed, but no time coordinates given.".format(self.name))

            if tNeutralPrescribedAdvection.size != neutral_prescribed_advection.shape[0] or rNeutralPrescribedAdvection.size != neutral_prescribed_advection.shape[1]:
                raise EquationException("ion_species: '{}': Invalid dimensions of prescribed neutral advection coefficient: {}x{}. Expected {}x{}"
                    .format(self.name, neutral_prescribed_advection.shape.shape[0], neutral_prescribed_advection.shape.shape[1], tNeutralPrescribedAdvection.size, rNeutralPrescribedAdvection.size))
            self.tNeutralPrescribedAdvection = tNeutralPrescribedAdvection
            self.rNeutralPrescribedAdvection = rNeutralPrescribedAdvection
            self.neutral_prescribed_advection = neutral_prescribed_advection.reshape((1,neutral_prescribed_advection.shape[0],neutral_prescribed_advection.shape[1]))
        # Full time evolution of radial profiles of charge states
        elif len(neutral_prescribed_advection.shape) == 3:
            if tNeutralPrescribedAdvection is None:
                raise EquationException("ion_species: '{}': 3D neutral advection coefficient prescribed, but no time coordinates given.".format(self.name))

            if neutral_prescribed_advection.shape[0] != 1 or tNeutralPrescribedAdvection.size != neutral_prescribed_advection.shape[1] or rNeutralPrescribedAdvection.size != neutral_prescribed_advection.shape[2]:
                raise EquationException("ion_species: '{}': Invalid dimensions of prescribed neutral advection coefficient: {}x{}x{}. Expected {}x{}x{}"
                    .format(self.name, neutral_prescribed_advection.shape.shape[0], neutral_prescribed_advection.shape.shape[1], neutral_prescribed_advection.shape.shape[2], self.Z, tNeutralPrescribedAdvection.size, rNeutralPrescribedAdvection.size))
            self.tNeutralPrescribedAdvection = tNeutralPrescribedAdvection
            self.rNeutralPrescribedAdvection = rNeutralPrescribedAdvection
            self.neutral_prescribed_advection = neutral_prescribed_advection
        else:
            raise EquationException("ion_species: '{}': Unrecognized shape of prescribed neutral advection coefficient: {}.".format(self.name, neutral_prescribed_advection.shape))


    def initialize_source(self, n, t=None, Z0=0):
        """
        Initialize the ion source term associated with this species.
        """
        self.source_type = ION_SOURCE_PRESCRIBED

        if n is None:
            raise EquationException(f"ion_species: '{self.name}': Input source density must not be 'None'.")

        # Convert lists to NumPy arrays
        if type(n) == list:
            n = np.array(n)

        # Scalar (assume density constant in spacetime)
        #if type(n) == float or (type(n) == np.ndarray and n.size == 1):
        if np.isscalar(n):
            self.source_t = np.array([0])
            self.source_n = np.zeros((self.Z+1,1))
            self.source_n[Z0,:] = n
            return

        # Time evolution of neutral atoms
        if len(n.shape) == 1:
            if n.size != t.size:
                raise EquationException(f"ion_species: '{self.name}': Time evolving source specified, by shape(n) != shape(t), {n.shape} != {t.shape}.")

            self.source_t = t
            self.source_n = np.zeros((self.Z+1, t.size))
            self.source_n[Z0,:] = n
        # Time evolution of all charge states
        elif len(n.shape) == 2:
            if t is None:
                raise EquationException(f"ion_species: '{self.name}': Full ion charge state density source prescribed, but no time coordinates given.")

            if self.Z+1 != n.shape[0] or t.size != n.shape[1]:
                raise EquationException(f"ion_species: '{self.name}': Invalid dimensions of prescribed source density: {n.shape[0]}x{n.shape[1]}x{n.shape[2]}. Expected {self.Z+1}x{t.size}x{r.size}")

            self.source_t = t
            self.source_n = n
        else:
            raise EquationException(f"ion_species: '{self.name}': Unrecognized shape of prescribed source density: {n.shape}.")


    def setChargedDiffusion(
        self, mode, Drr=None, r=None, t=None,
        t_transp_expdecay_all_cs=None, t_transp_start_expdecay_all_cs=0,
        Drr_0=None, Drr_f=0,
        r_expdecay_all_cs=None, t_expdecay_all_cs=None,
        interpr=None, interpt=None
    ):
        """
        Set ion radial diffusion for charged particles.

        :param mode:                           Type of transport to prescribe.
        :param Drr:                            Diffusion coefficient to prescribe.
        :param r:                              Radial grid on which ``Drr`` is given.
        :param t:                              Time grid on which ``Drr`` is given.
        :param t_transp_expdecay_all_cs:       e-folding time of transport coefficient decay (exponential decay).
        :param t_transp_start_expdecay_all_cs: Start time of exponential decay.
        :param Drr_0:                          Initial value of diffusion coefficient when decaying exponentially.
        :param Drr_f:                          Final value of diffusion coefficient when decaying exponentially.
        :param r_expdecay_all_cs:              Radial grid on which the coefficient should be defined.
        :param t_expdecay_all_cs:              Time grid on which the coefficient should be defined.
        :param interpr:                        Radial grid onto which ion transport coefficients should be interpolated.
        :param interpt:                        Time grid onto which ion transport coefficients should be interpolated.
        """
        if mode == ION_CHARGED_DIFFUSION_MODE_PRESCRIBED:
            # If an exponential decay of the transport coefficients are prescribed, 
            # set the precribed diffusion coefficients according to this, if nothing else is prescribed
            if Drr is not None:
                # All good
                pass
            elif Drr is None and t_transp_expdecay_all_cs is not None:
                Drr, r, t = self.calcTransportCoefficientExpdecayAllChargedStates(
                    t_start=t_transp_start_expdecay_all_cs, t_exp=t_transp_expdecay_all_cs,
                    c0=Drr_0, cf=Drr_f,
                    r=r_expdecay_all_cs, t=t_expdecay_all_cs
                )
            else:
                raise DREAMException(f"No diffusion coefficient given, and no exponential decay time given.")
                
            self.initialize_charged_prescribed_diffusion(
                charged_prescribed_diffusion=Drr, rChargedPrescribedDiffusion=r,
                tChargedPrescribedDiffusion=t, interpr=interpr, interpt=interpt
            )
        else:
            self.charged_diffusion_mode = mode
    

    def setNeutralDiffusion(
        self, mode, Drr=None, r=None, t=None,
        t_transp_expdecay_all_cs=None, t_transp_start_expdecay_all_cs=0,
        Drr_0=None, Drr_f=0,
        r_expdecay_all_cs=None, t_expdecay_all_cs=None,
        interpr=None, interpt=None
    ):
        """
        Set ion radial diffusion for neutral particles.

        :param mode:                           Type of transport to prescribe.
        :param Drr:                            Diffusion coefficient to prescribe.
        :param r:                              Radial grid on which ``Drr`` is given.
        :param t:                              Time grid on which ``Drr`` is given.
        :param t_transp_expdecay_all_cs:       e-folding time of transport coefficient decay (exponential decay).
        :param t_transp_start_expdecay_all_cs: Start time of exponential decay.
        :param Drr_0:                          Initial value of diffusion coefficient when decaying exponentially.
        :param Drr_f:                          Final value of diffusion coefficient when decaying exponentially.
        :param r_expdecay_all_cs:              Radial grid on which the coefficient should be defined.
        :param t_expdecay_all_cs:              Time grid on which the coefficient should be defined.
        :param interpr:                        Radial grid onto which ion transport coefficients should be interpolated.
        :param interpt:                        Time grid onto which ion transport coefficients should be interpolated.
        """
        if mode == ION_NEUTRAL_DIFFUSION_MODE_PRESCRIBED:
            # If an exponential decay of the transport coefficients are prescribed, 
            # set the precribed diffusion coefficients according to this, if nothing else is prescribed
            if Drr is not None:
                # All good
                pass
            elif Drr is None and t_transp_expdecay_all_cs is not None:
                Drr, r, t = self.calcTransportCoefficientExpdecaySingleChargeState(
                    t_start=t_transp_start_expdecay_all_cs, t_exp=t_transp_expdecay_all_cs,
                    c0=Drr_0, cf=Drr_f,
                    r=r_expdecay_all_cs, t=t_expdecay_all_cs
                )
                
            self.initialize_neutral_prescribed_diffusion(
                neutral_prescribed_diffusion=Drr, rNeutralPrescribedDiffusion=r,
                tNeutralPrescribedDiffusion=t, interpr=interpr, interpt=interpt
            )
        else:
            self.neutral_diffusion_mode = mode


    def setChargedAdvection(
        self, mode, Ar=None, r=None, t=None,
        t_transp_expdecay_all_cs=None, t_transp_start_expdecay_all_cs=0,
        Ar_0=None, Ar_f=0,
        r_expdecay_all_cs=None, t_expdecay_all_cs=None,
        interpr=None, interpt=None
    ):
        """
        Set ion radial advection for charged particles.

        :param mode:                           Type of transport to prescribe.
        :param Ar:                             Advection coefficient to prescribe.
        :param r:                              Radial grid on which ``Ar`` is given.
        :param t:                              Time grid on which ``Ar`` is given.
        :param t_transp_expdecay_all_cs:       e-folding time of transport coefficient decay (exponential decay).
        :param t_transp_start_expdecay_all_cs: Start time of exponential decay.
        :param Ar_0:                           Initial value of advection coefficient when decaying exponentially.
        :param Ar_f:                           Final value of advection coefficient when decaying exponentially.
        :param r_expdecay_all_cs:              Radial grid on which the coefficient should be defined.
        :param t_expdecay_all_cs:              Time grid on which the coefficient should be defined.
        :param interpr:                        Radial grid onto which ion transport coefficients should be interpolated.
        :param interpt:                        Time grid onto which ion transport coefficients should be interpolated.
        """
        if mode == ION_CHARGED_ADVECTION_MODE_PRESCRIBED:
            # If an exponential decay of the transport coefficients are prescribed, 
            # set the precribed advection coefficients according to this, if nothing else is prescribed
            if Ar is not None:
                # All good
                pass
            elif Ar is None and t_transp_expdecay_all_cs is not None:
                Ar, r, t = self.calcTransportCoefficientExpdecayAllChargedStates(
                    t_start=t_transp_start_expdecay_all_cs, t_exp=t_transp_expdecay_all_cs,
                    c0=Ar_0, cf=Ar_f,
                    r=r_expdecay_all_cs, t=t_expdecay_all_cs
                )
            else:
                raise DREAMException(f"No advection coefficient given, and no exponential decay time given.")
                
            self.initialize_charged_prescribed_advection(
                charged_prescribed_advection=Ar, rChargedPrescribedAdvection=r,
                tChargedPrescribedAdvection=t, interpr=interpr, interpt=interpt
            )
        else:
            self.charged_advection_mode = mode


    def setNeutralAdvection(
        self, mode, Ar=None, r=None, t=None,
        t_transp_expdecay_all_cs=None, t_transp_start_expdecay_all_cs=0,
        Ar_0=None, Ar_f=0,
        r_expdecay_all_cs=None, t_expdecay_all_cs=None,
        interpr=None, interpt=None
    ):
        """
        Set ion radial advection for neutral particles.

        :param mode:                           Type of transport to prescribe.
        :param Ar:                             Advection coefficient to prescribe.
        :param r:                              Radial grid on which ``Ar`` is given.
        :param t:                              Time grid on which ``Ar`` is given.
        :param t_transp_expdecay_all_cs:       e-folding time of transport coefficient decay (exponential decay).
        :param t_transp_start_expdecay_all_cs: Start time of exponential decay.
        :param Ar_0:                           Initial value of advection coefficient when decaying exponentially.
        :param Ar_f:                           Final value of advection coefficient when decaying exponentially.
        :param r_expdecay_all_cs:              Radial grid on which the coefficient should be defined.
        :param t_expdecay_all_cs:              Time grid on which the coefficient should be defined.
        :param interpr:                        Radial grid onto which ion transport coefficients should be interpolated.
        :param interpt:                        Time grid onto which ion transport coefficients should be interpolated.
        """
        if mode == ION_NEUTRAL_ADVECTION_MODE_PRESCRIBED:
            # If an exponential decay of the transport coefficients are prescribed, 
            # set the precribed advection coefficients according to this, if nothing else is prescribed
            if Ar is not None:
                # All good
                pass
            elif Ar is None and t_transp_expdecay_all_cs is not None:
                Ar, r, t = self.calcTransportCoefficientExpdecaySingleChargeState(
                    t_start=t_transp_start_expdecay_all_cs, t_exp=t_transp_expdecay_all_cs,
                    c0=Ar_0, cf=Ar_f,
                    r=r_expdecay_all_cs, t=t_expdecay_all_cs
                )
            else:
                raise DREAMException(f"No advection coefficient given, and no exponential decay time given.")
                
            self.initialize_neutral_prescribed_advection(
                neutral_prescribed_advection=Ar, rNeutralPrescribedAdvection=r,
                tNeutralPrescribedAdvection=t, interpr=interpr, interpt=interpt
            )
        else:
            self.neutral_advection_mode = mode


    def calcTransportCoefficientExpdecaySingleChargeState(self, t_exp, c0, cf = 0, t_start = 0, r = None, t = None):
        """
        Contsruct a transport coefficient which decays exponentially in time
        according to

          c = cf + (c0-cf)*exp(-(t-t_start)/t_exp).

        The coefficient is set to 0 for t <= t_start.
        """
        if t is None:
            t = np.linspace(0,t_start+10*t_exp).reshape(-1,1)
        if r is None:
            if self.settings.radialgrid.r_f is not None:
                r = self.settings.radialgrid.r_f
            else:
                r = np.linspace(0,self.settings.radialgrid.a)
        if np.isscalar(c0):
            Nr = len(r)
            c0 = c0*np.ones((1,Nr))

        if np.isscalar(cf):
            Nr = len(r)
            cf = cf*np.ones((1,Nr))

        c_single_charge_state = (cf + np.exp(-(t-t_start)/t_exp)*(c0-cf))*(t>t_start)

        # Copy the coefficients for the last time step to avoid an unintended linear extrapolation with an unphysical sign change
        c_single_charge_state = np.vstack((c_single_charge_state, c_single_charge_state[-1,:]))
        t = np.vstack((t, t[-1]+1))

        return c_single_charge_state, r.flatten(), t.flatten()


    def calcTransportCoefficientExpdecayAllChargedStates(self, t_exp, c0, cf = 0, t_start = 0, r = None, t = None):
        """
        Construct transport coefficients which decay exponentially in
        time, for all charge states of this species.
        """
        c_single_charge_state, r, t = self.calcTransportCoefficientExpdecaySingleChargeState(t_exp, c0, cf, t_start, r, t)
        cCharged = np.zeros((self.Z,len(t),len(c_single_charge_state[0,:])))
        for i in range(self.Z):
            cCharged[i,:,:]=c_single_charge_state

        return cCharged, r, t


    def verifySettings(self):
        """
        Verify that the settings of this ion species are correctly set.
        """
        if self.Z < 1:
            raise EquationException("ion_species: '{}': Invalid atomic charge: {}.".format(self.name, self.Z))

        if self.hydrogen or self.tritium:
            if self.Z != 1:
                raise EquationException(f"ion_species: '{self.name}': Ion indicated as Hydrogen/Tritium, but charge Z = {self.Z}.")

        if self.ttype == IONS_PRESCRIBED:
            if self.t.ndim != 1:
                raise EquationException("ion_species: '{}': The time vector must be 1D.".format(self.name))
            elif self.r.ndim != 1:
                raise EquationException("ion_species: '{}': The time vector must be 1D.".format(self.name))
            elif self.n is None or (self.n.shape != (self.Z+1, self.t.size, self.r.size)):
                raise EquationException("ion_species: '{}': Invalid dimensions for input density: {}x{}x{}. Expected {}x{}x{}."
                    .format(self.name, self.n.shape[0], self.n.shape[1], self.n.shape[2], self.Z+1, self.t.size, self.r.size))
        elif self.ttype == IONS_EQUILIBRIUM or self.ttype == IONS_DYNAMIC:
            if (self.r is None) or (self.r.ndim != 1):
                raise EquationException("ion_species: '{}': The time vector must be 1D.".format(self.name))
            if not self.init_equil:
                if (self.n is None) or (self.n.shape != (self.Z+1, self.r.size)):
                    raise EquationException("ion_species: '{}': Invalid dimensions for input density: {}x{}. Expected {}x{}."
                        .format(self.name, self.n.shape[0], self.n.shape[1], self.Z+1, self.r.size))
            else:
                if (self.initialNi is None) or (self.initialNi.ndim != 1 or self.initialNi.size != self.r.size):
                    raise EquationException(f"ion_species: '{self.name}': Invalid dimension for initial species density: {self.initialNi.shape}. Expected: {self.r.shape}.")<|MERGE_RESOLUTION|>--- conflicted
+++ resolved
@@ -184,67 +184,6 @@
         self.T = self.setTemperature(T)
 
         # Initialize diffusion
-<<<<<<< HEAD
-        self.charged_prescribed_diffusion = None
-        self.rChargedPrescribedDiffusion = None
-        self.tChargedPrescribedDiffusion = None
-        if charged_diffusion_mode == ION_CHARGED_DIFFUSION_MODE_PRESCRIBED:
-            # If an exponential decay of the transport coefficients are prescribed,
-            # set the precribed diffusion coefficients according to this, if nothing else is prescribed
-            if charged_prescribed_diffusion is None and t_transp_expdecay_all_cs is not None:
-                charged_prescribed_diffusion, rChargedPrescribedDiffusion, tChargedPrescribedDiffusion = self.calcTransportCoefficientExpdecayAllChargedStates(t_start = t_transp_start_expdecay_all_cs, t_exp = t_transp_expdecay_all_cs, c0 = diffusion_initial_all_cs, cf = diffusion_final_all_cs, r = r_expdecay_all_cs, t = t_expdecay_all_cs)
-
-            self.initialize_charged_prescribed_diffusion(charged_prescribed_diffusion = charged_prescribed_diffusion, rChargedPrescribedDiffusion = rChargedPrescribedDiffusion,
-                tChargedPrescribedDiffusion = tChargedPrescribedDiffusion, interpr=interpr, interpt=interpt)
-        else:
-            self.charged_diffusion_mode = charged_diffusion_mode
-
-        self.neutral_prescribed_diffusion = None
-        self.rNeutralPrescribedDiffusion = None
-        self.tNeutralPrescribedDiffusion = None
-        if neutral_diffusion_mode == ION_NEUTRAL_DIFFUSION_MODE_PRESCRIBED:
-
-            # If an exponential decay of the transport coefficients are prescribed,
-            # set the precribed diffusion coefficients according to this, if nothing else is prescribed
-            if neutral_prescribed_diffusion is None and t_transp_expdecay_all_cs is not None:
-                neutral_prescribed_diffusion, rNeutralPrescribedDiffusion, tNeutralPrescribedDiffusion = self.calcTransportCoefficientExpdecaySingleChargeState(t_start = t_transp_start_expdecay_all_cs, t_exp = t_transp_expdecay_all_cs, c0 = diffusion_initial_all_cs, cf = diffusion_final_all_cs, r = r_expdecay_all_cs, t = t_expdecay_all_cs)
-
-            self.initialize_neutral_prescribed_diffusion(neutral_prescribed_diffusion = neutral_prescribed_diffusion, rNeutralPrescribedDiffusion = rNeutralPrescribedDiffusion,
-                tNeutralPrescribedDiffusion = tNeutralPrescribedDiffusion, interpr=interpr, interpt=interpt)
-        else:
-            self.neutral_diffusion_mode = neutral_diffusion_mode
-
-        # Initialize advection
-        self.charged_prescribed_advection = None
-        self.rChargedPrescribedAdvection = None
-        self.tChargedPrescribedAdvection = None
-        if charged_advection_mode == ION_CHARGED_ADVECTION_MODE_PRESCRIBED:
-
-            # If an exponential decay of the transport coefficients are prescribed,
-            # set the precribed advection coefficients according to this, if nothing else is prescribed
-            if charged_prescribed_advection is None and t_transp_expdecay_all_cs is not None:
-                charged_prescribed_advection, rChargedPrescribedAdvection, tChargedPrescribedAdvection = self.calcTransportCoefficientExpdecayAllChargedStates(t_start = t_transp_start_expdecay_all_cs, t_exp = t_transp_expdecay_all_cs, c0 = advection_initial_all_cs, cf = advection_final_all_cs, r = r_expdecay_all_cs, t = t_expdecay_all_cs)
-
-            self.initialize_charged_prescribed_advection(charged_prescribed_advection = charged_prescribed_advection, rChargedPrescribedAdvection = rChargedPrescribedAdvection,
-                tChargedPrescribedAdvection = tChargedPrescribedAdvection, interpr=interpr, interpt=interpt)
-        else:
-            self.charged_advection_mode = charged_advection_mode
-
-        self.neutral_prescribed_advection = None
-        self.rNeutralPrescribedAdvection = None
-        self.tNeutralPrescribedAdvection = None
-        if neutral_advection_mode == ION_NEUTRAL_ADVECTION_MODE_PRESCRIBED:
-
-            # If an exponential decay of the transport coefficients are prescribed,
-            # set the precribed advection coefficients according to this, if nothing else is prescribed
-            if neutral_prescribed_advection is None and t_transp_expdecay_all_cs is not None:
-                neutral_prescribed_advection, rNeutralPrescribedAdvection, tNeutralPrescribedAdvection = self.calcTransportCoefficientExpdecaySingleChargeState(t_start = t_transp_start_expdecay_all_cs, t_exp = t_transp_expdecay_all_cs, c0 = advection_initial_all_cs, cf = advection_final_all_cs, r = r_expdecay_all_cs, t = t_expdecay_all_cs)
-
-            self.initialize_neutral_prescribed_advection(neutral_prescribed_advection = neutral_prescribed_advection, rNeutralPrescribedAdvection = rNeutralPrescribedAdvection,
-                tNeutralPrescribedAdvection = tNeutralPrescribedAdvection, interpr=interpr, interpt=interpt)
-        else:
-            self.neutral_advection_mode = neutral_advection_mode
-=======
         self.setChargedDiffusion(
             mode=charged_diffusion_mode, Drr=charged_prescribed_diffusion,
             r=rChargedPrescribedDiffusion, t=tChargedPrescribedDiffusion,
@@ -289,7 +228,6 @@
             r_expdecay_all_cs=r_expdecay_all_cs, t_expdecay_all_cs=t_expdecay_all_cs,
             interpr=interpr, interpt=interpt
         )
->>>>>>> 2a8231e9
 
 
     def setTemperature(self, T):
