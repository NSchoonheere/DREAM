#
# This class represents a single ion species (with multiple
# charge states). Each ion species provides a number of settings
# for DREAM:
#
#   name     -- Label allowing user to identify ion species
#   Z        -- Ion charge number
#   type     -- Method to use for evolving the ion density
#               Is either 'prescribed' (time evolution explicitly
#               given in settings), 'equilibrium' (time evolution
#               governed by enforcing coronal equilibrium), or
#               'dynamic' (solve the ionization rate equation)
#   data
#     t      -- Time grid on which the density is given
#     r      -- Radial grid on which the density is given
#     n      -- Depending on 'type', this is either the prescribed
#               density (size (Z+1) x nt x nr) or the initial
#               density (size (Z+1) x nr), where 'nt' is the number
#               of time points that the density is given, and 'nr'
#               is the number of radial locations.
#

import matplotlib.pyplot as plt
import numpy as np
from DREAM.Settings.Equations.EquationException import EquationException
from ... DREAMException import DREAMException


# Types in DREAM
IONS_PRESCRIBED = 1
IONS_EQUILIBRIUM = 2
IONS_DYNAMIC = 3

# Types which are extensions implemented in this interface
# (which are special cases of the DREAM types above)
IONS_DYNAMIC_NEUTRAL = -1
IONS_DYNAMIC_FULLY_IONIZED = -2
IONS_PRESCRIBED_NEUTRAL = -3
IONS_PRESCRIBED_FULLY_IONIZED = -4
IONS_EQUILIBRIUM_NEUTRAL = -5
IONS_EQUILIBRIUM_FULLY_IONIZED = -6

# Model to use for ionization
IONIZATION_MODE_FLUID = 1
IONIZATION_MODE_KINETIC = 2
IONIZATION_MODE_KINETIC_APPROX_JAC=3
IONIZATION_MODE_FLUID_RE=4

ION_OPACITY_MODE_TRANSPARENT = 1
ION_OPACITY_MODE_GROUND_STATE_OPAQUE = 2

# Model to use for ion transport
ION_CHARGED_DIFFUSION_MODE_NONE = 1
ION_CHARGED_DIFFUSION_MODE_PRESCRIBED = 2

ION_NEUTRAL_DIFFUSION_MODE_NONE = 1
ION_NEUTRAL_DIFFUSION_MODE_PRESCRIBED = 2

ION_CHARGED_ADVECTION_MODE_NONE = 1
ION_CHARGED_ADVECTION_MODE_PRESCRIBED = 2

ION_NEUTRAL_ADVECTION_MODE_NONE = 1
ION_NEUTRAL_ADVECTION_MODE_PRESCRIBED = 2

# Ion source types
ION_SOURCE_NONE = 1
ION_SOURCE_PRESCRIBED = 2

class IonSpecies:

    def __init__(self, settings, name, Z, ttype=0, Z0=None, isotope=0, SPIMolarFraction=-1.0, opacity_mode = ION_OPACITY_MODE_TRANSPARENT,
        charged_diffusion_mode=ION_CHARGED_DIFFUSION_MODE_NONE, charged_prescribed_diffusion=None, rChargedPrescribedDiffusion=None, tChargedPrescribedDiffusion=None,
        neutral_diffusion_mode=ION_NEUTRAL_DIFFUSION_MODE_NONE, neutral_prescribed_diffusion=None, rNeutralPrescribedDiffusion=None, tNeutralPrescribedDiffusion=None,
        charged_advection_mode=ION_CHARGED_ADVECTION_MODE_NONE, charged_prescribed_advection=None, rChargedPrescribedAdvection=None, tChargedPrescribedAdvection=None,
        neutral_advection_mode=ION_NEUTRAL_ADVECTION_MODE_NONE, neutral_prescribed_advection=None, rNeutralPrescribedAdvection=None, tNeutralPrescribedAdvection=None,
<<<<<<< HEAD
        t_transp_expdecay_all_cs = None, t_transp_start_expdecay_all_cs = 0, diffusion_initial_all_cs = None, diffusion_final_all_cs = 0, advection_initial_all_cs = None, advection_final_all_cs = 0, r_expdecay_all_cs = None, t_expdecay_all_cs = None,
=======
        t_transp_expdecay_all_cs = None, t_transp_start_expdecay_all_cs = 0, diffusion_initial_all_cs = None, diffusion_final_all_cs = 0, diffusion_offset_all_cs = 0, advection_initial_all_cs = None, advection_final_all_cs = 0, advection_offset_all_cs = 0, r_expdecay_all_cs = None, t_expdecay_all_cs = None,        
>>>>>>> 3971131b
        init_equil=False, T=None, n=None, r=None, t=None, interpr=None, interpt=None, tritium=False, hydrogen=False):
        """
        Constructor.

        :param DREAMSettings settings: Parent DREAMSettings object.
        :param str name:               Name by which the ion species will be referred to.
        :param int Z:                  Ion charge number.
        :param int isotope:            Ion mass number.
        :param int ttype:              Method to use for evolving ions in time.
        :param int Z0:                 Charge state to populate with given density.
        :param float n:                Ion density (can be either a scalar, 1D array or 2D array, depending on the other input parameters)
        :param float SPIMolarFraction: Molar fraction of the SPI injection (if any). A negative value means that this species is not part of the SPI injection
        :param bool init_equil:        Initialize ion species in coronal equilibrium.
        :param float T:                Ion initial temperature (can be scalar for uniform temperature, otherwise 1D array matching `r` in size)
        :param numpy.ndarray r:        Radial grid on which the input density is defined.
        :param numpy.ndarray t:        Time grid on which the input density is defined.
        :param numpy.ndarray interpr:  Radial grid onto which ion densities should be interpolated.
        :param numpy.ndarray interpt:  Time grid onto which ion densities should be interpolated.
        :param bool tritium:           If ``True``, this ion species is treated as Tritium.
        :param bool hydrogen:          If ``True``, this ion species is treated as Hydrogen.
        """
        if ';' in name:
            raise EquationException("ion_species: '{}': Invalid character found in ion name: '{}'.".format(name, ';'))

        self.settings = settings
        self.name     = name
        self.Z        = int(Z)
        self.isotope  = int(isotope)
        self.ttype    = None
        self.tritium  = tritium
        self.hydrogen = hydrogen
        self.opacity_mode = opacity_mode
        self.charged_diffusion_mode = None
        self.neutral_diffusion_mode = None
        self.charged_advection_mode = None
        self.neutral_advection_mode = None
        self.init_equil = init_equil
        self.initialNi = None

        self.charged_prescribed_diffusion = None
        self.rChargedPrescribedDiffusion = None
        self.tChargedPrescribedDiffusion = None

        self.neutral_prescribed_diffusion = None
        self.rNeutralPrescribedDiffusion = None
        self.tNeutralPrescribedDiffusion = None

        self.charged_prescribed_advection = None
        self.rChargedPrescribedAdvection = None
        self.tChargedPrescribedAdvection = None

        self.neutral_prescribed_advection = None
        self.rNeutralPrescribedAdvection = None
        self.tNeutralPrescribedAdvection = None

        self.setSPIMolarFraction(SPIMolarFraction)

        if self.tritium and self.hydrogen:
            raise EquationException("ion_species: '{}': Ion species indicated as both Tritium and Hydrogen simultaneously.")

        # Emit warning if 'T' is used as name but 'tritium = False',
        # as this may indicate a user error
        if name == 'T' and tritium == False:
            print("WARNING: Ion species with name 'T' added, but 'tritium = False'.")
        if name == 'H' and hydrogen == False:
            print("WARNING: Ion species with name 'H' added, but 'hydrogen = False'.")

        self.source_n = np.zeros((self.Z+1, 1))
        self.source_t = np.array([0])
        self.source_type = ION_SOURCE_NONE

        self.n = None
        self.r = None
        self.t = None
        if ttype == IONS_PRESCRIBED:
            if init_equil:
                raise EquationException(f"ion_species: '{name}': Cannot initialize species in coronal equilibrium when density is prescribed.")

            if Z0 is not None:
                self.initialize_prescribed_charge_state(Z0=Z0, n=n, r=r, t=t, interpr=interpr, interpt=interpt)
            else:
                self.initialize_prescribed(n=n, r=r, t=t)
        elif ttype == IONS_DYNAMIC:
            if Z0 is not None:
                if init_equil:
                    raise EquationException(f"ion_species: '{name}': Cannot initialize species in coronal equilibrium when density for specific charge state is specified.")

                self.initialize_dynamic_charge_state(Z0=Z0, n=n, r=r, interpr=interpr)
            else:
                self.initialize_dynamic(n=n, r=r, init_equil=init_equil, interpr=interpr)
        elif ttype == IONS_EQUILIBRIUM:
            self.initialize_equilibrium(n=n, r=r, Z0=Z0)
        elif Z0 is not None:
            print("WARNING: Charge state Z0 given, but ion type is not simply 'prescribed', 'dynamic' or 'equilibrium'. Hence, Z0 is ignored.")

        # TYPES AVAILABLE ONLY IN THIS INTERFACE
        elif ttype == IONS_DYNAMIC_NEUTRAL:
            self.initialize_dynamic_neutral(n=n, r=r, interpr=interpr)
        elif ttype == IONS_DYNAMIC_FULLY_IONIZED:
            self.initialize_dynamic_fully_ionized(n=n, r=r, interpr=interpr)
        elif ttype == IONS_PRESCRIBED_NEUTRAL:
            self.initialize_prescribed_neutral(n=n, r=r, t=t, interpr=interpr, interpt=interpt)
        elif ttype == IONS_PRESCRIBED_FULLY_IONIZED:
            self.initialize_prescribed_fully_ionized(n=n, r=r, t=t, interpr=interpr, interpt=interpt)
        else:
            raise EquationException("ion_species: '{}': Unrecognized ion type: {}.".format(self.name, ttype))

        self.T = self.setTemperature(T)

        # Initialize diffusion
        self.setChargedDiffusion(
            mode=charged_diffusion_mode, Drr=charged_prescribed_diffusion,
            r=rChargedPrescribedDiffusion, t=tChargedPrescribedDiffusion,
            t_transp_expdecay_all_cs=t_transp_expdecay_all_cs,
            t_transp_start_expdecay_all_cs=t_transp_start_expdecay_all_cs,
            Drr_0=diffusion_initial_all_cs,
            Drr_f=diffusion_final_all_cs,
            Drr_o=diffusion_offset_all_cs,
            r_expdecay_all_cs=r_expdecay_all_cs, t_expdecay_all_cs=t_expdecay_all_cs,
            interpr=interpr, interpt=interpt
        )

        self.setNeutralDiffusion(
            mode=neutral_diffusion_mode, Drr=neutral_prescribed_diffusion,
            r=rNeutralPrescribedDiffusion, t=tNeutralPrescribedDiffusion,
            t_transp_expdecay_all_cs=t_transp_expdecay_all_cs,
            t_transp_start_expdecay_all_cs=t_transp_start_expdecay_all_cs,
            Drr_0=diffusion_initial_all_cs,
            Drr_f=diffusion_final_all_cs,
            Drr_o=diffusion_offset_all_cs,
            r_expdecay_all_cs=r_expdecay_all_cs, t_expdecay_all_cs=t_expdecay_all_cs,
            interpr=interpr, interpt=interpt
        )
            
        # Initialize advection
        self.setChargedAdvection(
            mode=charged_advection_mode, Ar=charged_prescribed_advection,
            r=rChargedPrescribedAdvection, t=tChargedPrescribedAdvection,
            t_transp_expdecay_all_cs=t_transp_expdecay_all_cs,
            t_transp_start_expdecay_all_cs=t_transp_start_expdecay_all_cs,
            Ar_0=advection_initial_all_cs,
            Ar_f=advection_final_all_cs,
            Ar_o=advection_offset_all_cs,
            r_expdecay_all_cs=r_expdecay_all_cs, t_expdecay_all_cs=t_expdecay_all_cs,
            interpr=interpr, interpt=interpt
        )
        
        self.setNeutralAdvection(
            mode=neutral_advection_mode, Ar=neutral_prescribed_advection,
            r=rNeutralPrescribedAdvection, t=tNeutralPrescribedAdvection,
            t_transp_expdecay_all_cs=t_transp_expdecay_all_cs,
            t_transp_start_expdecay_all_cs=t_transp_start_expdecay_all_cs,
            Ar_0=advection_initial_all_cs,
            Ar_f=advection_final_all_cs,
            Ar_o=advection_offset_all_cs,
            r_expdecay_all_cs=r_expdecay_all_cs, t_expdecay_all_cs=t_expdecay_all_cs,
            interpr=interpr, interpt=interpt
        )


    def setTemperature(self, T):
        """
        Sets the ion temperature from an input value `T`.
        For scalar T, sets a uniform radial profile,
        otherwise requires the T profile to be given on the
        `r` grid which is provided to the IonSpecies constructor.
        """
        if type(T) == list:
            T = np.array(T)
        if T is None:
            T = np.zeros((1,np.size(self.r)))
        elif np.isscalar(T):
            T = np.ones((1, np.size(self.r)))*T
        elif np.ndim(T)==1:
            T = T[None,:]
        elif T.shape[1] != np.size(self.r):
             raise EquationException("ion_species: '{}': Invalid dimensions of initial ion temperature T: {}x{}. Expected {}x{}."
                .format(self.name, T.shape[0], T.shape[1], 1, np.size(self.r)))
        return T



    def initializeToEquilibrium(self):
        """
        Returns a flag indicating whether or not this ion species should
        be initialized according to coronal equilibrium.
        """
        return self.init_equil


    def getDensity(self):
        """
        Returns the prescribed density array for this ion species.
        """
        return self.n


    def getSourceDensity(self):
        """
        Returns the (time evolution of the) source term used to seed this
        ion species with new particles.
        """
        return self.source_n


    def getSourceType(self):
        """
        Returns the type of the source term used.
        """
        return self.source_type


    # Getters for diffusion-related quantities
    def getChargedPrescribedDiffusion(self):
        """
        Returns the prescribed charged diffusion coefficient array for this ion species.
        """
        return self.charged_prescribed_diffusion

    def getRChargedPrescribedDiffusion(self):
        """
        Returns the radial grid for the prescribed charged diffusion coefficient array for this ion species.
        """
        return self.rChargedPrescribedDiffusion

    def getTChargedPrescribedDiffusion(self):
        """
        Returns the time grid for the prescribed charged diffusion coefficient array for this ion species.
        """
        return self.tChargedPrescribedDiffusion

    def getRNeutralPrescribedDiffusion(self):
        """
        Returns the radial grid for the prescribed neutral diffusion coefficient array for this ion species.
        """
        return self.rNeutralPrescribedDiffusion

    def getTNeutralPrescribedDiffusion(self):
        """
        Returns the time grid for the prescribed neutral diffusion coefficient array for this ion species.
        """
        return self.tNeutralPrescribedDiffusion

    def getNeutralPrescribedDiffusion(self):
        """
        Returns the prescribed neutral diffusion coefficient array for this ion species.
        """
        return self.neutral_prescribed_diffusion



    # Getters for advection-related quantities
    def getChargedPrescribedAdvection(self):
        """
        Returns the prescribed charged advection coefficient array for this ion species.
        """
        return self.charged_prescribed_advection

    def getRChargedPrescribedAdvection(self):
        """
        Returns the radial grid for the prescribed charged advection coefficient array for this ion species.
        """
        return self.rChargedPrescribedAdvection

    def getTChargedPrescribedAdvection(self):
        """
        Returns the time grid for the prescribed charged advection coefficient array for this ion species.
        """
        return self.tChargedPrescribedAdvection

    def getRNeutralPrescribedAdvection(self):
        """
        Returns the radial grid for the prescribed neutral advection coefficient array for this ion species.
        """
        return self.rNeutralPrescribedAdvection

    def getTNeutralPrescribedAdvection(self):
        """
        Returns the time grid for the prescribed neutral advection coefficient array for this ion species.
        """
        return self.tNeutralPrescribedAdvection

    def getNeutralPrescribedAdvection(self):
        """
        Returns the prescribed neutral advection coefficient array for this ion species.
        """
        return self.neutral_prescribed_advection



    def getName(self):
        """
        Returns the name of this ion species.
        """
        return self.name


    def getR(self):
        """
        Returns the radial grid on which the ion densities are defined.
        """
        return self.r


    def getSourceTime(self):
        """
        Returns the time grid on which the ion source is defined.
        """
        return self.source_t


    def getTime(self):
        """
        Returns the time grid on which the ion densities are defined.
        """
        return self.t


    def getType(self):
        """
        Returns the type of equation to use for evolving the ion densities
        for this species.
        """
        return self.ttype


    def getOpacityMode(self):
        """
        Returns the opacity mode to use for evolving the ion densities
        for this species.
        """
        return self.opacity_mode


    def getChargedDiffusionMode(self):
        """
        Returns the charged diffusion mode to use for evolving the ion densities
        for this species.
        """
        return self.charged_diffusion_mode


    def getNeutralDiffusionMode(self):
        """
        Returns the neutral diffusion mode to use for evolving the ion densities
        for this species.
        """
        return self.neutral_diffusion_mode


    def getChargedAdvectionMode(self):
        """
        Returns the charged advection mode to use for evolving the ion densities
        for this species.
        """
        return self.charged_advection_mode


    def getInitialSpeciesDensity(self):
        """
        Returns the initial density of all charge states combined (used
        when initializing the species in coronal equilibrium).
        """
        return self.initialNi


    def getNeutralAdvectionMode(self):
        """
        Returns the neutral advection mode to use for evolving the ion densities
        for this species.
        """
        return self.neutral_advection_mode


    def getTemperature(self):
        """
        Returns the initial temperature array to use for evolving
        the ion heat of this species
        """
        return self.T


    def getZ(self):
        """
        Returns the atomic charge for this ion species.
        """
        return self.Z


    def getIsotope(self): return self.isotope


    def getSPIMolarFraction(self): return self.SPIMolarFraction


    def setSPIMolarFraction(self, SPIMolarFraction):
        if np.isscalar(SPIMolarFraction):
            self.SPIMolarFraction = np.array([SPIMolarFraction])
        else:
            self.SPIMolarFraction = SPIMolarFraction


    def isHydrogen(self):
        """
        Returns ``True`` if this ion species is a hydrogen species.
        """
        return self.hydrogen


    def isTritium(self):
        """
        Returns ``True`` if this ion species is a tritium species.
        """
        return self.tritium


    def initialize_prescribed(self, n=None, r=None, t=None):
        """
        Prescribes the evolution for this ion species.
        """
        self.ttype = IONS_PRESCRIBED
        if n is None:
            raise EquationException("ion_species: '{}': Input density must not be 'None'.".format(self.name))

        # Convert lists to NumPy arrays
        if type(n) == list:
            n = np.array(n)

        # Scalar (assume density constant in spacetime)
        #if type(n) == float or (type(n) == np.ndarray and n.size == 1):
        if np.isscalar(n):
            self.t = np.array([0])
            self.r = np.array([0,1])
            self.n = np.ones((self.Z+1,1,2)) * n
            return
        if r is None:
            raise EquationException("ion_species: '{}': Non-scalar density prescribed, but no radial coordinates given.".format(self.name))

        # Radial profile (assume fully ionized)
        if len(n.shape) == 1:
            raise EquationException("ion_species: '{}': Prescribed density data has only one dimension.".format(self.name))
        # Radial profiles of charge states
        elif len(n.shape) == 2:
            raise EquationException("ion_species: '{}': Prescribed density data has only two dimensions.".format(self.name))
        # Full time evolution of radial profiles of charge states
        elif len(n.shape) == 3:
            if t is None:
                raise EquationException("ion_species: '{}': 3D ion density prescribed, but no time coordinates given.".format(self.name))

            if self.Z+1 != n.shape[0] or t.size != n.shape[1] or r.size != n.shape[2]:
                raise EquationException("ion_species: '{}': Invalid dimensions of prescribed density: {}x{}x{}. Expected {}x{}x{}"
                    .format(self.name, n.shape[0], n.shape[1], n.shape[2], self.Z+1, t.size, r.size))
            self.t = t
            self.r = r
            self.n = n
        else:
            raise EquationException("ion_species: '{}': Unrecognized shape of prescribed density: {}.".format(self.name, n.shape))


    def initialize_dynamic(self, n=None, r=None, init_equil=False, interpr=None):
        """
        Evolve ions according to the ion rate equation in DREAM.
        """
        self.ttype = IONS_DYNAMIC

        if n is None:
            raise EquationException("ion_species: '{}': Input density must not be 'None'.".format(self.name))

        # Convert lists to NumPy arrays
        if type(n) == list:
            n = np.array(n)

        if init_equil:
            # If scalar...
            if type(n) == float or (type(n) == np.ndarray and n.size == 1):
                r = interpr if interpr is not None else np.array([0])
                N = np.zeros((r.size,))
                N[:] = n
            else:
                N = n

            if N.ndim != 1:
                raise EquationException(f"ion_species: '{self.name}': Invalid dimensions of initial density.")
            if r.size != N.size:
                raise EquationException(f"ion_species: '{self.name}': Invalid size of initial species density. n.size != r.size.")

            self.r = r
            self.initialNi = N
            self.init_equil = True
        else:
            # Scalar (assume density constant in spacetime)
            if type(n) == float or (type(n) == np.ndarray and n.size == 1):
                raise EquationException("ion_species: '{}': Initial density must be two dimensional (charge states x radius).".format(self.name))

            if r is None:
                raise EquationException("ion_species: '{}': Non-scalar initial ion density prescribed, but no radial coordinates given.".format(self.name))

            # Radial profiles for all charge states
            if len(n.shape) == 2:
                if self.Z+1 != n.shape[0] or r.size != n.shape[1]:
                    raise EquationException("ion_species: '{}': Invalid dimensions of initial ion density: {}x{}. Expected {}x{}."
                        .format(self.name, n.shape[0], n.shape[1], self.Z+1, r.size))

                self.t = None
                self.r = r
                self.n = n
            else:
                raise EquationException(f"ion_species: '{self.name}': Unrecognized shape of initial density: {n.shape}.")


    def initialize_equilibrium(self, n=None, r=None, interpr=None):
        """
        Evolve ions according to the equilibrium equation in DREAM.
        """
        self.ttype = IONS_EQUILIBRIUM

        if n is None:
            raise EquationException("ion_species: '{}': Input density must not be 'None'.".format(self.name))

        # Convert lists to NumPy arrays
        if type(n) == list:
            n = np.array(n)

        # Scalar (assume density constant in radius)
        if type(n) == float or (type(n) == np.ndarray and n.size == 1):
            r = interpr if interpr is not None else np.array([0])
            N = np.zeros((self.Z+1,r.size))

            # For the equilibrium, it doesn't matter which charge state we
            # put the particles in. They will be placed in the correct state
            # after the first time step (=> make all particles fully ionized
            # so that nfree > 0)
            N[self.Z,:] = n
            n = N
        elif r is None:
            raise EquationException("ion_species: '{}': Non-scalar initial ion density prescribed, but no radial coordinates given.".format(self.name))

        # Radial profiles for all charge states
        if len(n.shape) == 2:
            if self.Z+1 != n.shape[0] or r.size != n.shape[1]:
                raise EquationException("ion_species: '{}': Invalid dimensions of initial ion density: {}x{}. Expected {}x{}."
                    .format(self.name, n.shape[0], n.shape[1], self.Z+1, r.size))

            self.t = None
            self.r = r
            self.n = n
        else:
            raise EquationException("ion_species: '{}': Unrecognized shape of initial density: {}.".format(self.name, n.shape))


    def initialize_dynamic_neutral(self, n=None, r=None, interpr=None, init_equil=False):
        """
        Evolve the ions dynamically, initializing them all as neutrals.
        """
        self.initialize_dynamic_charge_state(0, n=n, r=r, interpr=interpr, init_equil=init_equil)


    def initialize_dynamic_fully_ionized(self, n=None, r=None, interpr=None, init_equil=False):
        """
        Evolve the ions dynamically, initializing them all as fully ionized.
        """
        self.initialize_dynamic_charge_state(self.Z, n=n, r=r, interpr=interpr, init_equil=init_equil)


    def initialize_dynamic_charge_state(self, Z0, n=None, r=None, interpr=None, init_equil=False):
        """
        Evolve the ions dynamically, initializing them all to reside in the specified charge state Z0.
        """
        if Z0 > self.Z or Z0 < 0:
            raise EquationException("ion_species: '{}': Invalid charge state specified: {}. Ion has charge Z = {}.".format(self.name, Z0, self.Z))

        if n is None:
            raise EquationException("ion_species: '{}': Input density must not be 'None'.".format(self.name))

        # Convert lists to NumPy arrays
        if type(n) == list:
            n = np.array(n)

        # Scalar (assume density constant in spacetime)
        if type(n) == float or np.isscalar(n) or (type(n) == np.ndarray and n.size == 1):
            r = interpr if interpr is not None else np.array([0])
            N = np.zeros((self.Z+1,r.size))
            N[Z0,:] = n

            self.initialize_dynamic(n=N, r=r, init_equil=init_equil)
            return

        if r is None:
            raise EquationException("ion_species: '{}': Non-scalar density prescribed, but no radial coordinates given.".format(self.name))

        # Radial profile
        if len(n.shape) == 1:
            if r.size != n.size:
                raise EquationException("ion_species: '{}': Invalid dimensions of prescribed density: {}. Expected {}."
                    .format(self.name, n.shape[0], r.size))

            N = np.zeros((self.Z+1, r.size))
            N[Z0,:] = n
            self.initialize_dynamic(n=N, r=r, init_equil=init_equil)
        else:
            raise EquationException("ion_species: '{}': Unrecognized shape of prescribed density: {}.".format(self.name, n.shape))


    def initialize_prescribed_neutral(self, n=None, r=None, t=None, interpr=None, interpt=None):
        """
        Prescribe the ions to be neutral.
        """
        self.initialize_prescribed_charge_state(0, n=n, r=r, t=t, interpr=interpr, interpt=interpt)


    def initialize_prescribed_fully_ionized(self, n=None, r=None, t=None, interpr=None, interpt=None):
        """
        Prescribe the ions to be fully ionized.
        """
        self.initialize_prescribed_charge_state(self.Z, n=n, r=r, t=t, interpr=interpr, interpt=interpt)


    def initialize_prescribed_charge_state(self, Z0, n=None, r=None, t=None, interpr=None, interpt=None):
        """
        Prescribe the ions to all be situated in the specified charge state Z0.
        """
        if Z0 > self.Z or Z0 < 0:
            raise EquationException("ion_species: '{}': Invalid charge state specified: {}. Ion has charge Z = {}.".format(self.name, Z0, self.Z))

        if n is None:
            raise EquationException("ion_species: '{}': Input density must not be 'None'.".format(self.name))

        # Convert lists to NumPy arrays
        if type(n) == list:
            n = np.array(n)

        # Scalar (assume density constant in spacetime)
        #if type(n) == float or (type(n) == np.ndarray and n.size == 1):
        if np.isscalar(n):
            t = interpt if interpt is not None else np.array([0])
            r = interpr if interpr is not None else np.array([0])
            N = np.zeros((self.Z+1,t.size,r.size))
            N[Z0,0,:] = n

            self.initialize_prescribed(n=N, t=t, r=r)
            return

        if r is None:
            raise EquationException("ion_species: '{}': Non-scalar density prescribed, but no radial coordinates given.".format(self.name))

        # Radial profile
        if len(n.shape) == 1:
            if r.size != n.size:
                raise EquationException("ion_species: '{}': Invalid dimensions of prescribed density: {}. Expected {}."
                    .format(self.name, n.shape[0], r.size))

            t = interpt if interpt is not None else np.array([0])
            n = np.reshape(n, (t.size,r.size))

        # Radial + temporal profile
        if len(n.shape) == 2:
            if t is None:
                raise EquationException("ion_species: '{}': 2D ion density prescribed, but no time coordinates given.".format(self.name))

            if t.size != n.shape[0] or r.size != n.shape[1]:
                raise EquationException("ion_species: '{}': Invalid dimensions of prescribed density: {}x{}. Expected {}x{}."
                    .format(self.name, n.shape[0], n.shape[1], t.size, r.size))

            N = np.zeros((self.Z+1, t.size, r.size))
            N[Z0,:,:] = n

            self.initialize_prescribed(n=N, t=t, r=r)
        else:
            raise EquationException("ion_species: '{}': Unrecognized shape of prescribed density: {}.".format(self.name, n.shape))


    def initialize_charged_prescribed_diffusion(self, charged_prescribed_diffusion=None, rChargedPrescribedDiffusion=None, tChargedPrescribedDiffusion=None, interpr=None, interpt=None):
        """
        Prescribes the evolution of the charged diffusion coefficients for this ion species.
        """
        self.charged_diffusion_mode = ION_CHARGED_DIFFUSION_MODE_PRESCRIBED
        if charged_prescribed_diffusion is None:
            raise EquationException("ion_species: '{}': Prescribed charged diffusion coefficients must not be 'None'.".format(self.name))

        # Convert lists to NumPy arrays
        if type(charged_prescribed_diffusion) == list:
            charged_prescribed_diffusion = np.array(charged_prescribed_diffusion)

        # Scalar (assume density constant in spacetime)
        if np.isscalar(charged_prescribed_diffusion):
            self.tChargedPrescribedDiffusion = np.array([0])
            self.rChargedPrescribedDiffusion = np.array([0,1])
            self.charged_prescribed_diffusion = np.ones((self.Z,1,2)) * charged_prescribed_diffusion
            return
        if rChargedPrescribedDiffusion is None:
            raise EquationException("ion_species: '{}': Non-scalar density prescribed, but no radial coordinates given.".format(self.name))

        if len(charged_prescribed_diffusion.shape) == 1:
            raise EquationException("ion_species: '{}': Prescribed charged diffusion coefficient data has only one dimension.".format(self.name))
        elif len(charged_prescribed_diffusion.shape) == 2:
            raise EquationException("ion_species: '{}': Prescribed charged diffusion coefficient data has only two dimensions.".format(self.name))
        # Full time evolution of radial profiles of charge states
        elif len(charged_prescribed_diffusion.shape) == 3:
            if tChargedPrescribedDiffusion is None:
                raise EquationException("ion_species: '{}': 3D charged diffusion coefficient prescribed, but no time coordinates given.".format(self.name))

            if self.Z != charged_prescribed_diffusion.shape[0] or tChargedPrescribedDiffusion.size != charged_prescribed_diffusion.shape[1] or rChargedPrescribedDiffusion.size != charged_prescribed_diffusion.shape[2]:
                raise EquationException("ion_species: '{}': Invalid dimensions of prescribed charged diffusion coefficient: {}x{}x{}. Expected {}x{}x{}"
                    .format(self.name, charged_prescribed_diffusion.shape.shape[0], charged_prescribed_diffusion.shape.shape[1], charged_prescribed_diffusion.shape.shape[2], self.Z, tChargedPrescribedDiffusion.size, rChargedPrescribedDiffusion.size))
            self.tChargedPrescribedDiffusion = tChargedPrescribedDiffusion
            self.rChargedPrescribedDiffusion = rChargedPrescribedDiffusion
            self.charged_prescribed_diffusion = charged_prescribed_diffusion
        else:
            raise EquationException("ion_species: '{}': Unrecognized shape of prescribed charged diffusion coefficient: {}.".format(self.name, charged_prescribed_diffusion.shape))


    def initialize_neutral_prescribed_diffusion(self, neutral_prescribed_diffusion=None, rNeutralPrescribedDiffusion=None, tNeutralPrescribedDiffusion=None, interpr=None, interpt=None):
        """
        Prescribes the evolution of the neutral diffusion coefficients for this ion species.
        """
        self.neutral_diffusion_mode = ION_NEUTRAL_DIFFUSION_MODE_PRESCRIBED
        if neutral_prescribed_diffusion is None:
            raise EquationException("ion_species: '{}': Prescribed neutral diffusion coefficients must not be 'None'.".format(self.name))

        # Convert lists to NumPy arrays
        if type(neutral_prescribed_diffusion) == list:
            neutral_prescribed_diffusion = np.array(neutral_prescribed_diffusion)

        # Scalar (assume density constant in spacetime)
        if np.isscalar(neutral_prescribed_diffusion):
            self.tNeutralPrescribedDiffusion = np.array([0])
            self.rNeutralPrescribedDiffusion = np.array([0,1])
            self.neutral_prescribed_diffusion = np.ones((1,1,2)) * neutral_prescribed_diffusion
            return
        if rNeutralPrescribedDiffusion is None:
            raise EquationException("ion_species: '{}': Non-scalar density prescribed, but no radial coordinates given.".format(self.name))

        if len(neutral_prescribed_diffusion.shape) == 1:
            raise EquationException("ion_species: '{}': Prescribed neutral diffusion coefficient data has only one dimension.".format(self.name))
        # As there is only one neutral charge state for a single species, all information needed here can actually be provided in a 2D array
        elif len(neutral_prescribed_diffusion.shape) == 2:
            if tNeutralPrescribedDiffusion is None:
                raise EquationException("ion_species: '{}': 2D neutral diffusion coefficient prescribed, but no time coordinates given.".format(self.name))

            if tNeutralPrescribedDiffusion.size != neutral_prescribed_diffusion.shape[0] or rNeutralPrescribedDiffusion.size != neutral_prescribed_diffusion.shape[1]:
                raise EquationException("ion_species: '{}': Invalid dimensions of prescribed neutral diffusion coefficient: {}x{}. Expected {}x{}"
                    .format(self.name, neutral_prescribed_diffusion.shape.shape[0], neutral_prescribed_diffusion.shape.shape[1], tNeutralPrescribedDiffusion.size, rNeutralPrescribedDiffusion.size))
            self.tNeutralPrescribedDiffusion = tNeutralPrescribedDiffusion
            self.rNeutralPrescribedDiffusion = rNeutralPrescribedDiffusion
            self.neutral_prescribed_diffusion = neutral_prescribed_diffusion.reshape((1,neutral_prescribed_diffusion.shape[0],neutral_prescribed_diffusion.shape[1]))
        # Full time evolution of radial profiles of charge states
        elif len(neutral_prescribed_diffusion.shape) == 3:
            if tNeutralPrescribedDiffusion is None:
                raise EquationException("ion_species: '{}': 3D neutral diffusion coefficient prescribed, but no time coordinates given.".format(self.name))

            if neutral_prescribed_diffusion.shape[0] != 1 or tNeutralPrescribedDiffusion.size != neutral_prescribed_diffusion.shape[1] or rNeutralPrescribedDiffusion.size != neutral_prescribed_diffusion.shape[2]:
                raise EquationException("ion_species: '{}': Invalid dimensions of prescribed neutral diffusion coefficient: {}x{}x{}. Expected {}x{}x{}"
                    .format(self.name, neutral_prescribed_diffusion.shape[0], neutral_prescribed_diffusion.shape[1], neutral_prescribed_diffusion.shape[2], self.Z, tNeutralPrescribedDiffusion.size, rNeutralPrescribedDiffusion.size))
            self.tNeutralPrescribedDiffusion = tNeutralPrescribedDiffusion
            self.rNeutralPrescribedDiffusion = rNeutralPrescribedDiffusion
            self.neutral_prescribed_diffusion = neutral_prescribed_diffusion
        else:
            raise EquationException("ion_species: '{}': Unrecognized shape of prescribed neutral diffusion coefficient: {}.".format(self.name, neutral_prescribed_diffusion.shape))


    def initialize_charged_prescribed_advection(self, charged_prescribed_advection=None, rChargedPrescribedAdvection=None, tChargedPrescribedAdvection=None, interpr=None, interpt=None):
        """
        Prescribes the evolution of the charged advection coefficients for this ion species.
        """
        self.charged_advection_mode = ION_CHARGED_ADVECTION_MODE_PRESCRIBED
        if charged_prescribed_advection is None:
            raise EquationException("ion_species: '{}': Prescribed charged advection coefficients must not be 'None'.".format(self.name))

        # Convert lists to NumPy arrays
        if type(charged_prescribed_advection) == list:
            charged_prescribed_advection = np.array(charged_prescribed_advection)

        # Scalar (assume density constant in spacetime)
        if np.isscalar(charged_prescribed_advection):
            self.tChargedPrescribedAdvection = np.array([0])
            self.rChargedPrescribedAdvection = np.array([0,1])
            self.charged_prescribed_advection = np.ones((self.Z,1,2)) * charged_prescribed_advection
            return
        if rChargedPrescribedAdvection is None:
            raise EquationException("ion_species: '{}': Non-scalar density prescribed, but no radial coordinates given.".format(self.name))

        if len(charged_prescribed_advection.shape) == 1:
            raise EquationException("ion_species: '{}': Prescribed charged advection coefficient data has only one dimension.".format(self.name))
        elif len(charged_prescribed_advection.shape) == 2:
            raise EquationException("ion_species: '{}': Prescribed charged advection coefficient data has only two dimensions.".format(self.name))
        # Full time evolution of radial profiles of charge states
        elif len(charged_prescribed_advection.shape) == 3:
            if tChargedPrescribedAdvection is None:
                raise EquationException("ion_species: '{}': 3D charged advection coefficient prescribed, but no time coordinates given.".format(self.name))

            if self.Z != charged_prescribed_advection.shape[0] or tChargedPrescribedAdvection.size != charged_prescribed_advection.shape[1] or rChargedPrescribedAdvection.size != charged_prescribed_advection.shape[2]:
                raise EquationException("ion_species: '{}': Invalid dimensions of prescribed charged advection coefficient: {}x{}x{}. Expected {}x{}x{}"
                    .format(self.name, charged_prescribed_advection.shape.shape[0], charged_prescribed_advection.shape.shape[1], charged_prescribed_advection.shape.shape[2], self.Z, tChargedPrescribedAdvection.size, rChargedPrescribedAdvection.size))
            self.tChargedPrescribedAdvection = tChargedPrescribedAdvection
            self.rChargedPrescribedAdvection = rChargedPrescribedAdvection
            self.charged_prescribed_advection = charged_prescribed_advection
        else:
            raise EquationException("ion_species: '{}': Unrecognized shape of prescribed charged advection coefficient: {}.".format(self.name, charged_prescribed_advection.shape))


    def initialize_neutral_prescribed_advection(self, neutral_prescribed_advection=None, rNeutralPrescribedAdvection=None, tNeutralPrescribedAdvection=None, interpr=None, interpt=None):
        """
        Prescribes the evolution of the neutral advection coefficients for this ion species.
        """
        self.neutral_advection_mode = ION_NEUTRAL_ADVECTION_MODE_PRESCRIBED
        if neutral_prescribed_advection is None:
            raise EquationException("ion_species: '{}': Prescribed neutral advection coefficients must not be 'None'.".format(self.name))

        # Convert lists to NumPy arrays
        if type(neutral_prescribed_advection) == list:
            neutral_prescribed_advection = np.array(neutral_prescribed_advection)

        # Scalar (assume density constant in spacetime)
        if np.isscalar(neutral_prescribed_advection):
            self.tNeutralPrescribedAdvection = np.array([0])
            self.rNeutralPrescribedAdvection = np.array([0,1])
            self.neutral_prescribed_advection = np.ones((1,1,2)) * neutral_prescribed_advection
            return
        if rNeutralPrescribedAdvection is None:
            raise EquationException("ion_species: '{}': Non-scalar density prescribed, but no radial coordinates given.".format(self.name))

        if len(neutral_prescribed_advection.shape) == 1:
            raise EquationException("ion_species: '{}': Prescribed neutral advection coefficient data has only one dimension.".format(self.name))
        # As there is only one neutral charge state for a single species, all information needed here can actually be provided in a 2D array
        elif len(neutral_prescribed_advection.shape) == 2:
            if tNeutralPrescribedAdvection is None:
                raise EquationException("ion_species: '{}': 2D neutral advection coefficient prescribed, but no time coordinates given.".format(self.name))

            if tNeutralPrescribedAdvection.size != neutral_prescribed_advection.shape[0] or rNeutralPrescribedAdvection.size != neutral_prescribed_advection.shape[1]:
                raise EquationException("ion_species: '{}': Invalid dimensions of prescribed neutral advection coefficient: {}x{}. Expected {}x{}"
                    .format(self.name, neutral_prescribed_advection.shape.shape[0], neutral_prescribed_advection.shape.shape[1], tNeutralPrescribedAdvection.size, rNeutralPrescribedAdvection.size))
            self.tNeutralPrescribedAdvection = tNeutralPrescribedAdvection
            self.rNeutralPrescribedAdvection = rNeutralPrescribedAdvection
            self.neutral_prescribed_advection = neutral_prescribed_advection.reshape((1,neutral_prescribed_advection.shape[0],neutral_prescribed_advection.shape[1]))
        # Full time evolution of radial profiles of charge states
        elif len(neutral_prescribed_advection.shape) == 3:
            if tNeutralPrescribedAdvection is None:
                raise EquationException("ion_species: '{}': 3D neutral advection coefficient prescribed, but no time coordinates given.".format(self.name))

            if neutral_prescribed_advection.shape[0] != 1 or tNeutralPrescribedAdvection.size != neutral_prescribed_advection.shape[1] or rNeutralPrescribedAdvection.size != neutral_prescribed_advection.shape[2]:
                raise EquationException("ion_species: '{}': Invalid dimensions of prescribed neutral advection coefficient: {}x{}x{}. Expected {}x{}x{}"
                    .format(self.name, neutral_prescribed_advection.shape.shape[0], neutral_prescribed_advection.shape.shape[1], neutral_prescribed_advection.shape.shape[2], self.Z, tNeutralPrescribedAdvection.size, rNeutralPrescribedAdvection.size))
            self.tNeutralPrescribedAdvection = tNeutralPrescribedAdvection
            self.rNeutralPrescribedAdvection = rNeutralPrescribedAdvection
            self.neutral_prescribed_advection = neutral_prescribed_advection
        else:
            raise EquationException("ion_species: '{}': Unrecognized shape of prescribed neutral advection coefficient: {}.".format(self.name, neutral_prescribed_advection.shape))


    def initialize_source(self, n, t=None, Z0=0):
        """
        Initialize the ion source term associated with this species.
        """
        self.source_type = ION_SOURCE_PRESCRIBED

        if n is None:
            raise EquationException(f"ion_species: '{self.name}': Input source density must not be 'None'.")

        # Convert lists to NumPy arrays
        if type(n) == list:
            n = np.array(n)

        # Scalar (assume density constant in spacetime)
        #if type(n) == float or (type(n) == np.ndarray and n.size == 1):
        if np.isscalar(n):
            self.source_t = np.array([0])
            self.source_n = np.zeros((self.Z+1,1))
            self.source_n[Z0,:] = n
            return

        # Time evolution of neutral atoms
        if len(n.shape) == 1:
            if n.size != t.size:
                raise EquationException(f"ion_species: '{self.name}': Time evolving source specified, by shape(n) != shape(t), {n.shape} != {t.shape}.")

            self.source_t = t
            self.source_n = np.zeros((self.Z+1, t.size))
            self.source_n[Z0,:] = n
        # Time evolution of all charge states
        elif len(n.shape) == 2:
            if t is None:
                raise EquationException(f"ion_species: '{self.name}': Full ion charge state density source prescribed, but no time coordinates given.")

            if self.Z+1 != n.shape[0] or t.size != n.shape[1]:
                raise EquationException(f"ion_species: '{self.name}': Invalid dimensions of prescribed source density: {n.shape[0]}x{n.shape[1]}x{n.shape[2]}. Expected {self.Z+1}x{t.size}x{r.size}")

            self.source_t = t
            self.source_n = n
        else:
            raise EquationException(f"ion_species: '{self.name}': Unrecognized shape of prescribed source density: {n.shape}.")


    def setChargedDiffusion(
        self, mode, Drr=None, r=None, t=None,
        t_transp_expdecay_all_cs=None, t_transp_start_expdecay_all_cs=0,
        Drr_0=None, Drr_f=0, Drr_o=0,
        r_expdecay_all_cs=None, t_expdecay_all_cs=None,
        interpr=None, interpt=None
    ):
        """
        Set ion radial diffusion for charged particles.

        :param mode:                           Type of transport to prescribe.
        :param Drr:                            Diffusion coefficient to prescribe.
        :param r:                              Radial grid on which ``Drr`` is given.
        :param t:                              Time grid on which ``Drr`` is given.
        :param t_transp_expdecay_all_cs:       e-folding time of transport coefficient decay (exponential decay).
        :param t_transp_start_expdecay_all_cs: Start time of exponential decay.
        :param Drr_0:                          Initial value of diffusion coefficient when decaying exponentially.
        :param Drr_f:                          Final value of diffusion coefficient when decaying exponentially.
        :param Drr_o:                          Value of diffusion coefficient before exponential decay.
        :param r_expdecay_all_cs:              Radial grid on which the coefficient should be defined.
        :param t_expdecay_all_cs:              Time grid on which the coefficient should be defined.
        :param interpr:                        Radial grid onto which ion transport coefficients should be interpolated.
        :param interpt:                        Time grid onto which ion transport coefficients should be interpolated.
        """
        if mode == ION_CHARGED_DIFFUSION_MODE_PRESCRIBED:
            # If an exponential decay of the transport coefficients are prescribed, 
            # set the precribed diffusion coefficients according to this, if nothing else is prescribed
            if Drr is not None:
                # All good
                pass
            elif Drr is None and t_transp_expdecay_all_cs is not None:
                Drr, r, t = self.calcTransportCoefficientExpdecayAllChargedStates(
                    t_start=t_transp_start_expdecay_all_cs, t_exp=t_transp_expdecay_all_cs,
                    c0=Drr_0, cf=Drr_f, co=Drr_o,
                    r=r_expdecay_all_cs, t=t_expdecay_all_cs
                )
            else:
                raise DREAMException(f"No diffusion coefficient given, and no exponential decay time given.")
                
            self.initialize_charged_prescribed_diffusion(
                charged_prescribed_diffusion=Drr, rChargedPrescribedDiffusion=r,
                tChargedPrescribedDiffusion=t, interpr=interpr, interpt=interpt
            )
        else:
            self.charged_diffusion_mode = mode
    

    def setNeutralDiffusion(
        self, mode, Drr=None, r=None, t=None,
        t_transp_expdecay_all_cs=None, t_transp_start_expdecay_all_cs=0,
        Drr_0=None, Drr_f=0, Drr_o=0,
        r_expdecay_all_cs=None, t_expdecay_all_cs=None,
        interpr=None, interpt=None
    ):
        """
        Set ion radial diffusion for neutral particles.

        :param mode:                           Type of transport to prescribe.
        :param Drr:                            Diffusion coefficient to prescribe.
        :param r:                              Radial grid on which ``Drr`` is given.
        :param t:                              Time grid on which ``Drr`` is given.
        :param t_transp_expdecay_all_cs:       e-folding time of transport coefficient decay (exponential decay).
        :param t_transp_start_expdecay_all_cs: Start time of exponential decay.
        :param Drr_0:                          Initial value of diffusion coefficient when decaying exponentially.
        :param Drr_f:                          Final value of diffusion coefficient when decaying exponentially.
        :param Drr_o:                          Value of diffusion coefficient before exponential decay.
        :param r_expdecay_all_cs:              Radial grid on which the coefficient should be defined.
        :param t_expdecay_all_cs:              Time grid on which the coefficient should be defined.
        :param interpr:                        Radial grid onto which ion transport coefficients should be interpolated.
        :param interpt:                        Time grid onto which ion transport coefficients should be interpolated.
        """
        if mode == ION_NEUTRAL_DIFFUSION_MODE_PRESCRIBED:
            # If an exponential decay of the transport coefficients are prescribed, 
            # set the precribed diffusion coefficients according to this, if nothing else is prescribed
            if Drr is not None:
                # All good
                pass
            elif Drr is None and t_transp_expdecay_all_cs is not None:
                Drr, r, t = self.calcTransportCoefficientExpdecaySingleChargeState(
                    t_start=t_transp_start_expdecay_all_cs, t_exp=t_transp_expdecay_all_cs,
                    c0=Drr_0, cf=Drr_f, co=Drr_o,
                    r=r_expdecay_all_cs, t=t_expdecay_all_cs
                )
                
            self.initialize_neutral_prescribed_diffusion(
                neutral_prescribed_diffusion=Drr, rNeutralPrescribedDiffusion=r,
                tNeutralPrescribedDiffusion=t, interpr=interpr, interpt=interpt
            )
        else:
            self.neutral_diffusion_mode = mode


    def setChargedAdvection(
        self, mode, Ar=None, r=None, t=None,
        t_transp_expdecay_all_cs=None, t_transp_start_expdecay_all_cs=0,
        Ar_0=None, Ar_f=0, Ar_o=0,
        r_expdecay_all_cs=None, t_expdecay_all_cs=None,
        interpr=None, interpt=None
    ):
        """
        Set ion radial advection for charged particles.

        :param mode:                           Type of transport to prescribe.
        :param Ar:                             Advection coefficient to prescribe.
        :param r:                              Radial grid on which ``Ar`` is given.
        :param t:                              Time grid on which ``Ar`` is given.
        :param t_transp_expdecay_all_cs:       e-folding time of transport coefficient decay (exponential decay).
        :param t_transp_start_expdecay_all_cs: Start time of exponential decay.
        :param Ar_0:                           Initial value of advection coefficient when decaying exponentially.
        :param Ar_f:                           Final value of advection coefficient when decaying exponentially.
        :param Ar_o:                           Value of advection coefficient before exponential decay.
        :param r_expdecay_all_cs:              Radial grid on which the coefficient should be defined.
        :param t_expdecay_all_cs:              Time grid on which the coefficient should be defined.
        :param interpr:                        Radial grid onto which ion transport coefficients should be interpolated.
        :param interpt:                        Time grid onto which ion transport coefficients should be interpolated.
        """
        if mode == ION_CHARGED_ADVECTION_MODE_PRESCRIBED:
            # If an exponential decay of the transport coefficients are prescribed, 
            # set the precribed advection coefficients according to this, if nothing else is prescribed
            if Ar is not None:
                # All good
                pass
            elif Ar is None and t_transp_expdecay_all_cs is not None:
                Ar, r, t = self.calcTransportCoefficientExpdecayAllChargedStates(
                    t_start=t_transp_start_expdecay_all_cs, t_exp=t_transp_expdecay_all_cs,
                    c0=Ar_0, cf=Ar_f, co=Ar_o,
                    r=r_expdecay_all_cs, t=t_expdecay_all_cs
                )
            else:
                raise DREAMException(f"No advection coefficient given, and no exponential decay time given.")
                
            self.initialize_charged_prescribed_advection(
                charged_prescribed_advection=Ar, rChargedPrescribedAdvection=r,
                tChargedPrescribedAdvection=t, interpr=interpr, interpt=interpt
            )
        else:
            self.charged_advection_mode = mode


    def setNeutralAdvection(
        self, mode, Ar=None, r=None, t=None,
        t_transp_expdecay_all_cs=None, t_transp_start_expdecay_all_cs=0,
        Ar_0=None, Ar_f=0, Ar_o=0,
        r_expdecay_all_cs=None, t_expdecay_all_cs=None,
        interpr=None, interpt=None
    ):
        """
        Set ion radial advection for neutral particles.

        :param mode:                           Type of transport to prescribe.
        :param Ar:                             Advection coefficient to prescribe.
        :param r:                              Radial grid on which ``Ar`` is given.
        :param t:                              Time grid on which ``Ar`` is given.
        :param t_transp_expdecay_all_cs:       e-folding time of transport coefficient decay (exponential decay).
        :param t_transp_start_expdecay_all_cs: Start time of exponential decay.
        :param Ar_0:                           Initial value of advection coefficient when decaying exponentially.
        :param Ar_f:                           Final value of advection coefficient when decaying exponentially.
        :param Ar_o:                           Value of advection coefficient before exponential decay.
        :param r_expdecay_all_cs:              Radial grid on which the coefficient should be defined.
        :param t_expdecay_all_cs:              Time grid on which the coefficient should be defined.
        :param interpr:                        Radial grid onto which ion transport coefficients should be interpolated.
        :param interpt:                        Time grid onto which ion transport coefficients should be interpolated.
        """
        if mode == ION_NEUTRAL_ADVECTION_MODE_PRESCRIBED:
            # If an exponential decay of the transport coefficients are prescribed, 
            # set the precribed advection coefficients according to this, if nothing else is prescribed
            if Ar is not None:
                # All good
                pass
            elif Ar is None and t_transp_expdecay_all_cs is not None:
                Ar, r, t = self.calcTransportCoefficientExpdecaySingleChargeState(
                    t_start=t_transp_start_expdecay_all_cs, t_exp=t_transp_expdecay_all_cs,
                    c0=Ar_0, cf=Ar_f, co=Ar_o,
                    r=r_expdecay_all_cs, t=t_expdecay_all_cs
                )
            else:
                raise DREAMException(f"No advection coefficient given, and no exponential decay time given.")
                
            self.initialize_neutral_prescribed_advection(
                neutral_prescribed_advection=Ar, rNeutralPrescribedAdvection=r,
                tNeutralPrescribedAdvection=t, interpr=interpr, interpt=interpt
            )
        else:
            self.neutral_advection_mode = mode


    def calcTransportCoefficientExpdecaySingleChargeState(self, t_exp, c0, cf=0, co=0, t_start=0, r=None, t=None):
        """
        Contsruct a transport coefficient which decays exponentially in time
        according to

          c = co + cf + (c0-cf)*exp(-(t-t_start)/t_exp).

        The coefficient is set to 'co' for t <= t_start.
        """
        if t is None:
            t = np.linspace(0,t_start+10*t_exp).reshape(-1,1)
        if r is None:
            if self.settings.radialgrid.r_f is not None:
                r = self.settings.radialgrid.r_f
            else:
                r = np.linspace(0,self.settings.radialgrid.a)
        if np.isscalar(c0):
            Nr = len(r)
            c0 = c0*np.ones((1,Nr))

        if np.isscalar(cf):
            Nr = len(r)
            cf = cf*np.ones((1,Nr))

        c_single_charge_state = (cf + np.exp(-(t-t_start)/t_exp)*(c0-cf))*(t>t_start)

        # Copy the coefficients for the last time step to avoid an unintended linear extrapolation with an unphysical sign change
<<<<<<< HEAD
        c_single_charge_state = np.vstack((c_single_charge_state, c_single_charge_state[-1,:]))
=======
        c_single_charge_state = co + np.vstack((c_single_charge_state, c_single_charge_state[-1,:])) 
>>>>>>> 3971131b
        t = np.vstack((t, t[-1]+1))

        return c_single_charge_state, r.flatten(), t.flatten()


    def calcTransportCoefficientExpdecayAllChargedStates(self, t_exp, c0, cf = 0, co = 0, t_start = 0, r = None, t = None):
        """
        Construct transport coefficients which decay exponentially in
        time, for all charge states of this species.
        """
        c_single_charge_state, r, t = self.calcTransportCoefficientExpdecaySingleChargeState(t_exp, c0, cf, co, t_start, r, t)
        cCharged = np.zeros((self.Z,len(t),len(c_single_charge_state[0,:])))
        for i in range(self.Z):
            cCharged[i,:,:]=c_single_charge_state

        return cCharged, r, t
<<<<<<< HEAD


=======
    
>>>>>>> 3971131b
    def verifySettings(self):
        """
        Verify that the settings of this ion species are correctly set.
        """
        if self.Z < 1:
            raise EquationException("ion_species: '{}': Invalid atomic charge: {}.".format(self.name, self.Z))

        if self.hydrogen or self.tritium:
            if self.Z != 1:
                raise EquationException(f"ion_species: '{self.name}': Ion indicated as Hydrogen/Tritium, but charge Z = {self.Z}.")

        if self.ttype == IONS_PRESCRIBED:
            if self.t.ndim != 1:
                raise EquationException("ion_species: '{}': The time vector must be 1D.".format(self.name))
            elif self.r.ndim != 1:
                raise EquationException("ion_species: '{}': The time vector must be 1D.".format(self.name))
            elif self.n is None or (self.n.shape != (self.Z+1, self.t.size, self.r.size)):
                raise EquationException("ion_species: '{}': Invalid dimensions for input density: {}x{}x{}. Expected {}x{}x{}."
                    .format(self.name, self.n.shape[0], self.n.shape[1], self.n.shape[2], self.Z+1, self.t.size, self.r.size))
        elif self.ttype == IONS_EQUILIBRIUM or self.ttype == IONS_DYNAMIC:
            if (self.r is None) or (self.r.ndim != 1):
                raise EquationException("ion_species: '{}': The time vector must be 1D.".format(self.name))
            if not self.init_equil:
                if (self.n is None) or (self.n.shape != (self.Z+1, self.r.size)):
                    raise EquationException("ion_species: '{}': Invalid dimensions for input density: {}x{}. Expected {}x{}."
                        .format(self.name, self.n.shape[0], self.n.shape[1], self.Z+1, self.r.size))
            else:
                if (self.initialNi is None) or (self.initialNi.ndim != 1 or self.initialNi.size != self.r.size):
                    raise EquationException(f"ion_species: '{self.name}': Invalid dimension for initial species density: {self.initialNi.shape}. Expected: {self.r.shape}.")<|MERGE_RESOLUTION|>--- conflicted
+++ resolved
@@ -73,12 +73,7 @@
         neutral_diffusion_mode=ION_NEUTRAL_DIFFUSION_MODE_NONE, neutral_prescribed_diffusion=None, rNeutralPrescribedDiffusion=None, tNeutralPrescribedDiffusion=None,
         charged_advection_mode=ION_CHARGED_ADVECTION_MODE_NONE, charged_prescribed_advection=None, rChargedPrescribedAdvection=None, tChargedPrescribedAdvection=None,
         neutral_advection_mode=ION_NEUTRAL_ADVECTION_MODE_NONE, neutral_prescribed_advection=None, rNeutralPrescribedAdvection=None, tNeutralPrescribedAdvection=None,
-<<<<<<< HEAD
-        t_transp_expdecay_all_cs = None, t_transp_start_expdecay_all_cs = 0, diffusion_initial_all_cs = None, diffusion_final_all_cs = 0, advection_initial_all_cs = None, advection_final_all_cs = 0, r_expdecay_all_cs = None, t_expdecay_all_cs = None,
-=======
-        t_transp_expdecay_all_cs = None, t_transp_start_expdecay_all_cs = 0, diffusion_initial_all_cs = None, diffusion_final_all_cs = 0, diffusion_offset_all_cs = 0, advection_initial_all_cs = None, advection_final_all_cs = 0, advection_offset_all_cs = 0, r_expdecay_all_cs = None, t_expdecay_all_cs = None,        
->>>>>>> 3971131b
-        init_equil=False, T=None, n=None, r=None, t=None, interpr=None, interpt=None, tritium=False, hydrogen=False):
+        t_transp_expdecay_all_cs = None, t_transp_start_expdecay_all_cs = 0, diffusion_initial_all_cs = None, diffusion_final_all_cs = 0, diffusion_offset_all_cs = 0, advection_initial_all_cs = None, advection_final_all_cs = 0, advection_offset_all_cs = 0, r_expdecay_all_cs = None, t_expdecay_all_cs = None,        init_equil=False, T=None, n=None, r=None, t=None, interpr=None, interpt=None, tritium=False, hydrogen=False):
         """
         Constructor.
 
@@ -1183,11 +1178,7 @@
         c_single_charge_state = (cf + np.exp(-(t-t_start)/t_exp)*(c0-cf))*(t>t_start)
 
         # Copy the coefficients for the last time step to avoid an unintended linear extrapolation with an unphysical sign change
-<<<<<<< HEAD
-        c_single_charge_state = np.vstack((c_single_charge_state, c_single_charge_state[-1,:]))
-=======
         c_single_charge_state = co + np.vstack((c_single_charge_state, c_single_charge_state[-1,:])) 
->>>>>>> 3971131b
         t = np.vstack((t, t[-1]+1))
 
         return c_single_charge_state, r.flatten(), t.flatten()
@@ -1204,12 +1195,7 @@
             cCharged[i,:,:]=c_single_charge_state
 
         return cCharged, r, t
-<<<<<<< HEAD
-
-
-=======
     
->>>>>>> 3971131b
     def verifySettings(self):
         """
         Verify that the settings of this ion species are correctly set.
