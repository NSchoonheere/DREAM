# Settings for the runaway electron density

import numpy as np
from . EquationException import EquationException
from . UnknownQuantity import UnknownQuantity
from . PrescribedInitialParameter import PrescribedInitialParameter
from .. import AdvectionInterpolation
from .. TransportSettings import TransportSettings
from . DistributionFunction import DISTRIBUTION_MODE_NUMERICAL



DREICER_RATE_DISABLED = 1
DREICER_RATE_CONNOR_HASTIE_NOCORR= 2
DREICER_RATE_CONNOR_HASTIE = 3
DREICER_RATE_NEURAL_NETWORK = 4

COLLQTY_ECEFF_MODE_EC_TOT = 1
COLLQTY_ECEFF_MODE_CYLINDRICAL = 2
COLLQTY_ECEFF_MODE_SIMPLE = 3
COLLQTY_ECEFF_MODE_FULL = 4

AVALANCHE_MODE_NEGLECT = 1
AVALANCHE_MODE_FLUID = 2
AVALANCHE_MODE_FLUID_HESSLOW = 3
AVALANCHE_MODE_KINETIC = 4

COMPTON_MODE_NEGLECT = 1
COMPTON_MODE_FLUID   = 2
COMPTON_MODE_KINETIC = 3 
COMPTON_RATE_ITER_DMS = -1
ITER_PHOTON_FLUX_DENSITY = 1e18

<<<<<<< HEAD
# Interpolation methods for advection term in transport equation
AD_INTERP_CENTRED  = AdvectionInterpolation.AD_INTERP_CENTRED
AD_INTERP_UPWIND   = AdvectionInterpolation.AD_INTERP_UPWIND
AD_INTERP_UPWIND_2ND_ORDER = AdvectionInterpolation.AD_INTERP_UPWIND_2ND_ORDER
AD_INTERP_DOWNWIND = AdvectionInterpolation.AD_INTERP_DOWNWIND
AD_INTERP_QUICK    = AdvectionInterpolation.AD_INTERP_QUICK 
AD_INTERP_SMART    = AdvectionInterpolation.AD_INTERP_SMART 
AD_INTERP_MUSCL    = AdvectionInterpolation.AD_INTERP_MUSCL 
AD_INTERP_OSPRE    = AdvectionInterpolation.AD_INTERP_OSPRE 
AD_INTERP_TCDF     = AdvectionInterpolation.AD_INTERP_TCDF  

AD_INTERP_JACOBIAN_LINEAR = AdvectionInterpolation.AD_INTERP_JACOBIAN_LINEAR
AD_INTERP_JACOBIAN_FULL   = AdvectionInterpolation.AD_INTERP_JACOBIAN_FULL  
AD_INTERP_JACOBIAN_UPWIND = AdvectionInterpolation.AD_INTERP_JACOBIAN_UPWIND

=======
HOTTAIL_MODE_DISABLED = 1
HOTTAIL_MODE_ANALYTIC = 2 # not yet implemented
HOTTAIL_MODE_ANALYTIC_ALT_PC = 3
>>>>>>> 3dd40026

class RunawayElectrons(UnknownQuantity,PrescribedInitialParameter):

    def __init__(self, settings, density=0, radius=0, avalanche=AVALANCHE_MODE_NEGLECT, dreicer=DREICER_RATE_DISABLED, compton=COMPTON_MODE_NEGLECT, Eceff=COLLQTY_ECEFF_MODE_FULL, pCutAvalanche=0, comptonPhotonFlux=0, tritium=False, hottail=HOTTAIL_MODE_DISABLED):
        """
        Constructor.
        """
        super().__init__(settings=settings)

        self.avalanche = avalanche
        self.dreicer   = dreicer
        self.compton   = compton
        self.comptonPhotonFlux = comptonPhotonFlux
        self.Eceff     = Eceff
        self.pCutAvalanche = pCutAvalanche
        self.tritium   = tritium
        self.hottail   = hottail

        self.advectionInterpolation = AdvectionInterpolation.AdvectionInterpolation(kinetic=False)
        self.transport = TransportSettings(kinetic=False)

        self.density = None
        self.radius  = None
        self.setInitialProfile(density=density, radius=radius)


    def setInitialProfile(self, density, radius=0):
        _data, _rad = self._setInitialData(data=density, radius=radius)

        self.density = _data
        self.radius  = _rad
        self.verifySettingsPrescribedInitialData()


    def setAvalanche(self, avalanche, pCutAvalanche=0):
        """
        Enables/disables avalanche generation.
        """
        self.avalanche = int(avalanche)
        self.pCutAvalanche = pCutAvalanche


    def setDreicer(self, dreicer):
        """
        Specifies which model to use for calculating the
        Dreicer runaway rate.
        """
        self.dreicer = int(dreicer)

    def setCompton(self, compton, photonFlux = None):
        """
        Specifies which model to use for calculating the
        compton runaway rate.
        """
        if compton == COMPTON_RATE_ITER_DMS:
            # set fluid compton source and standard ITER flux of 1e18
            compton = COMPTON_MODE_FLUID
            if photonFlux is None:
                photonFlux = ITER_PHOTON_FLUX_DENSITY
        
        if photonFlux is None:
            raise EquationException("n_re: Compton photon flux must be set.")

        self.compton = int(compton)
        self.comptonPhotonFlux = photonFlux

    def setEceff(self, Eceff):
        """
        Specifies which model to use for calculating the
        effective critical field (used in the avalanche formula).
        """
        self.Eceff = int(Eceff)


    def setTritium(self, tritium):
        """
        Specifices whether or not to include runaway generation
        through tritium decay as a source term.
        """
        self.tritium = tritium

    def setHottail(self, hottail):
        """
        Specify which model to use for hottail runaway generation
        """
        self.hottail = hottail
        if hottail != HOTTAIL_MODE_DISABLED:
            self.settings.eqsys.f_hot.enableAnalyticalDistribution()

    def setAdvectionInterpolationMethod(self, ad_int=AD_INTERP_CENTRED,
        ad_jac=AD_INTERP_JACOBIAN_FULL, fluxlimiterdamping=1.0):
        """
        Sets the interpolation method that is used in the advection terms of
        the transport equation.
        
        :param int ad_int:               Interpolation method to use for the radial coordinate.
        :param int ad_jac:               Jacobian interpolation mode to use for the radial coordinate.
        :param float fluxlimiterdamping: Damping parameter used to under-relax the interpolation coefficients during non-linear iterations (should be between 0 and 1).
        """
        self.advectionInterpolation.setMethod(ad_int=ad_int, ad_jac=ad_jac, fluxlimiterdamping=fluxlimiterdamping)


    def fromdict(self, data):
        """
        Set all options from a dictionary.
        """
        self.avalanche = int(data['avalanche'])
        self.pCutAvalanche = data['pCutAvalanche']
        self.dreicer   = int(data['dreicer'])
        self.Eceff     = int(data['Eceff'])
        self.compton            = int(data['compton']['mode'])
        self.comptonPhotonFlux  = data['compton']['flux']
        self.density   = data['init']['x']
        self.radius    = data['init']['r']

<<<<<<< HEAD
        if 'adv_interp' in data:
            self.advectionInterpolation.fromdict(data['adv_interp'])
=======
        if 'hottail' in data:
            self.hottail = int(data['hottail'])
>>>>>>> 3dd40026

        if 'tritium' in data:
            self.tritium = bool(data['tritium'])

        if 'transport' in data:
            self.transport.fromdict(data['transport'])


    def todict(self):
        """
        Returns a Python dictionary containing all settings of
        this RunawayElectrons object.
        """
        data = {
            'avalanche': self.avalanche,
            'dreicer': self.dreicer,
            'Eceff': self.Eceff,
            'pCutAvalanche': self.pCutAvalanche,
            'transport': self.transport.todict(),
            'tritium': self.tritium,
            'hottail': self.hottail
        }
        data['compton'] = {
            'mode': self.compton,
            'flux': self.comptonPhotonFlux
        }
        data['init'] = {
            'x': self.density,
            'r': self.radius
        }

        # Flux limiter settings
        data['adv_interp'] = self.advectionInterpolation.todict()

        return data


    def verifySettings(self):
        """
        Verify that the settings of this unknown are correctly set.
        """
        if type(self.avalanche) != int:
            raise EquationException("n_re: Invalid value assigned to 'avalanche'. Expected integer.")
        if type(self.dreicer) != int:
            raise EquationException("n_re: Invalid value assigned to 'dreicer'. Expected integer.")
        if type(self.compton) != int:
            raise EquationException("n_re: Invalid value assigned to 'compton'. Expected integer.")
        if type(self.hottail) != int:
            raise EquationException("n_re: Invalid value assigned to 'hottail'. Expected integer.")
        if type(self.Eceff) != int:
            raise EquationException("n_re: Invalid value assigned to 'Eceff'. Expected integer.")
        if self.avalanche == AVALANCHE_MODE_KINETIC and self.pCutAvalanche == 0:
            raise EquationException("n_re: Invalid value assigned to 'pCutAvalanche'. Must be set explicitly when using KINETIC avalanche.")
        if type(self.tritium) != bool:
            raise EquationException("n_re: Invalid value assigned to 'tritium'. Expected bool.")
        if self.hottail != HOTTAIL_MODE_DISABLED and self.settings.eqsys.f_hot.mode == DISTRIBUTION_MODE_NUMERICAL:
            raise EquationException("n_re: Invalid setting combination: when hottail is enabled, the 'mode' of f_hot cannot be NUMERICAL. Enable ANALYTICAL f_hot distribution or disable hottail.")

        self.advectionInterpolation.verifySettings()
        self.transport.verifySettings()


    def verifySettingsPrescribedInitialData(self):
        self._verifySettingsPrescribedInitialData('n_re', data=self.density, radius=self.radius)

<|MERGE_RESOLUTION|>--- conflicted
+++ resolved
@@ -31,7 +31,7 @@
 COMPTON_RATE_ITER_DMS = -1
 ITER_PHOTON_FLUX_DENSITY = 1e18
 
-<<<<<<< HEAD
+
 # Interpolation methods for advection term in transport equation
 AD_INTERP_CENTRED  = AdvectionInterpolation.AD_INTERP_CENTRED
 AD_INTERP_UPWIND   = AdvectionInterpolation.AD_INTERP_UPWIND
@@ -47,11 +47,11 @@
 AD_INTERP_JACOBIAN_FULL   = AdvectionInterpolation.AD_INTERP_JACOBIAN_FULL  
 AD_INTERP_JACOBIAN_UPWIND = AdvectionInterpolation.AD_INTERP_JACOBIAN_UPWIND
 
-=======
+
 HOTTAIL_MODE_DISABLED = 1
 HOTTAIL_MODE_ANALYTIC = 2 # not yet implemented
 HOTTAIL_MODE_ANALYTIC_ALT_PC = 3
->>>>>>> 3dd40026
+
 
 class RunawayElectrons(UnknownQuantity,PrescribedInitialParameter):
 
@@ -167,13 +167,10 @@
         self.density   = data['init']['x']
         self.radius    = data['init']['r']
 
-<<<<<<< HEAD
         if 'adv_interp' in data:
             self.advectionInterpolation.fromdict(data['adv_interp'])
-=======
         if 'hottail' in data:
             self.hottail = int(data['hottail'])
->>>>>>> 3dd40026
 
         if 'tritium' in data:
             self.tritium = bool(data['tritium'])
