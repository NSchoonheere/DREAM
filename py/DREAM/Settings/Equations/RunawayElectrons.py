# Settings for the runaway electron density

import numpy as np
from scipy.integrate import quad
from . EquationException import EquationException
from . UnknownQuantity import UnknownQuantity
from . PrescribedInitialParameter import PrescribedInitialParameter
from .. import AdvectionInterpolation
from .. TransportSettings import TransportSettings
from . DistributionFunction import DISTRIBUTION_MODE_NUMERICAL



DREICER_RATE_DISABLED = 1
DREICER_RATE_CONNOR_HASTIE_NOCORR= 2
DREICER_RATE_CONNOR_HASTIE = 3
DREICER_RATE_NEURAL_NETWORK = 4

COLLQTY_ECEFF_MODE_EC_TOT = 1
COLLQTY_ECEFF_MODE_CYLINDRICAL = 2
COLLQTY_ECEFF_MODE_SIMPLE = 3
COLLQTY_ECEFF_MODE_FULL = 4

AVALANCHE_MODE_NEGLECT = 1
AVALANCHE_MODE_FLUID = 2
AVALANCHE_MODE_FLUID_HESSLOW = 3
AVALANCHE_MODE_KINETIC = 4

COMPTON_MODE_NEGLECT = 1
COMPTON_MODE_FLUID   = 2
COMPTON_MODE_KINETIC = 3 
COMPTON_RATE_ITER_DMS = -1
COMPTON_RATE_ITER_DMS_KINETIC = -2
COMPTON_MACHINE_ITER = 1
ITER_PHOTON_FLUX_DENSITY = 1e18
C1_COMPTON = 1.2
C2_COMPTON = 0.8
C3_COMPTON = 0.

TRITIUM_MODE_NEGLECT = 1
TRITIUM_MODE_FLUID = 2
TRITIUM_MODE_KINETIC = 3

# Interpolation methods for advection term in transport equation
AD_INTERP_CENTRED  = AdvectionInterpolation.AD_INTERP_CENTRED
AD_INTERP_UPWIND   = AdvectionInterpolation.AD_INTERP_UPWIND
AD_INTERP_UPWIND_2ND_ORDER = AdvectionInterpolation.AD_INTERP_UPWIND_2ND_ORDER
AD_INTERP_DOWNWIND = AdvectionInterpolation.AD_INTERP_DOWNWIND
AD_INTERP_QUICK    = AdvectionInterpolation.AD_INTERP_QUICK 
AD_INTERP_SMART    = AdvectionInterpolation.AD_INTERP_SMART 
AD_INTERP_MUSCL    = AdvectionInterpolation.AD_INTERP_MUSCL 
AD_INTERP_OSPRE    = AdvectionInterpolation.AD_INTERP_OSPRE 
AD_INTERP_TCDF     = AdvectionInterpolation.AD_INTERP_TCDF  

AD_INTERP_JACOBIAN_LINEAR = AdvectionInterpolation.AD_INTERP_JACOBIAN_LINEAR
AD_INTERP_JACOBIAN_FULL   = AdvectionInterpolation.AD_INTERP_JACOBIAN_FULL  
AD_INTERP_JACOBIAN_UPWIND = AdvectionInterpolation.AD_INTERP_JACOBIAN_UPWIND


HOTTAIL_MODE_DISABLED = 1
HOTTAIL_MODE_ANALYTIC = 2 # not yet implemented
HOTTAIL_MODE_ANALYTIC_ALT_PC = 3

<<<<<<< HEAD
# Loss term
LCFS_LOSS_MODE_DISABLED = 1
LCFS_LOSS_MODE_FLUID = 2
LCFS_LOSS_MODE_KINETIC = 3


class RunawayElectrons(UnknownQuantity,PrescribedInitialParameter):

    def __init__(self, settings, density=0, radius=0, avalanche=AVALANCHE_MODE_NEGLECT, dreicer=DREICER_RATE_DISABLED, compton=COMPTON_MODE_NEGLECT, Eceff=COLLQTY_ECEFF_MODE_FULL, pCutAvalanche=0, comptonPhotonFlux=0, tritium=TRITIUM_MODE_NEGLECT, hottail=HOTTAIL_MODE_DISABLED, lcfs_loss=LCFS_LOSS_MODE_DISABLED): 
=======
def GammafluxProfil(E, C1, C2, C3):
    mc2 = 0.51099895000e6
    z = (np.log(mc2 * E / 1e6) + C1) / C2 + C3 * (mc2 * E / 1e6)**2
    Gamma = np.exp(-np.exp(-z) - z + 1)
    return Gamma 

class RunawayElectrons(UnknownQuantity,PrescribedInitialParameter):

    def __init__(self, settings, density=0, radius=0, avalanche=AVALANCHE_MODE_NEGLECT, dreicer=DREICER_RATE_DISABLED, compton=COMPTON_MODE_NEGLECT, Eceff=COLLQTY_ECEFF_MODE_FULL, pCutAvalanche=0, comptonPhotonFlux=0, C1_Compton=C1_COMPTON, C2_compton=C2_COMPTON, C3_Compton=C3_COMPTON, tritium=TRITIUM_MODE_NEGLECT, hottail=HOTTAIL_MODE_DISABLED):
>>>>>>> debc9f84
        """
        Constructor.
        """
        super().__init__(settings=settings)

        self.avalanche = avalanche
        self.dreicer   = dreicer
        self.Eceff     = Eceff
        self.pCutAvalanche = pCutAvalanche
        self.tritium   = tritium
        self.hottail   = hottail
        self.negative_re = False
        self.extrapolateDreicer = True
        
        self.setCompton(compton=compton, photonFlux=comptonPhotonFlux, C1=C1_Compton, C2=C2_compton, C3=C3_Compton)
        self.advectionInterpolation = AdvectionInterpolation.AdvectionInterpolation(kinetic=False)
        self.transport = TransportSettings(kinetic=False)

        self.density = None
        self.radius  = None
        self.setInitialProfile(density=density, radius=radius)
        
        self.hottail_T_final = 0
        self.hottail_T_final_r  = 0
        
        # Loss term
        self.lcfs_loss = lcfs_loss
        self.lcfs_t_loss = 0
        self.lcfs_t_loss_r = 0
        self.lcfs_user_input_psi = 0
        self.lcfs_psi_edge_t0 = 0


    def setInitialProfile(self, density, radius=0):
        _data, _rad = self._setInitialData(data=density, radius=radius)

        self.density = _data
        self.radius  = _rad
        self.verifySettingsPrescribedInitialData()


    def setHottailFinalTemperature(self, T_final, radius=0):
        _data, _rad = self._setInitialData(data=T_final, radius=radius)

        self.hottail_T_final = _data
        self.hottail_T_final_r  = _rad
        self.verifySettingsPrescribedInitialData()
        
    
    # Loss term    
    def setLCFSLoss(self, lcfs_loss):
        """
        Specifies which model to use for calculating the
        LCFS loss term.
        """
        if lcfs_loss == False:
            self.lcfs_loss = LCFS_LOSS_MODE_DISABLED
        else:
            self.lcfs_loss = int(lcfs_loss)
    
    
    # Loss term
    def setLCFSLossTime(self, t_loss, radius=0):
        """
        Sets the timescale constant t_loss for the
        LCFS loss term. 
        """
        _data, _rad = self._setInitialData(data=t_loss, radius=radius)

        self.lcfs_t_loss = _data
        self.lcfs_t_loss_r  = _rad
        self.verifySettingsPrescribedInitialData()
        
        
    def setLCFSLossPsiEdget0(self, psi_edge_t0, user_input_active=1):
        """
        Sets the value of psi_p at the plasma edge at
        t = 0, used to determine the LCFS radial point.
        Use in restarts to keep the value from the first
        simulation. user_input_active should be 1 (default)
        or set to 0 to manually switch off the user input.
        """
        self.lcfs_user_input_psi = int(user_input_active)
        self.lcfs_psi_edge_t0 = psi_edge_t0


    def setAvalanche(self, avalanche, pCutAvalanche=0):
        """
        Enables/disables avalanche generation.
        """
        if avalanche == False:
            self.avalanche = AVALANCHE_MODE_NEGLECT
        else:
            self.avalanche = int(avalanche)
            self.pCutAvalanche = pCutAvalanche


    def setDreicer(self, dreicer):
        """
        Specifies which model to use for calculating the
        Dreicer runaway rate.
        """
        if dreicer == False:
            self.dreicer = DREICER_RATE_DISABLED
        else:
            self.dreicer = int(dreicer)


    def setCompton(self, compton, photonFlux = None, photonFlux_t = np.array([0]), machine = None, C1 = None, C2 = None, C3 = None):
        """
        Specifies which model to use for calculating the
        compton runaway rate.
        """
        if compton == False or compton == COMPTON_MODE_NEGLECT:
            self.compton = COMPTON_MODE_NEGLECT
        else:
            if compton == COMPTON_RATE_ITER_DMS:
                # set fluid compton source and standard ITER flux of 1e18
                compton = COMPTON_MODE_FLUID
                if photonFlux is None:
                    photonFlux = np.array([ITER_PHOTON_FLUX_DENSITY])
                    photonFlux_t = np.array([0])

            if compton == COMPTON_RATE_ITER_DMS_KINETIC:
                # set fluid compton source and standard ITER flux of 1e18
                compton = COMPTON_MODE_KINETIC
                if photonFlux is None:
                    photonFlux = np.array([ITER_PHOTON_FLUX_DENSITY])
                    photonFlux_t = np.array([0])

            if photonFlux is None:
                raise EquationException("n_re: Compton photon flux must be set.")
            elif type(photonFlux) == int or type(photonFlux) == float or type(photonFlux) == np.float64:
                photonFlux = np.array([float(photonFlux)])
            
            if machine == COMPTON_MACHINE_ITER:
                C1 = 1.2
                C2 = 0.8
                C3 = 0.
            else:
                if C1 is None:
                    C1 = C1_COMPTON
                if C2 is None:
                    C2 = C2_COMPTON
                if C3 is None:
                    C3 = C3_COMPTON


            self.compton = int(compton)
            self.comptonPhotonFlux = photonFlux
            self.comptonPhotonFlux_t = photonFlux_t
            self.C1_Compton = C1
            self.C2_Compton = C2
            self.C3_Compton = C3
            self.integratedComptonSpectrum = quad(GammafluxProfil, 0, np.inf, args=(C1, C2, C3))[0]

    def setEceff(self, Eceff):
        """
        Specifies which model to use for calculating the
        effective critical field (used in the avalanche formula).
        """
        self.Eceff = int(Eceff)


    def setTritium(self, tritium):
        """
        Specifices whether or not to include runaway generation
        through tritium decay as a source term.
        """
        if tritium == True or tritium == TRITIUM_MODE_FLUID:
            self.tritium = TRITIUM_MODE_FLUID
        if tritium == False or tritium == TRITIUM_MODE_NEGLECT:
            self.tritium = TRITIUM_MODE_NEGLECT
        self.tritium = int(tritium)


    def setHottail(self, hottail):
        """
        Specify which model to use for hottail runaway generation
        """
        if hottail == False:
            self.hottail = HOTTAIL_MODE_DISABLED
        else:
            self.hottail = hottail
            if hottail != HOTTAIL_MODE_DISABLED:
                self.settings.eqsys.f_hot.enableAnalyticalDistribution()


    def setNegativeRunaways(self, negative_re=True):
        """
        Introduce a density of runaway electrons with negative pitch,
        allowing the kinetic avalanche source term to properly account for
        large-angle collisions with runaways moving in different directions.
        """
        self.negative_re = negative_re
        
    def setExtrapolateDreicer(self, extrapolateDreicer=False):
        """
        Extrapolates the result from the neural network for small electric fields
        such that the Dreicer generation rate is continuous and has continuous derivative.
        """
        self.extrapolateDreicer = extrapolateDreicer

    def setAdvectionInterpolationMethod(self, ad_int=AD_INTERP_CENTRED,
        ad_jac=AD_INTERP_JACOBIAN_FULL, fluxlimiterdamping=1.0):
        """
        Sets the interpolation method that is used in the advection terms of
        the transport equation.
        
        :param int ad_int:               Interpolation method to use for the radial coordinate.
        :param int ad_jac:               Jacobian interpolation mode to use for the radial coordinate.
        :param float fluxlimiterdamping: Damping parameter used to under-relax the interpolation coefficients during non-linear iterations (should be between 0 and 1).
        """
        self.advectionInterpolation.setMethod(ad_int=ad_int, ad_jac=ad_jac, fluxlimiterdamping=fluxlimiterdamping)


    def fromdict(self, data):
        """
        Set all options from a dictionary.
        """
        self.avalanche = int(data['avalanche'])

        if 'pCutAvalanche' in data:
            self.pCutAvalanche = data['pCutAvalanche']

        self.dreicer   = int(data['dreicer'])
        self.Eceff     = int(data['Eceff'])
        self.compton   = int(data['compton']['mode'])
        self.density   = data['init']['x']
        self.radius    = data['init']['r']
        self.hottail_T_final   = data['Tfinal']['x']
        self.hottail_T_final_r    = data['Tfinal']['r']
        # Loss term
        self.lcfs_loss     = int(data['lcfs_loss'])
        self.lcfs_user_input_psi     = int(data['lcfs_user_input_psi'])
        self.lcfs_psi_edge_t0        = data['lcfs_psi_edge_t0']
        self.lcfs_t_loss   = data['lcfs_t_loss']['x']
        self.lcfs_t_loss_r = data['lcfs_t_loss']['r']

        if 'flux' in data['compton']:
            if type(data['compton']['flux']) == dict:
                self.comptonPhotonFlux  = data['compton']['flux']['x']
                self.comptonPhotonFlux_t = data['compton']['flux']['t']
            else:
                self.comptonPhotonFlux  = data['compton']['flux']
                self.comptonPhotonFlux_t = np.array([0.0])

        if 'C1' in data['compton']:
            self.C1_Compton = float(data['compton']['C1'])
            self.C2_Compton = float(data['compton']['C2'])
            self.C3_Compton = float(data['compton']['C3'])
            self.integratedComptonSpectrum = quad(GammafluxProfil, 0, np.inf, args=(self.C1_Compton, self.C2_Compton, self.C3_Compton))[0]

        if 'adv_interp' in data:
            self.advectionInterpolation.fromdict(data['adv_interp'])

        if 'hottail' in data:
            self.hottail = int(data['hottail'])

        if 'tritium' in data:
            self.tritium = int(data['tritium'])

        if 'negative_re' in data:
            self.negative_re = bool(data['negative_re'])
        
        if 'extrapolateDreicer' in data:
            self.ExtrapolateDreicer = bool(data['extrapolateDreicer'])

        if 'transport' in data:
            self.transport.fromdict(data['transport'])
            


    def todict(self):
        """
        Returns a Python dictionary containing all settings of
        this RunawayElectrons object.
        """
        data = {
            'avalanche': self.avalanche,
            'dreicer': self.dreicer,
            'Eceff': self.Eceff,
            'pCutAvalanche': self.pCutAvalanche,
            'transport': self.transport.todict(),
            'tritium': self.tritium,
            'hottail': self.hottail,
            'negative_re': self.negative_re,
            'lcfs_loss': self.lcfs_loss, # Loss term
            'lcfs_user_input_psi': self.lcfs_user_input_psi,
            'lcfs_psi_edge_t0': self.lcfs_psi_edge_t0,
            'extrapolateDreicer': self.extrapolateDreicer
        }
        if self.compton != COMPTON_MODE_NEGLECT:
            data['compton'] = {
                'mode': self.compton, 
                'C1': self.C1_Compton,
                'C2': self.C2_Compton,
                'C3': self.C3_Compton,
                'gammaInt': self.integratedComptonSpectrum
            }
            data['compton']['flux'] = {
                'x': self.comptonPhotonFlux,
                't': self.comptonPhotonFlux_t
            }
        else:
            data['compton'] = {
                'mode': self.compton
            }
        data['init'] = {
            'x': self.density,
            'r': self.radius
        }
        data['Tfinal'] = {
            'x': self.hottail_T_final,
            'r': self.hottail_T_final_r
        }
        # Loss term
        data['lcfs_t_loss'] = {
            'x': self.lcfs_t_loss,
            'r': self.lcfs_t_loss_r
        }

        # Flux limiter settings
        data['adv_interp'] = self.advectionInterpolation.todict()

        return data


    def verifySettings(self):
        """
        Verify that the settings of this unknown are correctly set.
        """
        if type(self.avalanche) != int:
            raise EquationException("n_re: Invalid value assigned to 'avalanche'. Expected integer.")
        if type(self.dreicer) != int:
            raise EquationException("n_re: Invalid value assigned to 'dreicer'. Expected integer.")
        if type(self.compton) != int:
            raise EquationException("n_re: Invalid value assigned to 'compton'. Expected integer.")
        if type(self.hottail) != int:
            raise EquationException("n_re: Invalid value assigned to 'hottail'. Expected integer.")
        if type(self.Eceff) != int:
            raise EquationException("n_re: Invalid value assigned to 'Eceff'. Expected integer.")
        if self.avalanche == AVALANCHE_MODE_KINETIC and self.pCutAvalanche == 0:
            raise EquationException("n_re: Invalid value assigned to 'pCutAvalanche'. Must be set explicitly when using KINETIC avalanche.")
        if type(self.tritium) != int:
            raise EquationException("n_re: Invalid value assigned to 'tritium'. Expected integer.")
        if self.hottail != HOTTAIL_MODE_DISABLED and self.settings.eqsys.f_hot.mode == DISTRIBUTION_MODE_NUMERICAL:
            raise EquationException("n_re: Invalid setting combination: when hottail is enabled, the 'mode' of f_hot cannot be NUMERICAL. Enable ANALYTICAL f_hot distribution or disable hottail.")
        if type(self.negative_re) != bool:
            raise EquationException("n_re: Invalid value assigned to 'negative_re'. Expected bool.")
        if type(self.extrapolateDreicer) != bool:
            raise EquationException("n_re: Invalid value assigned to 'extrapolateDreicer'. Expected bool.")

        if self.compton != COMPTON_MODE_NEGLECT:
            if type(self.comptonPhotonFlux) != np.ndarray:
                raise EquationException("Invalid type for 'comptonPhotonFlux'. Expected numpy array.")
            elif type(self.comptonPhotonFlux_t) != np.ndarray:
                raise EquationException("Invalid type for 'comptonPhotonFlux_t'. Expected number array.")
            elif self.comptonPhotonFlux.shape != self.comptonPhotonFlux_t.shape:
                raise EquationException("The shapes of 'comptonPhotonFlux' and 'photonFlux_t' do not match.")
            if type(self.integratedComptonSpectrum) != float:
                raise EquationException("Invalid type for 'integratedComptonSpectrum'. Expected float.")
            if type(self.C1_Compton) != float:
                raise EquationException("Invalid type for 'C1_Compton'. Expected float.")
            if type(self.C2_Compton) != float:
                raise EquationException("Invalid type for 'C2_Compton'. Expected float.")
            if type(self.C3_Compton) != float:
                raise EquationException("Invalid type for 'C3_Compton'. Expected float.")

        self.advectionInterpolation.verifySettings()
        self.transport.verifySettings()


    def verifySettingsPrescribedInitialData(self):
        self._verifySettingsPrescribedInitialData('n_re', data=self.density, radius=self.radius)

<|MERGE_RESOLUTION|>--- conflicted
+++ resolved
@@ -61,17 +61,12 @@
 HOTTAIL_MODE_ANALYTIC = 2 # not yet implemented
 HOTTAIL_MODE_ANALYTIC_ALT_PC = 3
 
-<<<<<<< HEAD
-# Loss term
+# Edge scrape-off term
 LCFS_LOSS_MODE_DISABLED = 1
 LCFS_LOSS_MODE_FLUID = 2
 LCFS_LOSS_MODE_KINETIC = 3
 
 
-class RunawayElectrons(UnknownQuantity,PrescribedInitialParameter):
-
-    def __init__(self, settings, density=0, radius=0, avalanche=AVALANCHE_MODE_NEGLECT, dreicer=DREICER_RATE_DISABLED, compton=COMPTON_MODE_NEGLECT, Eceff=COLLQTY_ECEFF_MODE_FULL, pCutAvalanche=0, comptonPhotonFlux=0, tritium=TRITIUM_MODE_NEGLECT, hottail=HOTTAIL_MODE_DISABLED, lcfs_loss=LCFS_LOSS_MODE_DISABLED): 
-=======
 def GammafluxProfil(E, C1, C2, C3):
     mc2 = 0.51099895000e6
     z = (np.log(mc2 * E / 1e6) + C1) / C2 + C3 * (mc2 * E / 1e6)**2
@@ -80,8 +75,8 @@
 
 class RunawayElectrons(UnknownQuantity,PrescribedInitialParameter):
 
-    def __init__(self, settings, density=0, radius=0, avalanche=AVALANCHE_MODE_NEGLECT, dreicer=DREICER_RATE_DISABLED, compton=COMPTON_MODE_NEGLECT, Eceff=COLLQTY_ECEFF_MODE_FULL, pCutAvalanche=0, comptonPhotonFlux=0, C1_Compton=C1_COMPTON, C2_compton=C2_COMPTON, C3_Compton=C3_COMPTON, tritium=TRITIUM_MODE_NEGLECT, hottail=HOTTAIL_MODE_DISABLED):
->>>>>>> debc9f84
+  
+    def __init__(self, settings, density=0, radius=0, avalanche=AVALANCHE_MODE_NEGLECT, dreicer=DREICER_RATE_DISABLED, compton=COMPTON_MODE_NEGLECT, Eceff=COLLQTY_ECEFF_MODE_FULL, pCutAvalanche=0, comptonPhotonFlux=0, C1_Compton=C1_COMPTON, C2_compton=C2_COMPTON, C3_Compton=C3_COMPTON, tritium=TRITIUM_MODE_NEGLECT, hottail=HOTTAIL_MODE_DISABLED, lcfs_loss=LCFS_LOSS_MODE_DISABLED):
         """
         Constructor.
         """
