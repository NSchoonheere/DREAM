
import numpy as np
import DREAM.Settings.MomentumGrid as MomentumGrid
from .Equilibrium import Equilibrium
from .OutputException import OutputException
from .PXiGrid import PXiGrid
from .PparPperpGrid import PparPperpGrid


class Grid:
    

    def __init__(self, grid=None):
        """
        Constructor.

        grid: Grid data from DREAM output.
        """
        self.t = None
        self.r = None
        self.r_f = None
        self.dr = None
        self.VpVol = None
<<<<<<< HEAD
        self.VpVol_f = None
=======
        self.eq = None
>>>>>>> 1f925d05
        self.hottail = None
        self.runaway = None

        # Geometric quantities
        self.effectivePassingFraction = None
        self.xi0TrappedBoundary = None
        self.toroidalFlux = None

        if grid is not None:
            self.setGrid(grid)


    def __contains__(self, item):
        """
        Overrides the Python 'in' operator.
        """
        return item in self.__dict__


    def __str__(self):
        """
        Convert this object to a string.
        """
        s  = "DREAM Grid Object\n"
        s += "   t: {} elements from {} to {}\n".format(self.t.size, self.t[0], self.t[-1])
        s += "   r: {} elements from {} to {}\n".format(self.r.size, self.r[0], self.r[-1])
        s += "   hottail   ({})\n{}".format(self.strType(self.hottail) if self.hottail is not None else 'DISABLED', self.strGrid(self.hottail))
        s += "   runaway   ({})\n{}".format(self.strType(self.runaway) if self.runaway is not None else 'DISABLED', self.strGrid(self.runaway))

        return s


    def getTimeAndUnit(self, t):
        """
        If 't' is an integer, returns the time at the specified index,
        together with the appropriate unit. Otherwise, if 't' is a float,
        returns the specified time with the appropriate unit.
        """
        if type(t) == int:
            return self.getTimeAndUnit(t=self.t[t])

        unit = ['s', 'ms', r'\mu s', 'ns', 'ps']
        tval = t
        ui = 0

        if tval == 0: return tval, unit[ui]

        while tval < 1 and ui+1 < len(unit):
            tval *= 1e3
            ui += 1

        return tval, unit[ui]


    def integrate(self, data, w=1.0, axis=-1):
        """
        Evaluate a numerical volume integral of the given data
        on this grid.

        data: Data to integrate.
        w:    Optional weighting function.
        axis: Axis to integrate over.
        """
        return (self.VpVol*self.dr * w * data).sum(axis)


    def strType(self, grid):
        """
        Returns the grid type as a string representation
        """
        if grid is None: return ""

        if grid.type == MomentumGrid.TYPE_PXI:
            return 'p/xi'
        elif grid.type == MomentumGrid.TYPE_PPARPPERP:
            return 'ppar/pperp'
        else:
            return '<unknown-type>'


    def strGrid(self, grid):
        """
        Returns some information about the grid as a string.
        """
        if grid is None: return ""

        s  = "      {:6s} {} elements from {} to {}\n".format(grid.p1name+':', grid.p1.size, grid.p1[0], grid.p1[-1])
        s += "      {:6s} {} elements from {} to {}\n".format(grid.p2name+':', grid.p2.size, grid.p2[0], grid.p2[-1])

        return s


    def setGrid(self, grid):
        """
        Set grid data based on output from DREAM.
        """
        self.t = grid['t']
        self.r = grid['r']
        self.r_f = grid['r_f']
        self.dr = grid['dr']
        self.VpVol = grid['VpVol']

        if 'VpVol_f' in grid:
            self.VpVol_f = grid['VpVol_f']

        if 'R0' in grid:
            self.R0 = grid['R0']
        if 'a' in grid:
            self.a = grid['a']

        if 'geometry' in grid:        
            geom = grid['geometry']
            self.effectivePassingFraction = geom['effectivePassingFraction']
            self.xi0TrappedBoundary = geom['xi0TrappedBoundary']
            self.toroidalFlux = geom['toroidalFlux']
            self.GR0 = geom['GR0']
            self.Bmin = geom['Bmin']
            self.Bmax = geom['Bmax']
            self.FSA_BOverBmin2 = geom['FSA_BOverBmin2']
            self.FSA_BOverBmin = geom['FSA_BOverBmin']
            self.FSA_R02OverR2 = geom['FSA_R02OverR2']
            self.FSA_NablaR2_R02OverR2 = geom['FSA_NablaR2_R02OverR2']

        if 'eq' in grid:
            self.eq = Equilibrium(grid['eq'])
        
        # Workaround for initial data which doesn't have a time grid from DREAM
        # (TODO we should fix this in the kernel instead)
        if self.t.size == 0:
            self.t = np.array([0])

        if 'hottail' in grid:
            self.hottail = self._generateMomentumGrid('hottail', data=grid['hottail'])

        if 'runaway' in grid:
            self.runaway = self._generateMomentumGrid('runaway', data=grid['runaway'])


    def _generateMomentumGrid(self, name, data):
        """
        Generate momentum grid object of the appropriate type.

        name: Grid name.
        data: Raw grid data from DREAM output file.
        """
        if data['type'] == MomentumGrid.TYPE_PXI:
            return PXiGrid(name=name, rgrid=self, data=data)
        elif data['type'] == MomentumGrid.TYPE_PPARPPERP:
            return PparPperpGrid(name=name, r=self, data=data)
        else:
            raise OutputException("grid: Unrecognized grid type: {}.".format(data['type']))
            
<|MERGE_RESOLUTION|>--- conflicted
+++ resolved
@@ -21,11 +21,8 @@
         self.r_f = None
         self.dr = None
         self.VpVol = None
-<<<<<<< HEAD
         self.VpVol_f = None
-=======
         self.eq = None
->>>>>>> 1f925d05
         self.hottail = None
         self.runaway = None
 
