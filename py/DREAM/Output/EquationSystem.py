--- conflicted
+++ resolved
@@ -20,31 +20,6 @@
 
     SPECIAL_TREATMENT = {
         # List of unknown quantities with their own classes
-<<<<<<< HEAD
-        'E_field':  ElectricField,
-        'f_hot':    HotElectronDistributionFunction,
-        'f_re':     RunawayElectronDistributionFunction,
-        'I_p':      ScalarQuantity,
-        'I_wall':   ScalarQuantity,
-        'j_hot':    FluidQuantity,
-        'j_ohm':    FluidQuantity,
-        'j_re':     FluidQuantity,
-        'j_tot':    FluidQuantity,
-        'n_cold':   FluidQuantity,
-        'n_hot':    FluidQuantity,
-        'n_i':      IonHandler,
-        'n_re':     FluidQuantity,
-        'n_tot':    FluidQuantity,
-        'psi_edge': ScalarQuantity,
-        'psi_p':    FluidQuantity,
-        'psi_wall': ScalarQuantity,
-        'r_p':      SPIShardRadii, 
-        'S_particle': FluidQuantity,
-        'T_cold':   FluidQuantity,
-        'V_loop_w': ScalarQuantity,
-        'W_cold':   FluidQuantity,
-        'x_p':      SPIShardPositions
-=======
         'E_field':      ElectricField,
         'f_hot':        HotElectronDistributionFunction,
         'f_re':         RunawayElectronDistributionFunction,
@@ -62,12 +37,13 @@
         'psi_edge':     ScalarQuantity,
         'psi_p':        FluidQuantity,
         'psi_wall':     ScalarQuantity,
+        'r_p':          SPIShardRadii, 
         'S_particle':   FluidQuantity,
         'tau_coll':     FluidQuantity,
         'T_cold':       Temperature,
         'V_loop_w':     ScalarQuantity,
         'W_cold':       Temperature,
->>>>>>> 3295a36e
+        'x_p':          SPIShardPositions
     }
     
 
