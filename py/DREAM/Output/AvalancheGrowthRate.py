--- conflicted
+++ resolved
@@ -39,9 +39,8 @@
             return self.plotIntegral(ax=ax, show=show, w=n_re)
         else:
             return self.plot(r=r, t=t, ax=ax, show=show, weight=n_re)
-<<<<<<< HEAD
-            
-    
+
+              
     def getRunawayRate(self, r=None, t=None, ax=None, show=True):
         """
         Calculates the runaway rate corresponding to this growth rate (i.e.
@@ -59,8 +58,6 @@
         GammaAva*n_re).
         """
         ut = self._renormalizeTimeIndexForUnknown(t)
-=======
->>>>>>> e4ba7d46
 
         n_re = self.output.eqsys.n_re.get(r=r, t=ut)
         return self.integral(w=n_re)
