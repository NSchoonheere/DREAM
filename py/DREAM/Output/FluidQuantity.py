--- conflicted
+++ resolved
@@ -87,13 +87,8 @@
             r = 0
         
         if (r is None) and (t is None):
-<<<<<<< HEAD
             cp = ax.contourf(self.grid.r, self.grid.t, self.data, cmap='GeriMap',levels=levels)
             ax.set_xlabel(r'Radius $r/a$')
-=======
-            cp = ax.contourf(self.grid.r, self.grid.t, self.data, cmap='GeriMap')
-            ax.set_xlabel(r'Radius $r$ (m)')
->>>>>>> b9d7a416
             ax.set_ylabel(r'Time $t$')
 
             cb = None
