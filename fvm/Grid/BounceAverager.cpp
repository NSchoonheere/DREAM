/**
 * Implementation of BounceAverger class which handles everything 
 * needed to carry out bounce averages in DREAM. Each Grid object 
 * owns one instance of BounceAverager, which it uses to construct 
 * bounce averages on the grid.
 * 
 * Separate quadratures are used for trapped and passing orbits,
 * where the passing quadrature is inherited from the 
 * FluxSurfaceAverager provided in the constructor, and trapped
 * orbits use the.specified method (q_method_trapped). 
 * 
 * It is initialized (or refreshed) with Rebuild(), which should
 * be called after the FluxSurfaceAverager has been Rebuilt.
 */

#include "FVM/Grid/BounceAverager.hpp"
#include <gsl/gsl_roots.h>
#include <gsl/gsl_errno.h>

#include <iostream>

using namespace std;
using namespace DREAM::FVM;

/**
 * Constructor.
 */
BounceAverager::BounceAverager(
    Grid *g, FluxSurfaceAverager* fsa, len_t ntheta_interp_trapped,
    FluxSurfaceAverager::quadrature_method q_method_trapped
) : grid(g), fluxSurfaceAverager(fsa), ntheta_interp_trapped(ntheta_interp_trapped) {

    geometryIsSymmetric = fluxSurfaceAverager->isGeometrySymmetric();
    ntheta_interp_passing       = fluxSurfaceAverager->GetNTheta();
    theta_passing               = fluxSurfaceAverager->GetTheta();
    weights_passing             = fluxSurfaceAverager->GetWeights();
    integratePassingAdaptive    = fluxSurfaceAverager->isIntegrationAdaptive();

    B       = new BounceSurfaceQuantity(grid, fluxSurfaceAverager->GetB());
    ROverR0 = new BounceSurfaceQuantity(grid, fluxSurfaceAverager->GetROverR0());
    NablaR2 = new BounceSurfaceQuantity(grid, fluxSurfaceAverager->GetNablaR2());
    Metric  = new BounceSurfaceMetric(grid, fluxSurfaceAverager->GetJacobian(), fluxSurfaceAverager->GetB());

    InitializeQuadrature(q_method_trapped);

    // Use the Brent algorithm for root finding when determining the theta bounce points
    const gsl_root_fsolver_type *GSL_rootsolver_type = gsl_root_fsolver_brent;
    gsl_fsolver = gsl_root_fsolver_alloc (GSL_rootsolver_type);
    gsl_adaptive = gsl_integration_workspace_alloc(1000);
    gsl_acc = gsl_interp_accel_alloc();
    
}

/**
 * Destructor.
 */
BounceAverager::~BounceAverager(){
    gsl_interp_accel_free(gsl_acc);
    gsl_root_fsolver_free(gsl_fsolver);
    gsl_integration_workspace_free(gsl_adaptive);
    
    if(!integrateTrappedAdaptive)
        gsl_integration_fixed_free(gsl_w);
    delete [] np1;
    delete [] np2;
}


/**
 * Sets quantities related to the quadrature rule used for evaluating
 * bounce integrals on trapped orbits. We use a quadrature of the form
 *      integral( w(x, xmin, xmax)*F(x), xmin, xmax )
 *          = sum_i w_i F(x_i)
 * where theta is x_i, weights is w_i and quadratureWeightFunction 
 * is w(x, xmin, xmax).  ntheta_interp is the number of points i 
 * in the sum. The same quadrature is used on all trapped phase-space points.
 * Refer to GSL integration documentation for possible quadrature rules 
 * and corresponding weight functions, in case the options should be extended:
 *      https://www.gnu.org/software/gsl/doc/html/integration.html
 */
void BounceAverager::InitializeQuadrature(FluxSurfaceAverager::quadrature_method q_method){
    const gsl_integration_fixed_type *quadratureRule;
    std::function<real_t(real_t,real_t,real_t)> QuadFunc;
    switch(q_method){
        // Legendre quadrature is often best for smooth finite functions on a finite interval
        case FluxSurfaceAverager::QUAD_FIXED_LEGENDRE:
            quadratureRule = gsl_integration_fixed_legendre;
            QuadFunc = [](real_t /*x*/, real_t /*x_min*/, real_t /*x_max*/)
                                    {return 1;};
            break;
        /**
         * Chebyshev quadrature is best for integration along trapped orbits 
         * (unless the integrand is weighed by xi) where the metric takes the 
         * form of this weight function (square-root singularity on boundary).
         */
        case FluxSurfaceAverager::QUAD_FIXED_CHEBYSHEV:
            quadratureRule = gsl_integration_fixed_chebyshev;
            QuadFunc = [](real_t x, real_t x_min, real_t x_max)
                                    {return 1/sqrt((x_max-x)*(x-x_min) );};
            break;
        // Adaptive quadrature always works well but can be significantly slower.
        case FluxSurfaceAverager::QUAD_ADAPTIVE:
            integrateTrappedAdaptive = true;
            return;
        default:
            throw FVMException("Quadrature rule '%d' not supported by BounceAverager.", q_method);            
    }
    /**
     * Generate reference quadrature on [0,1] which is later interpolated to the 
     * poloidal-angle interval [theta_b1, theta_b2] between the bounce points.
     */
    real_t unusedArgument = 0;
    real_t xmin = 0, xmax = 1;
    gsl_w = gsl_integration_fixed_alloc(quadratureRule,ntheta_interp_trapped,xmin,xmax,unusedArgument,unusedArgument);
    theta_trapped_ref = gsl_w->x;
    weights_trapped_ref = gsl_w->weights;
    // Divide by quadrature weight function to cast the integral on the desired form
    for(len_t it=0; it<ntheta_interp_trapped; it++)
        weights_trapped_ref[it] /= QuadFunc(theta_trapped_ref[it],0,1);

}


/**
 * Rebuilds quantities needed to perform bounce averages.
 * Should be called after FluxSurfaceAverager->Rebuild().
 */
void BounceAverager::Rebuild(){
    UpdateGridResolution();
    
    // If data has been generated already, deallocate.
    if(isTrapped!=nullptr){
        Metric->DeallocateData();
        B->DeallocateData();
        ROverR0->DeallocateData();
        NablaR2->DeallocateData();
    }

    // Initialize isTrapped and theta bounce points. True if any isTrapped.
    bool hasTrapped = InitializeBounceIntegralQuantities();

    // true if data should be stored on trapped grid (ie not adaptive quad) 
    bool storeTrapped =  hasTrapped && !integrateTrappedAdaptive;

    // true if data should be stored on passing grid 
    bool storePassing = !integratePassingAdaptive;

    // Allocate memory
    if ( storePassing || storeTrapped)
        Metric->AllocateData();
    if(storeTrapped){
        B->AllocateData();
        ROverR0->AllocateData();
        NablaR2->AllocateData();
    }

    // If using fixed quadrature on passing grid, store metric on passing theta grid
    // (the other quantities are already set via FluxSurfaceAverager)
    if(storePassing)
        Metric->SetDataForPassing(ntheta_interp_passing, theta_passing);
        
    // If using fixed quadrature on passing grid, store everything on trapped theta grid
    if (storeTrapped){
        B      ->SetDataForTrapped(ntheta_interp_trapped,theta_trapped_ref);
        ROverR0->SetDataForTrapped(ntheta_interp_trapped,theta_trapped_ref);
        NablaR2->SetDataForTrapped(ntheta_interp_trapped,theta_trapped_ref);
        Metric ->SetDataForTrapped(ntheta_interp_trapped,theta_trapped_ref);
    }

    // Calculate bounce-averaged metric and hand over to grid 
    real_t **Vp, **Vp_fr, **Vp_f1, **Vp_f2;
    SetVp(Vp,FLUXGRIDTYPE_DISTRIBUTION);
    SetVp(Vp_fr,FLUXGRIDTYPE_RADIAL);
    SetVp(Vp_f1,FLUXGRIDTYPE_P1);
    SetVp(Vp_f2,FLUXGRIDTYPE_P2);

    /**
     * TODO: This assumes that a PXi grid is used. It is probably harmless to create
     *  it if using ppar-pperp grid, in which case this quantity would never be used (?).       
     */
    real_t **VpOverP2AtZero = new real_t*[nr];
    for(len_t ir=0; ir<nr; ir++){
        VpOverP2AtZero[ir] = new real_t[np2[ir]];
        for(len_t j=0; j<np2[ir];j++){
            VpOverP2AtZero[ir][j] = grid->GetRadialGrid()->EvaluatePXiBounceIntegralAtP(ir,  0,  grid->GetMomentumGrid(ir)->GetP2(j),  FLUXGRIDTYPE_P1, [](real_t,real_t,real_t,real_t){return 1;});
        }
    }
    grid->SetVp(Vp,Vp_fr,Vp_f1,Vp_f2,VpOverP2AtZero);
}

/**
 *  Allocate and set VPrime to the bounce integral of the metric
 */
void BounceAverager::SetVp(real_t**&Vp, fluxGridType fluxGridType){
    function<real_t(real_t,real_t,real_t,real_t)> unityFunc 
               = [](real_t,real_t,real_t,real_t){return 1;};

    len_t nr = this->nr + (fluxGridType == FLUXGRIDTYPE_RADIAL);
    // XXX: assume same grid at all radii
    len_t n1 = np1[0] + (fluxGridType == FLUXGRIDTYPE_P1 ? 1 : 0);
    len_t n2 = np2[0] + (fluxGridType == FLUXGRIDTYPE_P2 ? 1 : 0);
    Vp = new real_t*[nr];
    for(len_t ir = 0; ir<nr; ir++){
        Vp[ir] = new real_t[n1*n2];
        for(len_t j = 0; j<n2; j++)
            for(len_t i = 0; i<n1; i++){
                len_t pind = j*n1+i;
                Vp[ir][pind] = EvaluateBounceIntegral(ir,i,j,fluxGridType,unityFunc);
            }
    }
}

/**
 * Evaluates the bounce average {F} of a function 
 *      F = F(xi/xi0, B/Bmin, R/R0, |nabla r|^2) on grid point (ir,i,j).
 */ 
real_t BounceAverager::CalculateBounceAverage(len_t ir, len_t i, len_t j, fluxGridType fluxGridType, std::function<real_t(real_t,real_t,real_t,real_t)> F){
    real_t Vp = GetVp(ir,i,j,fluxGridType);    

    /**
     * Treat special case: 
     * Either r=0 (particle doesn't move in the poloidal plane) or 
     * xi0=0 in inhomogeneous magnetic field (infinitely deeply trapped on low-field side).
     * TODO: consider more carefully what happens with xi/xi0 in the xi0=0 case.
     */
    if(Vp == 0)  
        return F(1,1,1,1);

    // Otherwise, use regular definition:
    return EvaluateBounceIntegral(ir,i,j,fluxGridType, F) / Vp;
}


/**
 * The function returns the integrand of the bounce integral at theta.
 * Is used with adaptive quadrature.
 */
struct BounceIntegralParams {
    real_t xi0; std::function<real_t(real_t,real_t,real_t,real_t)> Function; len_t ir; len_t i; len_t j;
    real_t Bmin; fluxGridType fgType; BounceAverager *bAvg;
};
real_t BounceAverager::BounceIntegralFunction(real_t theta, void *p){
    struct BounceIntegralParams *params = (struct BounceIntegralParams *) p;
    len_t ir = params->ir;
    len_t i = params->i;
    len_t j = params->j;
    real_t xi0 = params->xi0;
    fluxGridType fluxGridType = params->fgType;
    BounceAverager *bounceAverager = params->bAvg;
    real_t B = bounceAverager->GetB()->evaluateAtTheta(ir, theta, fluxGridType);
    real_t Metric  = bounceAverager->GetMetric()->evaluateAtTheta(ir, i, j, theta, fluxGridType);
    real_t ROverR0 = bounceAverager->GetROverR0()->evaluateAtTheta(ir, theta, fluxGridType);
    real_t NablaR2 = bounceAverager->GetNablaR2()->evaluateAtTheta(ir, theta, fluxGridType);
    std::function<real_t(real_t,real_t,real_t,real_t)> F = params->Function;
    real_t Bmin = params->Bmin;
    real_t BOverBmin, xiOverXi0;
    if(B==Bmin){ 
        BOverBmin = 1;
        xiOverXi0 = 1;
    } else {
        BOverBmin = B/Bmin;
        real_t xi0Sq = xi0*xi0;
        xiOverXi0 = sqrt( (1 - BOverBmin*(1-xi0Sq))/xi0Sq );
    }
        
    return 2*M_PI*Metric*F(xiOverXi0,BOverBmin, ROverR0, NablaR2);
}

/**
 * Core function of this class: evaluates the bounce integral 
 *    BounceIntegral(X) = \int sqrt(g)*X dphi dtheta dzeta
 * taken over toroidal, poloidal and gyro angle, weighted by the 
 * phase-space metric sqrt(g). See doc/notes/theory section on 
 * Bounce averages for further details.
 */
real_t BounceAverager::EvaluateBounceIntegral(len_t ir, len_t i, len_t j, fluxGridType fluxGridType, std::function<real_t(real_t,real_t,real_t,real_t)> F){
    real_t xi0 = GetXi0(ir,i,j,fluxGridType);
    real_t Bmin = fluxSurfaceAverager->GetBmin(ir,fluxGridType);
    
    bool isTrapped = BounceSurfaceQuantity::IsTrapped(ir,i,j,fluxGridType,grid);
    std::function<real_t(real_t,real_t,real_t,real_t)> F_eff;
    
    // If trapped, sum quantity over both directions along the field line
    if (isTrapped)
        F_eff = [&](real_t x, real_t  y, real_t z, real_t w){return  (F(x,y,z,w) + F(-x,y,z,w)) ;};
    else 
        F_eff = F;

    real_t theta_b1 = BounceSurfaceQuantity::Theta_B1(ir,i,j,fluxGridType,grid);
    real_t theta_b2 = BounceSurfaceQuantity::Theta_B2(ir,i,j,fluxGridType,grid);

    real_t BounceIntegral = 0;

    // If using adaptive-integration setting, perform bounce integral with GSL qags
    if( ( (!isTrapped) && (integratePassingAdaptive)) || (isTrapped && integrateTrappedAdaptive) ){
        gsl_function GSL_func; 
        BounceIntegralParams params = {xi0, F, ir, i, j, Bmin, fluxGridType, this}; 
        GSL_func.function = &(BounceIntegralFunction);
        GSL_func.params = &params;
        real_t epsabs = 0, epsrel = 1e-6, lim = gsl_adaptive->limit, error;
        gsl_integration_qags(&GSL_func, theta_b1, theta_b2,epsabs,epsrel,lim,gsl_adaptive,&BounceIntegral, &error);
        return BounceIntegral;
    }

    // otherwise continue and use the chosen fixed quadrature

    const real_t *B       = this->B->GetData(ir,i,j,fluxGridType);
    const real_t *ROverR0 = this->ROverR0->GetData(ir,i,j,fluxGridType);
    const real_t *NablaR2 = this->NablaR2->GetData(ir,i,j,fluxGridType);
    const real_t *Metric  = this->Metric->GetData(ir,i,j,fluxGridType);

    len_t ntheta;
    const real_t *weights;
    real_t weightScaleFactor;
    if(isTrapped){
        ntheta  = ntheta_interp_trapped;
        weights = weights_trapped_ref;
        weightScaleFactor = theta_b2-theta_b1;
    } else {
        ntheta  = ntheta_interp_passing;
        weights = this->weights_passing;
        weightScaleFactor = 1;
    }

    real_t xiOverXi0,w,BOverBmin;        
    for (len_t it = 0; it<ntheta; it++) {
        // treat the singular cylindrical case 
        if(B[it]==Bmin){
            xiOverXi0 = 1;
            BOverBmin = 1;
        } else {
            real_t xi0Sq = xi0*xi0;
            BOverBmin = B[it]/Bmin;
            xiOverXi0 = sqrt((1- BOverBmin * (1-xi0Sq))/xi0Sq);
        }
        w = weightScaleFactor*weights[it];

        BounceIntegral += 2*M_PI*w*Metric[it]*F_eff(xiOverXi0,BOverBmin,ROverR0[it],NablaR2[it]);
    }        
    return BounceIntegral;
    
}



/**
 * Set isTrapped and poloidal bounce points and hands over ownership to Grid.
 */
bool BounceAverager::InitializeBounceIntegralQuantities(){
    AllocateBounceIntegralQuantities();
    bool hasTrapped;
    hasTrapped  = SetIsTrapped(isTrapped,    theta_b1,    theta_b2,    FLUXGRIDTYPE_DISTRIBUTION);
    hasTrapped += SetIsTrapped(isTrapped_fr, theta_b1_fr, theta_b2_fr, FLUXGRIDTYPE_RADIAL);
    hasTrapped += SetIsTrapped(isTrapped_f1, theta_b1_f1, theta_b2_f1, FLUXGRIDTYPE_P1);
    hasTrapped += SetIsTrapped(isTrapped_f2, theta_b1_f2, theta_b2_f2, FLUXGRIDTYPE_P2);

    grid->SetBounceParameters(
        isTrapped, isTrapped_fr, isTrapped_f1, isTrapped_f2,
        theta_b1,  theta_b1_fr,  theta_b1_f1,  theta_b1_f2, 
        theta_b2,  theta_b2_fr,  theta_b2_f1,  theta_b2_f2);

    return hasTrapped;
}

/**
 * Helper function for InitializeBounceIntegralQuantities().
 */
bool BounceAverager::SetIsTrapped(bool **&isTrapped, real_t **&theta_b1, real_t **&theta_b2, fluxGridType fluxGridType){
    bool hasTrapped = false;
    real_t Bmin, Bmax;
    /**
     * XXX: Here we assume same grid at all radii.
     */
    len_t nr = this->nr + (fluxGridType == FLUXGRIDTYPE_RADIAL);
    len_t n1 = np1[0] + (fluxGridType == FLUXGRIDTYPE_P1);
    len_t n2 = np2[0]+ (fluxGridType == FLUXGRIDTYPE_P2);
    for(len_t ir = 0; ir<nr; ir++){
        real_t theta_Bmin = -1, theta_Bmax = -1;
        Bmin = fluxSurfaceAverager->GetBmin(ir,fluxGridType, &theta_Bmin);
        Bmax = fluxSurfaceAverager->GetBmax(ir,fluxGridType, &theta_Bmax);

        // in cylindrical grid or at r=0, isTrapped is false and we skip to next radius 
        if(Bmin==Bmax){
            for(len_t i = 0; i<n1*n2; i++)
                isTrapped[ir][i] = false;
            continue;
        }

        for(len_t j = 0; j<n2; j++)
            for(len_t i = 0; i<n1; i++){
                len_t pind = j*n1+i;
                real_t xi0 = GetXi0(ir,i,j,fluxGridType);
                if((1-xi0*xi0) > Bmin/Bmax){
                    isTrapped[ir][pind] = true;
                    hasTrapped = true;
                    FluxSurfaceAverager::FindBouncePoints(ir,Bmin, theta_Bmin, theta_Bmax, B->GetFluxSurfaceQuantity(), xi0, fluxGridType,
                                    &theta_b1[ir][pind],&theta_b2[ir][pind], gsl_fsolver);
                } else 
                    isTrapped[ir][n1*j+i] = false;
            }
    }
    return hasTrapped;
}


/**
 * Allocator.
 */
void BounceAverager::AllocateBounceIntegralQuantities(){
    isTrapped    = new bool*[nr];
    isTrapped_fr = new bool*[nr+1];
    isTrapped_f1 = new bool*[nr];
    isTrapped_f2 = new bool*[nr];
    theta_b1     = new real_t*[nr];
    theta_b1_fr  = new real_t*[nr+1];
    theta_b1_f1  = new real_t*[nr];
    theta_b1_f2  = new real_t*[nr];
    theta_b2     = new real_t*[nr];
    theta_b2_fr  = new real_t*[nr+1];
    theta_b2_f1  = new real_t*[nr];
    theta_b2_f2  = new real_t*[nr];

    len_t n1, n2;
    for(len_t ir = 0; ir<nr; ir++){
        n1 = np1[ir];
        n2 = np2[ir];
        isTrapped[ir] = new bool[n1*n2];
        theta_b1[ir]  = new real_t[n1*n2];
        theta_b2[ir]  = new real_t[n1*n2];

        n1 = np1[ir]+1;
        n2 = np2[ir];    
        isTrapped_f1[ir] = new bool[n1*n2];
        theta_b1_f1[ir]  = new real_t[n1*n2];
        theta_b2_f1[ir]  = new real_t[n1*n2];

        n1 = np1[ir];
        n2 = np2[ir]+1;    
        isTrapped_f2[ir] = new bool[n1*n2];
        theta_b1_f2[ir]  = new real_t[n1*n2];
        theta_b2_f2[ir]  = new real_t[n1*n2];
    }
    // XXX: Assume same momentum grid at all radii
    for(len_t ir = 0; ir<=nr; ir++){
        n1 = np1[0];
        n2 = np2[0];
        isTrapped_fr[ir] = new bool[n1*n2];
        theta_b1_fr[ir]  = new real_t[n1*n2];
        theta_b2_fr[ir]  = new real_t[n1*n2];
    }
}

/**
 * Helper function to get Bmin from RadialGrid.
 */
/*real_t BounceAverager::GetBmin(len_t ir,fluxGridType fluxGridType){
    if (fluxGridType == FLUXGRIDTYPE_RADIAL){
        return grid->GetRadialGrid()->GetBmin_f(ir);
    } else {
        return grid->GetRadialGrid()->GetBmin(ir);
    }
}
*/
/**
 * Helper function to get Bmax from RadialGrid.
 */
/*
real_t BounceAverager::GetBmax(len_t ir,fluxGridType fluxGridType){
    if (fluxGridType == FLUXGRIDTYPE_RADIAL){
        return grid->GetRadialGrid()->GetBmax_f(ir);
    } else {
        return grid->GetRadialGrid()->GetBmax(ir);
    }
}
*/
/**
 * Helper function to get xi0 from MomentumGrid.
 */
real_t BounceAverager::GetXi0(len_t ir, len_t i, len_t j, fluxGridType fluxGridType)
{
    if (fluxGridType == FLUXGRIDTYPE_P1) 
        return grid->GetMomentumGrid(ir)->GetXi0_f1(i,j);
    else if (fluxGridType == FLUXGRIDTYPE_P2) 
        return grid->GetMomentumGrid(ir)->GetXi0_f2(i,j);
    else if (fluxGridType == FLUXGRIDTYPE_RADIAL) // XXX: Assume same momentum grid at all radii
        return grid->GetMomentumGrid(0)->GetXi0(i,j);
    else
        return grid->GetMomentumGrid(ir)->GetXi0(i,j);        
}

/**
 * Helper function to get Vp from Grid.
 */
real_t BounceAverager::GetVp(len_t ir, len_t i, len_t j, fluxGridType fluxGridType)
{
    if (fluxGridType == FLUXGRIDTYPE_P1) {
        return grid->GetVp_f1(ir,i,j);
    } else if (fluxGridType == FLUXGRIDTYPE_P2) {
        return grid->GetVp_f2(ir,i,j);
    } else if (fluxGridType == FLUXGRIDTYPE_RADIAL) { 
        return grid->GetVp_fr(ir,i,j);
    } else{
        return grid->GetVp(ir,i,j);
    }
}

/**
 * Sets nr, np1 and np2.
 */
void BounceAverager::UpdateGridResolution(){
    nr = grid->GetNr();
    if(np1!=nullptr){
        delete [] np1;
        delete [] np2;
    }
    np1 = new len_t[nr];
    np2 = new len_t[nr];
    for(len_t ir = 0; ir<nr; ir++){
        np1[ir] = grid->GetNp1(ir);
        np2[ir] = grid->GetNp2(ir);
    }
    B->SetGridResolution(nr,np1,np2);
    ROverR0->SetGridResolution(nr,np1,np2);
    NablaR2->SetGridResolution(nr,np1,np2);
    Metric->SetGridResolution(nr,np1,np2);
}




/**
 * Helper function for avalanche deltaHat calculation: 
 * returns the function xi0Star = sqrt( 1 - 1/BOverBmin * 2/(g+1) )
 * See documentation in doc/notes/theory.
 */
real_t xi0Star(real_t BOverBmin, real_t p, int_t RESign){
    real_t g = sqrt(1+p*p);
    // This form is numerically stable for arbitrary p and BOverBmin
    return RESign*sqrt( (p*p/(g+1) + 2*(BOverBmin-1)/BOverBmin ) / (g+1) );
}

/**
 * For gsl root finding: returns the function sgn*(xi0Star - xi0), which 
 * defines the integration limits in avalanche deltaHat calculation.
 */
struct xiStarParams {real_t p; real_t xi0; len_t ir; real_t Bmin; const BounceSurfaceQuantity *B; real_t sgn; int_t RESign;};
real_t xi0StarRootFunc(real_t theta, void *par){
    struct xiStarParams *params = (struct xiStarParams *) par;
    len_t ir = params->ir;
    const BounceSurfaceQuantity *B = params->B;
    real_t Bmin = params->Bmin;
    real_t sgn = params->sgn;
    real_t BOverBmin = B->evaluateAtTheta(ir, theta, FLUXGRIDTYPE_DISTRIBUTION)/Bmin;
    real_t p = params->p;
    real_t xi0 = params->xi0;
    int_t RESign = params->RESign;
    return sgn*(xi0Star(BOverBmin,p, RESign) - xi0);
}

/**
 * Helper function for avalanche deltaHat function: 
 * returns the integrand in the bounce average of the delta function
 * (which has been integrated over a grid cell)
 */
struct hParams {real_t p; len_t ir; real_t Bmin; real_t Vp; real_t dxi; const BounceSurfaceQuantity *B; const FluxSurfaceQuantity *J; int_t RESign;};
real_t hIntegrand(real_t theta, void *par){
    struct hParams *params = (struct hParams *) par;
    len_t ir = params->ir;
    const BounceSurfaceQuantity *B_qty = params->B;
    const FluxSurfaceQuantity *Jacobian = params->J;
    real_t Bmin = params->Bmin;
    real_t B = B_qty->evaluateAtTheta(ir, theta, FLUXGRIDTYPE_DISTRIBUTION);
    real_t BOverBmin = B/Bmin;
    real_t p = params->p;
    real_t Vp = params->Vp;
    real_t dxi = params->dxi;
    int_t RESign = params->RESign;

    real_t g = sqrt(1+p*p);
    real_t xi = sqrt((g-1)/(g+1));
    real_t xi0 = xi0Star(BOverBmin,p,RESign);
    real_t sqrtgOverP2 = MomentumGrid::evaluatePXiMetricOverP2(p,xi0,B,Bmin);
    // 2*pi for the trivial phi integral
    return 2*M_PI * xi/xi0 * Jacobian->evaluateAtTheta(ir,theta,FLUXGRIDTYPE_DISTRIBUTION) * sqrtgOverP2 / (dxi * Vp);
}


real_t BounceAverager::EvaluateAvalancheDeltaHat(len_t ir, real_t p, real_t xi_l, real_t xi_u, real_t Vp, real_t VpVol){
    real_t theta_Bmin=0, theta_Bmax=0;
    real_t Bmin = fluxSurfaceAverager->GetBmin(ir, FLUXGRIDTYPE_DISTRIBUTION,&theta_Bmin);
    real_t Bmax = fluxSurfaceAverager->GetBmax(ir, FLUXGRIDTYPE_DISTRIBUTION,&theta_Bmax);
    real_t BmaxOverBmin;
<<<<<<< HEAD
    if(Bmin==Bmax) // B=0 case
=======

    // sign of the parallel velocity of runaways, 
    // set to -1 to flip the pitch of the source term. 
    // Possibly take as sign(j_hot) ? A bit scary, as 
    // it would pose a threat to the convergence of 
    // the nonlinear solver (because I guess we would 
    // also set the sign of the RE current to the same as j_hot)
    int_t RESign = 1; 

    if(Bmin==Bmax)
>>>>>>> 74862764
        BmaxOverBmin=1;
    else 
        BmaxOverBmin = Bmax/Bmin;
    if( xi0Star(BmaxOverBmin,p, RESign) <= xi_l )
        return 0;
    else if( xi0Star(1,p, RESign) >= xi_u )
        return 0;

    // Since Vp = 0 this point will not contribute to the created density 
    // and it seems impossible to set the source such that the correct amount 
    // of particles is created. 
    if(Vp==0){
//        throw FVMException("Avalanche source: particle conservation does not work when Vp=0 (xi0=0, ie Nxi is odd)");
        return 0; //placeholder
    }

    // else, there are two nontrivial intervals [theta_l, theta_u] on which contributions are obtained


    xiStarParams xi_params_u = {p,xi_u,ir,Bmin,B, -1.0, RESign}; 
    xiStarParams xi_params_l = {p,xi_l,ir,Bmin,B, 1.0, RESign}; 

    // check if xi0Star < xi_u is satisfied for all theta
    bool upperForAllTheta = (xi0StarRootFunc(theta_Bmin, &xi_params_u) > 0) && (xi0StarRootFunc(theta_Bmax, &xi_params_u) > 0);
    // check if xi0Star > xi_l is satisfied for all theta
    bool lowerForAllTheta = (xi0StarRootFunc(theta_Bmin, &xi_params_l) > 0) && (xi0StarRootFunc(theta_Bmax, &xi_params_l) > 0);

    // if all poloidal angles contribute fully to the integral, return the known exact value.
    if(upperForAllTheta && lowerForAllTheta)
        return 2*M_PI*VpVol/(Vp/(p*p)) *  grid->GetRadialGrid()->GetFSA_B(ir) / (p*p*(xi_u-xi_l));


    hParams h_params = {p,ir,Bmin,Vp,xi_u-xi_l, B, Metric->GetFluxSurfaceQuantity(), RESign};
    gsl_function h_gsl_func;
    h_gsl_func.function = &(hIntegrand);
    h_gsl_func.params = &h_params;
    
    // settings for integral
    real_t epsabs = 0, epsrel = 1e-4, lim = gsl_adaptive->limit, error;
    real_t deltaHat;


    gsl_function gsl_func;
    gsl_func.function = &(xi0StarRootFunc);
    real_t theta_u1, theta_u2, theta_l1, theta_l2;

    // if below is satisfied, integrate from theta_l1 to theta_l2 via the poloidal
    // angles where the inequalities are satisfied, ie over the high-field side
    if(upperForAllTheta){
        gsl_func.params = &xi_params_l;
        FluxSurfaceAverager::FindThetas(theta_Bmin,theta_Bmax,&theta_l1, &theta_l2, gsl_func, gsl_fsolver);

        if(theta_l1 < 0)
            theta_l1 += 2*M_PI;
        if(theta_l2 < 0)
            theta_l2 += 2*M_PI;
        if(theta_l2<theta_l1){ // ensure that theta_l1 < theta_l2
            real_t tmp = theta_l1;
            theta_l1 = theta_l2;
            theta_l2 = tmp;
        }
        gsl_integration_qags(&h_gsl_func, theta_l1,theta_l2,epsabs,epsrel,lim,gsl_adaptive,&deltaHat, &error);
        return deltaHat;
    }

    // if satisfied, integrate from theta_u1 to theta_u2 via the poloidal
    // angles where the inequalities are satisfied, ie the low-field side
    if(lowerForAllTheta){
        gsl_func.params = &xi_params_u;
        FluxSurfaceAverager::FindThetas(theta_Bmin,theta_Bmax,&theta_u1, &theta_u2, gsl_func, gsl_fsolver);

        if(theta_u2<theta_u1){ // ensure that theta_u1 < theta_u2
            real_t tmp = theta_u1;
            theta_u1 = theta_u2;
            theta_u2 = tmp;
        }
        // in order to integrate on low-field side, the smallest theta should be negative
        // if not, the larger theta should be shifted to negative values and be the lower limit
        if(theta_u1>0){
            theta_u2 -= 2*M_PI;
            real_t tmp = theta_u1;
            theta_u1 = theta_u2;
            theta_u2 = tmp;
        }
        gsl_integration_qags(&h_gsl_func, theta_u1,theta_u2,epsabs,epsrel,lim,gsl_adaptive,&deltaHat, &error);
        return deltaHat;        
    }

    // otherwise, integrate between theta_u1 and theta_l1 and between theta_u2 and theta_l2.
    // These should be ordered such that the intervals do not cross theta_Bmax or theta_Bmin
    gsl_func.params = &xi_params_u;
    FluxSurfaceAverager::FindThetas(theta_Bmin,theta_Bmax,&theta_u1, &theta_u2, gsl_func, gsl_fsolver);
    
    gsl_func.params = &xi_params_l;
    FluxSurfaceAverager::FindThetas(theta_Bmin,theta_Bmax,&theta_l1, &theta_l2, gsl_func, gsl_fsolver);

    real_t deltaHat1, deltaHat2;
    gsl_integration_qags(&h_gsl_func, min(theta_l1,theta_u1), max(theta_l1,theta_u1),epsabs,epsrel,lim,gsl_adaptive,&deltaHat1, &error);
    gsl_integration_qags(&h_gsl_func, min(theta_l2,theta_u2), max(theta_l2,theta_u2),epsabs,epsrel,lim,gsl_adaptive,&deltaHat2, &error);

    return deltaHat1+deltaHat2;
}<|MERGE_RESOLUTION|>--- conflicted
+++ resolved
@@ -590,20 +590,8 @@
     real_t Bmin = fluxSurfaceAverager->GetBmin(ir, FLUXGRIDTYPE_DISTRIBUTION,&theta_Bmin);
     real_t Bmax = fluxSurfaceAverager->GetBmax(ir, FLUXGRIDTYPE_DISTRIBUTION,&theta_Bmax);
     real_t BmaxOverBmin;
-<<<<<<< HEAD
+    
     if(Bmin==Bmax) // B=0 case
-=======
-
-    // sign of the parallel velocity of runaways, 
-    // set to -1 to flip the pitch of the source term. 
-    // Possibly take as sign(j_hot) ? A bit scary, as 
-    // it would pose a threat to the convergence of 
-    // the nonlinear solver (because I guess we would 
-    // also set the sign of the RE current to the same as j_hot)
-    int_t RESign = 1; 
-
-    if(Bmin==Bmax)
->>>>>>> 74862764
         BmaxOverBmin=1;
     else 
         BmaxOverBmin = Bmax/Bmin;
