/**
 * Implementation of BounceAverger class which handles everything 
 * needed to carry out bounce averages in DREAM. Each Grid object 
 * owns one instance of BounceAverager, which it uses to construct 
 * bounce averages on the grid.
 * 
 * Separate quadratures are used for trapped and passing orbits,
 * where the passing quadrature is inherited from the 
 * FluxSurfaceAverager provided in the constructor, and trapped
 * orbits use the.specified method (q_method_trapped). 
 * 
 * It is initialized (or refreshed) with Rebuild(), which should
 * be called after the FluxSurfaceAverager has been Rebuilt.
 */

#include "FVM/Grid/BounceAverager.hpp"
#include <gsl/gsl_roots.h>
#include <gsl/gsl_errno.h>

#include <iostream>

using namespace std;
using namespace DREAM::FVM;

/**
 * Constructor.
 */
BounceAverager::BounceAverager(
    Grid *g, FluxSurfaceAverager* fsa, len_t ntheta_interp_trapped,
    FluxSurfaceAverager::quadrature_method q_method_trapped
) : grid(g), fluxSurfaceAverager(fsa), ntheta_interp_trapped(ntheta_interp_trapped) {

    geometryIsSymmetric = fluxSurfaceAverager->isGeometrySymmetric();
    ntheta_interp_passing       = fluxSurfaceAverager->GetNTheta();
    theta_passing               = fluxSurfaceAverager->GetTheta();
    weights_passing             = fluxSurfaceAverager->GetWeights();
    integratePassingAdaptive    = fluxSurfaceAverager->isIntegrationAdaptive();

    B       = new BounceSurfaceQuantity(grid, fluxSurfaceAverager->GetB());
    ROverR0 = new BounceSurfaceQuantity(grid, fluxSurfaceAverager->GetROverR0());
    NablaR2 = new BounceSurfaceQuantity(grid, fluxSurfaceAverager->GetNablaR2());
    Metric  = new BounceSurfaceMetric(grid, fluxSurfaceAverager->GetJacobian(), fluxSurfaceAverager->GetB());

    InitializeQuadrature(q_method_trapped);

    // Use the Brent algorithm for root finding when determining the theta bounce points
    const gsl_root_fsolver_type *GSL_rootsolver_type = gsl_root_fsolver_brent;
    gsl_fsolver = gsl_root_fsolver_alloc (GSL_rootsolver_type);
    gsl_adaptive = gsl_integration_workspace_alloc(1000);
    gsl_acc = gsl_interp_accel_alloc();
    qaws_table = gsl_integration_qaws_table_alloc(-0.5, -0.5, 0, 0);
    
}

/**
 * Destructor.
 */
BounceAverager::~BounceAverager(){
    gsl_interp_accel_free(gsl_acc);
    gsl_root_fsolver_free(gsl_fsolver);
    gsl_integration_workspace_free(gsl_adaptive);
    gsl_integration_qaws_table_free(qaws_table);
    
    if(!integrateTrappedAdaptive)
        gsl_integration_fixed_free(gsl_w);
    delete [] np1;
    delete [] np2;
}


/**
 * Sets quantities related to the quadrature rule used for evaluating
 * bounce integrals on trapped orbits. We use a quadrature of the form
 *      integral( w(x, xmin, xmax)*F(x), xmin, xmax )
 *          = sum_i w_i F(x_i)
 * where theta is x_i, weights is w_i and quadratureWeightFunction 
 * is w(x, xmin, xmax).  ntheta_interp is the number of points i 
 * in the sum. The same quadrature is used on all trapped phase-space points.
 * Refer to GSL integration documentation for possible quadrature rules 
 * and corresponding weight functions, in case the options should be extended:
 *      https://www.gnu.org/software/gsl/doc/html/integration.html
 */
void BounceAverager::InitializeQuadrature(FluxSurfaceAverager::quadrature_method q_method){
    const gsl_integration_fixed_type *quadratureRule;
    std::function<real_t(real_t,real_t,real_t)> QuadFunc;
    switch(q_method){
        // Legendre quadrature is often best for smooth finite functions on a finite interval
        case FluxSurfaceAverager::QUAD_FIXED_LEGENDRE:
            quadratureRule = gsl_integration_fixed_legendre;
            QuadFunc = [](real_t /*x*/, real_t /*x_min*/, real_t /*x_max*/)
                                    {return 1;};
            break;
        /**
         * Chebyshev quadrature is best for integration along trapped orbits 
         * (unless the integrand is weighed by xi) where the metric takes the 
         * form of this weight function (square-root singularity on boundary).
         */
        case FluxSurfaceAverager::QUAD_FIXED_CHEBYSHEV:
            quadratureRule = gsl_integration_fixed_chebyshev;
            QuadFunc = [](real_t x, real_t x_min, real_t x_max)
                                    {return 1/sqrt((x_max-x)*(x-x_min) );};
            break;
        // Adaptive quadrature always works well but can be significantly slower.
        case FluxSurfaceAverager::QUAD_ADAPTIVE:
            integrateTrappedAdaptive = true;
            return;
        default:
            throw FVMException("Quadrature rule '%d' not supported by BounceAverager.", q_method);            
    }
    /**
     * Generate reference quadrature on [0,1] which is later interpolated to the 
     * poloidal-angle interval [theta_b1, theta_b2] between the bounce points.
     */
    real_t unusedArgument = 0;
    real_t xmin = 0, xmax = 1;
    gsl_w = gsl_integration_fixed_alloc(quadratureRule,ntheta_interp_trapped,xmin,xmax,unusedArgument,unusedArgument);
    theta_trapped_ref = gsl_w->x;
    weights_trapped_ref = gsl_w->weights;
    // Divide by quadrature weight function to cast the integral on the desired form
    for(len_t it=0; it<ntheta_interp_trapped; it++)
        weights_trapped_ref[it] /= QuadFunc(theta_trapped_ref[it],0,1);

}


/**
 * Rebuilds quantities needed to perform bounce averages.
 * Should be called after FluxSurfaceAverager->Rebuild().
 */
void BounceAverager::Rebuild(){
    UpdateGridResolution();
    
    // If data has been generated already, deallocate.
    if(isTrapped!=nullptr){
        Metric->DeallocateData();
        B->DeallocateData();
        ROverR0->DeallocateData();
        NablaR2->DeallocateData();
    }

    // Initialize isTrapped and theta bounce points. True if any isTrapped.
    bool hasTrapped = InitializeBounceIntegralQuantities();

    // true if data should be stored on trapped grid (ie not adaptive quad) 
    bool storeTrapped =  hasTrapped && !integrateTrappedAdaptive;

    // true if data should be stored on passing grid 
    bool storePassing = !integratePassingAdaptive;

    // Allocate memory
    if ( storePassing || storeTrapped)
        Metric->AllocateData();
    if(storeTrapped){
        B->AllocateData();
        ROverR0->AllocateData();
        NablaR2->AllocateData();
    }

    // If using fixed quadrature on passing grid, store metric on passing theta grid
    // (the other quantities are already set via FluxSurfaceAverager)
    if(storePassing)
        Metric->SetDataForPassing(ntheta_interp_passing, theta_passing);
        
    // If using fixed quadrature on passing grid, store everything on trapped theta grid
    if (storeTrapped){
        B      ->SetDataForTrapped(ntheta_interp_trapped,theta_trapped_ref);
        ROverR0->SetDataForTrapped(ntheta_interp_trapped,theta_trapped_ref);
        NablaR2->SetDataForTrapped(ntheta_interp_trapped,theta_trapped_ref);
        Metric ->SetDataForTrapped(ntheta_interp_trapped,theta_trapped_ref);
    }

    // Calculate bounce-averaged metric and hand over to grid 
    real_t **Vp, **Vp_fr, **Vp_f1, **Vp_f2;
    SetVp(Vp,FLUXGRIDTYPE_DISTRIBUTION);
    SetVp(Vp_fr,FLUXGRIDTYPE_RADIAL);
    SetVp(Vp_f1,FLUXGRIDTYPE_P1);
    SetVp(Vp_f2,FLUXGRIDTYPE_P2);

    /**
     * TODO: This assumes that a PXi grid is used. It is probably harmless to create
     *  it if using ppar-pperp grid, in which case this quantity would never be used (?).       
     */
    real_t **VpOverP2AtZero = new real_t*[nr];
    for(len_t ir=0; ir<nr; ir++){
        VpOverP2AtZero[ir] = new real_t[np2[ir]];
        for(len_t j=0; j<np2[ir];j++)
<<<<<<< HEAD
            VpOverP2AtZero[ir][j] = grid->GetRadialGrid()->EvaluatePXiBounceIntegralAtP(ir,  0,  grid->GetMomentumGrid(ir)->GetP2(j),  FLUXGRIDTYPE_P1, [](real_t,real_t,real_t,real_t){return 1;});
=======
            VpOverP2AtZero[ir][j] = grid->GetRadialGrid()->EvaluatePXiBounceIntegralAtP(
                ir,  0,  grid->GetMomentumGrid(ir)->GetP2(j),  FLUXGRIDTYPE_P1, 
                [](real_t,real_t,real_t,real_t){return 1;}
            );
>>>>>>> 4df57dbf
    }
    grid->SetVp(Vp,Vp_fr,Vp_f1,Vp_f2,VpOverP2AtZero);
}

/**
 *  Allocate and set VPrime to the bounce integral of the metric
 */
void BounceAverager::SetVp(real_t**&Vp, fluxGridType fluxGridType){
    function<real_t(real_t,real_t,real_t,real_t)> unityFunc 
               = [](real_t,real_t,real_t,real_t){return 1;};

    len_t nr = this->nr + (fluxGridType == FLUXGRIDTYPE_RADIAL);
    // XXX: assume same grid at all radii
    len_t n1 = np1[0] + (fluxGridType == FLUXGRIDTYPE_P1 ? 1 : 0);
    len_t n2 = np2[0] + (fluxGridType == FLUXGRIDTYPE_P2 ? 1 : 0);
    Vp = new real_t*[nr];
    for(len_t ir = 0; ir<nr; ir++){
        Vp[ir] = new real_t[n1*n2];
        for(len_t j = 0; j<n2; j++)
            for(len_t i = 0; i<n1; i++){
                len_t pind = j*n1+i;
                Vp[ir][pind] = EvaluateBounceIntegral(ir,i,j,fluxGridType,unityFunc);
            }
    }
}

/**
 * Evaluates the bounce average {F} of a function 
 *      F = F(xi/xi0, B/Bmin, R/R0, |nabla r|^2) on grid point (ir,i,j).
 */ 
real_t BounceAverager::CalculateBounceAverage(len_t ir, len_t i, len_t j, fluxGridType fluxGridType, std::function<real_t(real_t,real_t,real_t,real_t)> F){
    real_t Vp = GetVp(ir,i,j,fluxGridType);    

    /**
     * Treat special case: 
     * Either r=0 (particle doesn't move in the poloidal plane) or 
     * xi0=0 in inhomogeneous magnetic field (infinitely deeply trapped on low-field side).
     * TODO: consider more carefully what happens with xi/xi0 in the xi0=0 case.
     */
    if(Vp == 0)  
        return F(1,1,1,1);

    // Otherwise, use regular definition:
    return EvaluateBounceIntegral(ir,i,j,fluxGridType, F) / Vp;
}


/**
 * The function returns the integrand of the bounce integral at theta.
 * Is used with adaptive quadrature.
 */
struct BounceIntegralParams {
    real_t xi0; std::function<real_t(real_t,real_t,real_t,real_t)> Function; len_t ir; len_t i; len_t j;
    real_t theta_b1; real_t theta_b2; real_t Bmin; fluxGridType fgType; BounceAverager *bAvg;
};
real_t BounceAverager::BounceIntegralFunction(real_t theta, void *p){
    struct BounceIntegralParams *params = (struct BounceIntegralParams *) p;
    len_t ir = params->ir;
    len_t i = params->i;
    len_t j = params->j;
    real_t theta_b1 = params->theta_b1;
    real_t theta_b2 = params->theta_b2;
    real_t xi0 = params->xi0;
    fluxGridType fluxGridType = params->fgType;
    BounceAverager *bounceAverager = params->bAvg;
    real_t B = bounceAverager->GetB()->evaluateAtTheta(ir, theta, fluxGridType);
    real_t Metric  = bounceAverager->GetMetric()->evaluateAtTheta(ir, i, j, theta, fluxGridType);
    real_t ROverR0 = bounceAverager->GetROverR0()->evaluateAtTheta(ir, theta, fluxGridType);
    real_t NablaR2 = bounceAverager->GetNablaR2()->evaluateAtTheta(ir, theta, fluxGridType);
    std::function<real_t(real_t,real_t,real_t,real_t)> F = params->Function;
    real_t Bmin = params->Bmin;
    real_t BOverBmin, xiOverXi0;
    if(B==Bmin){ 
        BOverBmin = 1;
        xiOverXi0 = 1;
    } else {
        BOverBmin = B/Bmin;
        real_t xi0Sq = xi0*xi0;
        xiOverXi0 = sqrt( (1 - BOverBmin*(1-xi0Sq))/xi0Sq );
    }
        
    real_t S = 2*M_PI*Metric*F(xiOverXi0,BOverBmin, ROverR0, NablaR2);
    if((theta_b2-theta_b1) == 2*M_PI || F(0,1,1,1)==0) 
        return S;
    else 
        return S*sqrt((theta-theta_b1)*(theta_b2-theta));

}

/**
 * Core function of this class: evaluates the bounce integral 
 *    BounceIntegral(X) = \int sqrt(g)*X dphi dtheta dzeta
 * taken over toroidal, poloidal and gyro angle, weighted by the 
 * phase-space metric sqrt(g). See doc/notes/theory section on 
 * Bounce averages for further details.
 */
real_t BounceAverager::EvaluateBounceIntegral(len_t ir, len_t i, len_t j, fluxGridType fluxGridType, std::function<real_t(real_t,real_t,real_t,real_t)> F){
    real_t xi0 = GetXi0(ir,i,j,fluxGridType);
    real_t Bmin = fluxSurfaceAverager->GetBmin(ir,fluxGridType);
    
    bool isTrapped = BounceSurfaceQuantity::IsTrapped(ir,i,j,fluxGridType,grid);

    std::function<real_t(real_t,real_t,real_t,real_t)> F_eff;    
    if (isTrapped){
        // trapped negative-pitch particles do not exist independently; their dynamics are described by the 
        // positive-pitch counterparts (since those are summed over both directions of motion). 
        if(xi0<0)
            return 0;
        // Sum quantity over both directions along the field line for trapped particle
        F_eff = [&](real_t x, real_t  y, real_t z, real_t w){return  (F(x,y,z,w) + F(-x,y,z,w)) ;};
    } else 
        F_eff = F;

    real_t theta_b1 = BounceSurfaceQuantity::Theta_B1(ir,i,j,fluxGridType,grid);
    real_t theta_b2 = BounceSurfaceQuantity::Theta_B2(ir,i,j,fluxGridType,grid);

    real_t BounceIntegral = 0;

<<<<<<< HEAD
    bool integrateQAWS = false;
=======
>>>>>>> 4df57dbf
    // If using adaptive-integration setting, perform bounce integral with GSL quadrature
    if( ( (!isTrapped) && (integratePassingAdaptive)) || (isTrapped && integrateTrappedAdaptive) ){
        if(isTrapped && F_eff(0,1,1,1)!=0) // use QAWS if integrand is singular
            integrateQAWS = true;
        gsl_function GSL_func; 
        BounceIntegralParams params = {xi0, F, ir, i, j, theta_b1, theta_b2, Bmin, fluxGridType, this}; 
        GSL_func.function = &(BounceIntegralFunction);
        GSL_func.params = &params;
        real_t epsabs = 0, epsrel = 1e-6, lim = gsl_adaptive->limit, error;
<<<<<<< HEAD
        if(integrateQAWS)
=======
        if(isTrapped && F_eff(0,1,1,1)!=0) // use QAWS if integrand is singular
>>>>>>> 4df57dbf
            gsl_integration_qaws(&GSL_func, theta_b1, theta_b2, qaws_table,epsabs,epsrel,lim,gsl_adaptive,&BounceIntegral, &error);
        else
            gsl_integration_qag(&GSL_func, theta_b1, theta_b2,epsabs,epsrel,lim, QAG_KEY,gsl_adaptive,&BounceIntegral, &error);
        return BounceIntegral;
    }

    // otherwise continue and use the chosen fixed quadrature

    const real_t *B       = this->B->GetData(ir,i,j,fluxGridType);
    const real_t *ROverR0 = this->ROverR0->GetData(ir,i,j,fluxGridType);
    const real_t *NablaR2 = this->NablaR2->GetData(ir,i,j,fluxGridType);
    const real_t *Metric  = this->Metric->GetData(ir,i,j,fluxGridType);

    len_t ntheta;
    const real_t *weights;
    real_t weightScaleFactor;
    if(isTrapped){
        ntheta  = ntheta_interp_trapped;
        weights = weights_trapped_ref;
        weightScaleFactor = theta_b2-theta_b1;
    } else {
        ntheta  = ntheta_interp_passing;
        weights = this->weights_passing;
        weightScaleFactor = 1;
    }

    real_t xiOverXi0,w,BOverBmin;        
    for (len_t it = 0; it<ntheta; it++) {
        // treat the singular cylindrical case 
        if(B[it]==Bmin){
            xiOverXi0 = 1;
            BOverBmin = 1;
        } else {
            real_t xi0Sq = xi0*xi0;
            BOverBmin = B[it]/Bmin;
            xiOverXi0 = sqrt((1- BOverBmin * (1-xi0Sq))/xi0Sq);
        }
        w = weightScaleFactor*weights[it];

        BounceIntegral += 2*M_PI*w*Metric[it]*F_eff(xiOverXi0,BOverBmin,ROverR0[it],NablaR2[it]);
    }        
    return BounceIntegral;
    
}



/**
 * Set isTrapped and poloidal bounce points and hands over ownership to Grid.
 */
bool BounceAverager::InitializeBounceIntegralQuantities(){
    AllocateBounceIntegralQuantities();
    bool hasTrapped;
    hasTrapped  = SetIsTrapped(isTrapped,    theta_b1,    theta_b2,    FLUXGRIDTYPE_DISTRIBUTION);
    hasTrapped += SetIsTrapped(isTrapped_fr, theta_b1_fr, theta_b2_fr, FLUXGRIDTYPE_RADIAL);
    hasTrapped += SetIsTrapped(isTrapped_f1, theta_b1_f1, theta_b2_f1, FLUXGRIDTYPE_P1);
    hasTrapped += SetIsTrapped(isTrapped_f2, theta_b1_f2, theta_b2_f2, FLUXGRIDTYPE_P2);

    grid->SetBounceParameters(
        isTrapped, isTrapped_fr, isTrapped_f1, isTrapped_f2,
        theta_b1,  theta_b1_fr,  theta_b1_f1,  theta_b1_f2, 
        theta_b2,  theta_b2_fr,  theta_b2_f1,  theta_b2_f2);

    return hasTrapped;
}

/**
 * Helper function for InitializeBounceIntegralQuantities().
 */
bool BounceAverager::SetIsTrapped(bool **&isTrapped, real_t **&theta_b1, real_t **&theta_b2, fluxGridType fluxGridType){
    bool hasTrapped = false;
    real_t Bmin, Bmax;
    /**
     * XXX: Here we assume same grid at all radii.
     */
    len_t nr = this->nr + (fluxGridType == FLUXGRIDTYPE_RADIAL);
    len_t n1 = np1[0] + (fluxGridType == FLUXGRIDTYPE_P1);
    len_t n2 = np2[0]+ (fluxGridType == FLUXGRIDTYPE_P2);
    for(len_t ir = 0; ir<nr; ir++){
        real_t theta_Bmin = -1, theta_Bmax = -1;
        Bmin = fluxSurfaceAverager->GetBmin(ir,fluxGridType, &theta_Bmin);
        Bmax = fluxSurfaceAverager->GetBmax(ir,fluxGridType, &theta_Bmax);

        // in cylindrical grid or at r=0, isTrapped is false and we skip to next radius 
        if(Bmin==Bmax){
            for(len_t i = 0; i<n1*n2; i++)
                isTrapped[ir][i] = false;
            continue;
        }

        for(len_t j = 0; j<n2; j++)
            for(len_t i = 0; i<n1; i++){
                len_t pind = j*n1+i;
                real_t xi0 = GetXi0(ir,i,j,fluxGridType);
                if((1-xi0*xi0) > Bmin/Bmax){
                    isTrapped[ir][pind] = true;
                    hasTrapped = true;
                    FluxSurfaceAverager::FindBouncePoints(ir,Bmin, theta_Bmin, theta_Bmax, B->GetFluxSurfaceQuantity(), xi0, fluxGridType,
                                    &theta_b1[ir][pind],&theta_b2[ir][pind], gsl_fsolver);
                } else 
                    isTrapped[ir][n1*j+i] = false;
            }
    }
    return hasTrapped;
}


/**
 * Allocator.
 */
void BounceAverager::AllocateBounceIntegralQuantities(){
    isTrapped    = new bool*[nr];
    isTrapped_fr = new bool*[nr+1];
    isTrapped_f1 = new bool*[nr];
    isTrapped_f2 = new bool*[nr];
    theta_b1     = new real_t*[nr];
    theta_b1_fr  = new real_t*[nr+1];
    theta_b1_f1  = new real_t*[nr];
    theta_b1_f2  = new real_t*[nr];
    theta_b2     = new real_t*[nr];
    theta_b2_fr  = new real_t*[nr+1];
    theta_b2_f1  = new real_t*[nr];
    theta_b2_f2  = new real_t*[nr];

    len_t n1, n2;
    for(len_t ir = 0; ir<nr; ir++){
        n1 = np1[ir];
        n2 = np2[ir];
        isTrapped[ir] = new bool[n1*n2];
        theta_b1[ir]  = new real_t[n1*n2];
        theta_b2[ir]  = new real_t[n1*n2];

        n1 = np1[ir]+1;
        n2 = np2[ir];    
        isTrapped_f1[ir] = new bool[n1*n2];
        theta_b1_f1[ir]  = new real_t[n1*n2];
        theta_b2_f1[ir]  = new real_t[n1*n2];

        n1 = np1[ir];
        n2 = np2[ir]+1;    
        isTrapped_f2[ir] = new bool[n1*n2];
        theta_b1_f2[ir]  = new real_t[n1*n2];
        theta_b2_f2[ir]  = new real_t[n1*n2];
    }
    // XXX: Assume same momentum grid at all radii
    for(len_t ir = 0; ir<=nr; ir++){
        n1 = np1[0];
        n2 = np2[0];
        isTrapped_fr[ir] = new bool[n1*n2];
        theta_b1_fr[ir]  = new real_t[n1*n2];
        theta_b2_fr[ir]  = new real_t[n1*n2];
    }
}

/**
 * Helper function to get Bmin from RadialGrid.
 */
/*real_t BounceAverager::GetBmin(len_t ir,fluxGridType fluxGridType){
    if (fluxGridType == FLUXGRIDTYPE_RADIAL){
        return grid->GetRadialGrid()->GetBmin_f(ir);
    } else {
        return grid->GetRadialGrid()->GetBmin(ir);
    }
}
*/
/**
 * Helper function to get Bmax from RadialGrid.
 */
/*
real_t BounceAverager::GetBmax(len_t ir,fluxGridType fluxGridType){
    if (fluxGridType == FLUXGRIDTYPE_RADIAL){
        return grid->GetRadialGrid()->GetBmax_f(ir);
    } else {
        return grid->GetRadialGrid()->GetBmax(ir);
    }
}
*/
/**
 * Helper function to get xi0 from MomentumGrid.
 */
real_t BounceAverager::GetXi0(len_t ir, len_t i, len_t j, fluxGridType fluxGridType)
{
    if (fluxGridType == FLUXGRIDTYPE_P1) 
        return grid->GetMomentumGrid(ir)->GetXi0_f1(i,j);
    else if (fluxGridType == FLUXGRIDTYPE_P2) 
        return grid->GetMomentumGrid(ir)->GetXi0_f2(i,j);
    else if (fluxGridType == FLUXGRIDTYPE_RADIAL) // XXX: Assume same momentum grid at all radii
        return grid->GetMomentumGrid(0)->GetXi0(i,j);
    else
        return grid->GetMomentumGrid(ir)->GetXi0(i,j);        
}

/**
 * Helper function to get Vp from Grid.
 */
real_t BounceAverager::GetVp(len_t ir, len_t i, len_t j, fluxGridType fluxGridType)
{
    if (fluxGridType == FLUXGRIDTYPE_P1) {
        return grid->GetVp_f1(ir,i,j);
    } else if (fluxGridType == FLUXGRIDTYPE_P2) {
        return grid->GetVp_f2(ir,i,j);
    } else if (fluxGridType == FLUXGRIDTYPE_RADIAL) { 
        return grid->GetVp_fr(ir,i,j);
    } else{
        return grid->GetVp(ir,i,j);
    }
}

/**
 * Sets nr, np1 and np2.
 */
void BounceAverager::UpdateGridResolution(){
    nr = grid->GetNr();
    if(np1!=nullptr){
        delete [] np1;
        delete [] np2;
    }
    np1 = new len_t[nr];
    np2 = new len_t[nr];
    for(len_t ir = 0; ir<nr; ir++){
        np1[ir] = grid->GetNp1(ir);
        np2[ir] = grid->GetNp2(ir);
    }
    B->SetGridResolution(nr,np1,np2);
    ROverR0->SetGridResolution(nr,np1,np2);
    NablaR2->SetGridResolution(nr,np1,np2);
    Metric->SetGridResolution(nr,np1,np2);
}




/**
 * Helper function for avalanche deltaHat calculation: 
 * returns the function xi0Star = RESign * sqrt( 1 - 1/BOverBmin * 2/(g+1) )
 * See documentation in doc/notes/theory.
 */
real_t xi0Star(real_t BOverBmin, real_t p, int_t RESign){
    real_t g = sqrt(1+p*p);
    // This form is numerically stable for arbitrary p and BOverBmin
    return RESign*sqrt( (p*p/(g+1) + 2*(BOverBmin-1)/BOverBmin ) / (g+1) );
}

/**
 * For gsl root finding: returns the function sgn*(xi0Star - xi0), which 
 * defines the integration limits in avalanche deltaHat calculation.
 */
struct xiStarParams {real_t p; real_t xi0; len_t ir; real_t Bmin; const BounceSurfaceQuantity *B; real_t sgn; int_t RESign;};
real_t xi0StarRootFunc(real_t theta, void *par){
    struct xiStarParams *params = (struct xiStarParams *) par;
    len_t ir = params->ir;
    const BounceSurfaceQuantity *B = params->B;
    real_t Bmin = params->Bmin;
    real_t sgn = params->sgn;
    real_t BOverBmin = B->evaluateAtTheta(ir, theta, FLUXGRIDTYPE_DISTRIBUTION)/Bmin;
    real_t p = params->p;
    real_t xi0 = params->xi0;
    int_t RESign = params->RESign;
    return sgn*(xi0Star(BOverBmin,p, RESign) - xi0);
}

/**
 * Helper function for avalanche deltaHat function: 
 * returns the integrand in the bounce average of the delta function
 * (which has been integrated over a grid cell)
 */
struct hParams {real_t p; len_t ir; real_t Bmin; real_t Vp; real_t dxi; const BounceSurfaceQuantity *B; const FluxSurfaceQuantity *J; int_t RESign;};
real_t hIntegrand(real_t theta, void *par){
    struct hParams *params = (struct hParams *) par;
    len_t ir = params->ir;
    const BounceSurfaceQuantity *B_qty = params->B;
    const FluxSurfaceQuantity *Jacobian = params->J;
    real_t Bmin = params->Bmin;
    real_t B = B_qty->evaluateAtTheta(ir, theta, FLUXGRIDTYPE_DISTRIBUTION);
    real_t BOverBmin = B/Bmin;
    real_t p = params->p;
    real_t Vp = params->Vp;
    real_t dxi = params->dxi;
    int_t RESign = params->RESign;

    real_t g = sqrt(1+p*p);
    real_t xi = RESign*sqrt((g-1)/(g+1));
    real_t xi0 = xi0Star(BOverBmin,p,RESign);
    real_t sqrtgOverP2 = MomentumGrid::evaluatePXiMetricOverP2(p,xi0,B,Bmin);
    // 2*pi for the trivial phi integral
    return 2*M_PI * xi/xi0 * Jacobian->evaluateAtTheta(ir,theta,FLUXGRIDTYPE_DISTRIBUTION) * sqrtgOverP2 / (dxi * Vp);
}

/**
 * Returns the bounce and cell averaged delta function in xi that
 * appears in the Rosenbluth-Putvinski avalanche source term.
 * 
 * Parameters:
 *       ir: radial grid point
 *        p: momentum
 *     xi_l: xi on the lower cell face
 *     xi_u: xi on the upper cell face
 *       Vp: bounce-integrated metric
 *    VpVol: flux-surface averaged jacobian
 *   RESign: sign in xi of the incident REs (+1 or -1)
 *           can be used to flip the pitch of the source
 */
real_t BounceAverager::EvaluateAvalancheDeltaHat(len_t ir, real_t p, real_t xi_l, real_t xi_u, real_t Vp, real_t VpVol, int_t RESign){
    real_t theta_Bmin=0, theta_Bmax=0;
    real_t Bmin = fluxSurfaceAverager->GetBmin(ir, FLUXGRIDTYPE_DISTRIBUTION,&theta_Bmin);
    real_t Bmax = fluxSurfaceAverager->GetBmax(ir, FLUXGRIDTYPE_DISTRIBUTION,&theta_Bmax);
    real_t BmaxOverBmin;

    if(Bmin==Bmax)
        BmaxOverBmin=1;
    else 
        BmaxOverBmin = Bmax/Bmin;
    
    if(RESign>=0){
        if( xi0Star(BmaxOverBmin,p, RESign) <= xi_l )
            return 0;
        else if( xi0Star(1,p, RESign) >= xi_u )
            return 0;
    } else {
        if( xi0Star(1,p, RESign) <= xi_l )
            return 0;
        else if( xi0Star(BmaxOverBmin,p, RESign) >= xi_u )
            return 0;
    
    }

    // Since Vp = 0 this point will not contribute to the created density 
    // and it seems impossible to set the source such that the correct amount 
    // of particles is created. 
    if(Vp==0){
//        throw FVMException("Avalanche source: particle conservation does not work when Vp=0 (xi0=0, ie Nxi is odd)");
        return 0; //placeholder
    }

    // else, there are two nontrivial intervals [theta_l, theta_u] on which contributions are obtained


    xiStarParams xi_params_u = {p,xi_u,ir,Bmin,B, -1.0, RESign}; 
    xiStarParams xi_params_l = {p,xi_l,ir,Bmin,B, 1.0, RESign}; 

    // check if xi0Star < xi_u is satisfied for all theta
    bool upperForAllTheta = (xi0StarRootFunc(theta_Bmin, &xi_params_u) > 0) && (xi0StarRootFunc(theta_Bmax, &xi_params_u) > 0);
    // check if xi0Star > xi_l is satisfied for all theta
    bool lowerForAllTheta = (xi0StarRootFunc(theta_Bmin, &xi_params_l) > 0) && (xi0StarRootFunc(theta_Bmax, &xi_params_l) > 0);

    // if all poloidal angles contribute fully to the integral, return the known exact value.
    if(upperForAllTheta && lowerForAllTheta)
        return 2*M_PI*VpVol/(Vp/(p*p)) *  grid->GetRadialGrid()->GetFSA_B(ir) / (p*p*(xi_u-xi_l));


    hParams h_params = {p,ir,Bmin,Vp,xi_u-xi_l, B, Metric->GetFluxSurfaceQuantity(), RESign};
    gsl_function h_gsl_func;
    h_gsl_func.function = &(hIntegrand);
    h_gsl_func.params = &h_params;
    
    // settings for integral
    real_t epsabs = 0, epsrel = 1e-4, lim = gsl_adaptive->limit, error;
    real_t deltaHat;


    gsl_function gsl_func;
    gsl_func.function = &(xi0StarRootFunc);
    real_t theta_u1, theta_u2, theta_l1, theta_l2;

    // if below is satisfied, integrate from theta_l1 to theta_l2 via the poloidal
    // angles where the inequalities are satisfied, ie over the high-field side
    if(upperForAllTheta){
        gsl_func.params = &xi_params_l;
        FluxSurfaceAverager::FindThetas(theta_Bmin,theta_Bmax,&theta_l1, &theta_l2, gsl_func, gsl_fsolver);

        if(theta_l1 < 0)
            theta_l1 += 2*M_PI;
        if(theta_l2 < 0)
            theta_l2 += 2*M_PI;
        if(theta_l2<theta_l1){ // ensure that theta_l1 < theta_l2
            real_t tmp = theta_l1;
            theta_l1 = theta_l2;
            theta_l2 = tmp;
        }
        gsl_integration_qags(&h_gsl_func, theta_l1,theta_l2,epsabs,epsrel,lim,gsl_adaptive,&deltaHat, &error);
        return deltaHat;
    }

    // if satisfied, integrate from theta_u1 to theta_u2 via the poloidal
    // angles where the inequalities are satisfied, ie the low-field side
    if(lowerForAllTheta){
        gsl_func.params = &xi_params_u;
        FluxSurfaceAverager::FindThetas(theta_Bmin,theta_Bmax,&theta_u1, &theta_u2, gsl_func, gsl_fsolver);

        if(theta_u2<theta_u1){ // ensure that theta_u1 < theta_u2
            real_t tmp = theta_u1;
            theta_u1 = theta_u2;
            theta_u2 = tmp;
        }
        // in order to integrate on low-field side, the smallest theta should be negative
        // if not, the larger theta should be shifted to negative values and be the lower limit
        if(theta_u1>0){
            theta_u2 -= 2*M_PI;
            real_t tmp = theta_u1;
            theta_u1 = theta_u2;
            theta_u2 = tmp;
        }
        gsl_integration_qags(&h_gsl_func, theta_u1,theta_u2,epsabs,epsrel,lim,gsl_adaptive,&deltaHat, &error);
        return deltaHat;        
    }

    // otherwise, integrate between theta_u1 and theta_l1 and between theta_u2 and theta_l2.
    // These should be ordered such that the intervals do not cross theta_Bmax or theta_Bmin
    gsl_func.params = &xi_params_u;
    FluxSurfaceAverager::FindThetas(theta_Bmin,theta_Bmax,&theta_u1, &theta_u2, gsl_func, gsl_fsolver);
    
    gsl_func.params = &xi_params_l;
    FluxSurfaceAverager::FindThetas(theta_Bmin,theta_Bmax,&theta_l1, &theta_l2, gsl_func, gsl_fsolver);

    real_t deltaHat1, deltaHat2;
    gsl_integration_qags(&h_gsl_func, min(theta_l1,theta_u1), max(theta_l1,theta_u1),epsabs,epsrel,lim,gsl_adaptive,&deltaHat1, &error);
    gsl_integration_qags(&h_gsl_func, min(theta_l2,theta_u2), max(theta_l2,theta_u2),epsabs,epsrel,lim,gsl_adaptive,&deltaHat2, &error);

    return deltaHat1+deltaHat2;
}<|MERGE_RESOLUTION|>--- conflicted
+++ resolved
@@ -184,14 +184,10 @@
     for(len_t ir=0; ir<nr; ir++){
         VpOverP2AtZero[ir] = new real_t[np2[ir]];
         for(len_t j=0; j<np2[ir];j++)
-<<<<<<< HEAD
-            VpOverP2AtZero[ir][j] = grid->GetRadialGrid()->EvaluatePXiBounceIntegralAtP(ir,  0,  grid->GetMomentumGrid(ir)->GetP2(j),  FLUXGRIDTYPE_P1, [](real_t,real_t,real_t,real_t){return 1;});
-=======
             VpOverP2AtZero[ir][j] = grid->GetRadialGrid()->EvaluatePXiBounceIntegralAtP(
                 ir,  0,  grid->GetMomentumGrid(ir)->GetP2(j),  FLUXGRIDTYPE_P1, 
                 [](real_t,real_t,real_t,real_t){return 1;}
             );
->>>>>>> 4df57dbf
     }
     grid->SetVp(Vp,Vp_fr,Vp_f1,Vp_f2,VpOverP2AtZero);
 }
@@ -310,24 +306,14 @@
 
     real_t BounceIntegral = 0;
 
-<<<<<<< HEAD
-    bool integrateQAWS = false;
-=======
->>>>>>> 4df57dbf
     // If using adaptive-integration setting, perform bounce integral with GSL quadrature
     if( ( (!isTrapped) && (integratePassingAdaptive)) || (isTrapped && integrateTrappedAdaptive) ){
-        if(isTrapped && F_eff(0,1,1,1)!=0) // use QAWS if integrand is singular
-            integrateQAWS = true;
         gsl_function GSL_func; 
         BounceIntegralParams params = {xi0, F, ir, i, j, theta_b1, theta_b2, Bmin, fluxGridType, this}; 
         GSL_func.function = &(BounceIntegralFunction);
         GSL_func.params = &params;
         real_t epsabs = 0, epsrel = 1e-6, lim = gsl_adaptive->limit, error;
-<<<<<<< HEAD
-        if(integrateQAWS)
-=======
         if(isTrapped && F_eff(0,1,1,1)!=0) // use QAWS if integrand is singular
->>>>>>> 4df57dbf
             gsl_integration_qaws(&GSL_func, theta_b1, theta_b2, qaws_table,epsabs,epsrel,lim,gsl_adaptive,&BounceIntegral, &error);
         else
             gsl_integration_qag(&GSL_func, theta_b1, theta_b2,epsabs,epsrel,lim, QAG_KEY,gsl_adaptive,&BounceIntegral, &error);
