--- conflicted
+++ resolved
@@ -205,24 +205,14 @@
         
         for (len_t j = 0; j < n2; j++) {
             for (len_t i = 0; i < n1+1; i++) {
-<<<<<<< HEAD
-                xiBounceAverage_f1[ir][j*(n1+1)+i]    = BounceAverageQuantity(rGrid, ir, xi0_f1[j*n1+i],false, [](real_t xi, real_t BOverBMin ){return xi;} );
+                xiBounceAverage_f1[ir][j*(n1+1)+i]    = BounceAverageQuantity(rGrid, ir, xi0_f1[j*n1+i],false, [](real_t xi, real_t  ){return xi;} );
                 xi21MinusXi2OverB2_f1[ir][j*(n1+1)+i] = BounceAverageQuantity(rGrid,ir, xi0_f1[j*n1+i], false, [](real_t xi, real_t BOverBMin ){return xi*xi*(1-xi*xi)/(BOverBMin*BOverBMin);} );
-=======
-                xiBounceAverage_f1[ir][j*(n1+1)+i]    = BounceAverageQuantity(ir, xi0_f1[j*n1+i], [](real_t xi, real_t /*BOverBMin*/ ){return xi;} );
-                xi21MinusXi2OverB2_f1[ir][j*(n1+1)+i] = BounceAverageQuantity(ir, xi0_f1[j*n1+i], [](real_t xi, real_t BOverBMin ){return xi*xi*(1-xi*xi)/(BOverBMin*BOverBMin);} );
->>>>>>> 80b9835c
             }
         }
         for (len_t j = 0; j < n2+1; j++) {
             for (len_t i = 0; i < n1; i++) {
-<<<<<<< HEAD
-                xiBounceAverage_f2[ir][j*n1+i]    = BounceAverageQuantity(rGrid, ir, xi0_f2[j*n1+i],false, [](real_t xi, real_t BOverBMin ){return xi;} );
+                xiBounceAverage_f2[ir][j*n1+i]    = BounceAverageQuantity(rGrid, ir, xi0_f2[j*n1+i],false, [](real_t xi, real_t  ){return xi;} );
                 xi21MinusXi2OverB2_f2[ir][j*n1+i] = BounceAverageQuantity(rGrid, ir, xi0_f2[j*n1+i],false, [](real_t xi, real_t BOverBMin ){return xi*xi*(1-xi*xi)/(BOverBMin*BOverBMin);} );
-=======
-                xiBounceAverage_f2[ir][j*n1+i]    = BounceAverageQuantity(ir, xi0_f2[j*n1+i], [](real_t xi, real_t /*BOverBMin*/ ){return xi;} );
-                xi21MinusXi2OverB2_f2[ir][j*n1+i] = BounceAverageQuantity(ir, xi0_f2[j*n1+i], [](real_t xi, real_t BOverBMin ){return xi*xi*(1-xi*xi)/(BOverBMin*BOverBMin);} );
->>>>>>> 80b9835c
             }
         }
 
@@ -236,14 +226,10 @@
 
 
 
-<<<<<<< HEAD
-real_t CylindricalRadialGridGenerator::BounceAverageQuantity(RadialGrid *rGrid, len_t ir, real_t xi0, bool rFluxGrid, std::function<real_t(real_t,real_t)> F){
-=======
-real_t CylindricalRadialGridGenerator::BounceAverageQuantity(len_t, real_t xi0, std::function<real_t(real_t,real_t)> F){
->>>>>>> 80b9835c
+real_t CylindricalRadialGridGenerator::BounceAverageQuantity(RadialGrid *, len_t , real_t xi0, bool , std::function<real_t(real_t,real_t)> F){
     return F(xi0,1);
 }
-real_t CylindricalRadialGridGenerator::FluxSurfaceAverageQuantity(RadialGrid *rGrid,len_t ir, bool rFluxGrid, std::function<real_t(real_t)> F){
+real_t CylindricalRadialGridGenerator::FluxSurfaceAverageQuantity(RadialGrid *,len_t , bool , std::function<real_t(real_t)> F){
     return F(1);
 }
 
