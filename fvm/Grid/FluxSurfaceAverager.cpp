/**
 * Implementation of the FluxSurfaceAverager class which 
 * handles everything needed to carry out flux surface 
 * averages in DREAM. 
 * 
 * It is initialized (or refreshed) with Rebuild(), which should
 * be called after RadialGridGenerator has called 
 * SetReferenceMagneticFieldData(...).
 */

#include "FVM/Grid/FluxSurfaceAverager.hpp"
#include "gsl/gsl_errno.h"
using namespace std;
using namespace DREAM::FVM;


/**
 * Constructor.
 */
FluxSurfaceAverager::FluxSurfaceAverager(
    RadialGrid *g, bool geometryIsSymmetric, len_t ntheta_interp,
    interp_method i_method, quadrature_method q_method
) : rGrid(g), geometryIsSymmetric(geometryIsSymmetric), 
    ntheta_interp(ntheta_interp) {
    const gsl_interp_type *interpolationMethod;
    switch(i_method){
        case INTERP_LINEAR:
            interpolationMethod = gsl_interp_linear;
            break;
        case INTERP_STEFFEN:{
            if(ntheta_interp>2)
                interpolationMethod = gsl_interp_steffen;
            else
                interpolationMethod = gsl_interp_linear;
            break;
        }
        default:
            throw FVMException("Interpolation method '%d' not supported by FluxSurfaceAverager.", i_method);
    }

    InitializeQuadrature(q_method);

    B        = new FluxSurfaceQuantity(rGrid, interpolationMethod);
    Jacobian = new FluxSurfaceQuantity(rGrid, interpolationMethod);
    ROverR0  = new FluxSurfaceQuantity(rGrid, interpolationMethod);
    NablaR2  = new FluxSurfaceQuantity(rGrid, interpolationMethod);

    // Use the Brent algorithm for root finding in determining the theta bounce points
    const gsl_root_fsolver_type *GSL_rootsolver_type = gsl_root_fsolver_brent;
    gsl_fsolver = gsl_root_fsolver_alloc (GSL_rootsolver_type);
<<<<<<< HEAD
    qaws_table_passing = gsl_integration_qaws_table_alloc(0.0, 0.0, 0, 0);
    qaws_table_trapped = gsl_integration_qaws_table_alloc(-0.5, -0.5, 0, 0);
=======
    qaws_table = gsl_integration_qaws_table_alloc(-0.5, -0.5, 0, 0);
>>>>>>> 4df57dbf
}

/**
 * Destructor
 */
FluxSurfaceAverager::~FluxSurfaceAverager(){
    gsl_root_fsolver_free(gsl_fsolver);

    DeallocateQuadrature();
    DeallocateReferenceData();
    delete B;
    delete Jacobian;
    delete ROverR0;
    delete NablaR2;

}


/**
 * (Re-)Initializes everyting required to perform flux surface averages.
 * Should be called after SetReferenceMagneticFieldData(...).
 */
void FluxSurfaceAverager::Rebuild(){
    this->nr = rGrid->GetNr();

    // if using fixed quadrature, store all quantities on the theta grid
    if(!integrateAdaptive){
        B->InterpolateMagneticDataToTheta(theta, ntheta_interp);
        Jacobian->InterpolateMagneticDataToTheta(theta, ntheta_interp);
        ROverR0->InterpolateMagneticDataToTheta(theta, ntheta_interp);
        NablaR2->InterpolateMagneticDataToTheta(theta, ntheta_interp);
    }

    // Calculate flux-surface averaged Jacobian and hand over to RadialGrid.
    function<real_t(real_t,real_t,real_t)> unityFunc 
               = [](real_t,real_t,real_t){return 1;};
    real_t *VpVol   = new real_t[nr];
    real_t *VpVol_f = new real_t[nr+1];    
    for(len_t ir=0; ir<nr;  ir++)
        VpVol[ir]   = EvaluateFluxSurfaceIntegral(ir, FLUXGRIDTYPE_DISTRIBUTION, unityFunc);
    for(len_t ir=0; ir<=nr; ir++)
        VpVol_f[ir] = EvaluateFluxSurfaceIntegral(ir, FLUXGRIDTYPE_RADIAL, unityFunc);
    
    rGrid->SetVpVol(VpVol,VpVol_f);
}


/**
 *  Evaluates the flux surface average <F> of a function F = F(B/Bmin, R/R0, |nabla r|^2) on radial grid point ir. 
 */
real_t FluxSurfaceAverager::CalculateFluxSurfaceAverage(len_t ir, fluxGridType fluxGridType, std::function<real_t(real_t,real_t,real_t)> F){
    real_t VpVol = GetVpVol(ir,fluxGridType);

    // treat singular point r=0 separately where orbit parameters are constant 
    if(VpVol == 0) 
        return F(1,1,1);
    // otherwise use regular method

    return EvaluateFluxSurfaceIntegral(ir,fluxGridType, F) / VpVol;
}


/**
 * The function returns the integrand of the flux surface integral at theta,
 * and is used with the adaptive quadrature
 */
struct FluxSurfaceIntegralParams {
    std::function<real_t(real_t,real_t,real_t)> Function; len_t ir; real_t Bmin;
    FluxSurfaceQuantity *B; FluxSurfaceQuantity *Jacobian; FluxSurfaceQuantity *ROverR0; 
    FluxSurfaceQuantity *NablaR2; fluxGridType fgType;
};
real_t FluxSurfaceAverager::FluxSurfaceIntegralFunction(real_t theta, void *p){
    struct FluxSurfaceIntegralParams *params = (struct FluxSurfaceIntegralParams *) p;
    len_t ir = params->ir;
    fluxGridType fluxGridType = params->fgType;
    real_t B = params->B->evaluateAtTheta(ir, theta, fluxGridType);
    real_t Jacobian = params->Jacobian->evaluateAtTheta(ir, theta, fluxGridType);
    real_t ROverR0 = params->ROverR0->evaluateAtTheta(ir, theta, fluxGridType);
    real_t NablaR2 = params->NablaR2->evaluateAtTheta(ir, theta, fluxGridType);
    real_t Bmin = params->Bmin;
    std::function<real_t(real_t,real_t,real_t)> F = params->Function;

    real_t BOverBmin;
    if(B==Bmin) // handles Bmin = 0 case
        BOverBmin=1;
    else
        BOverBmin = B/Bmin;
    
    return 2*M_PI*Jacobian*F(BOverBmin, ROverR0, NablaR2);
}


/**
 * Core function of this class: evaluates the flux surface integral 
 *    FluxSurfaceIntegral(X) = \int J*X dphi dtheta
 * taken over toroidal and poloidal angle, weighted by the 
 * spatial jacobian J. See doc/notes/theory section on 
 * Flux surface averages for further details.
 */
real_t FluxSurfaceAverager::EvaluateFluxSurfaceIntegral(len_t ir, fluxGridType fluxGridType, std::function<real_t(real_t,real_t,real_t)> F){
    real_t fluxSurfaceIntegral = 0;
    real_t Bmin = GetBmin(ir,fluxGridType);
    real_t Bmax = GetBmax(ir,fluxGridType);
    bool BminEqBmax = (Bmin==Bmax);

    // Calculate using fixed quadrature:
    if(!integrateAdaptive){
        const real_t *B = this->B->GetData(ir, fluxGridType);
        const real_t *Jacobian = this->Jacobian->GetData(ir,fluxGridType);
        const real_t *ROverR0 = this->ROverR0->GetData(ir, fluxGridType);
        const real_t *NablaR2 = this->NablaR2->GetData(ir, fluxGridType);
    
        for (len_t it = 0; it<ntheta_interp; it++){
                real_t BOverBmin;
                if(BminEqBmax)
                    BOverBmin=1;
                else
                    BOverBmin = B[it]/Bmin;

            fluxSurfaceIntegral += 2*M_PI*weights[it] * Jacobian[it] 
                * F(BOverBmin, ROverR0[it], NablaR2[it]);
        }
    // or by using adaptive quadrature:
    } else {
        gsl_function GSL_func; 
        FluxSurfaceIntegralParams params = {F, ir, Bmin, B, Jacobian, ROverR0, NablaR2, fluxGridType}; 
        GSL_func.function = &(FluxSurfaceIntegralFunction);
        GSL_func.params = &params;
        real_t epsabs = 0, epsrel = 1e-4, lim = gsl_adaptive->limit, error;
        gsl_integration_qag(&GSL_func, 0, theta_max,epsabs,epsrel,lim,QAG_KEY,gsl_adaptive,&fluxSurfaceIntegral, &error);
    }
    return fluxSurfaceIntegral;  
} 



/**
 * Deallocate quadrature.
 */
void FluxSurfaceAverager::DeallocateQuadrature(){
    gsl_integration_workspace_free(gsl_adaptive);
<<<<<<< HEAD
    gsl_integration_qaws_table_free(qaws_table_passing);
    gsl_integration_qaws_table_free(qaws_table_trapped);
=======
    gsl_integration_qaws_table_free(qaws_table);
>>>>>>> 4df57dbf
    if(gsl_w != nullptr)
        gsl_integration_fixed_free(gsl_w);
}

/**
 * Sets quantities related to the quadrature rule used for 
 * evaluating the flux surface integrals. We use a quadrature
 *      integral( w(x, xmin, xmax)*F(x), xmin, xmax )
 *          = sum_i w_i F(x_i)
 * where theta is x_i, weights is w_i and quadratureWeightFunction 
 * is w(x, xmin, xmax).  ntheta_interp is the number of points i 
 * in the sum. The same quadrature is used on all radii.
 * Refer to GSL integration documentation for possible quadrature rules 
 * and corresponding weight functions:
 *      https://www.gnu.org/software/gsl/doc/html/integration.html
 */
void FluxSurfaceAverager::InitializeQuadrature(quadrature_method q_method){
    gsl_adaptive = gsl_integration_workspace_alloc(1000);
    std::function<real_t(real_t,real_t,real_t)>  QuadWeightFunction;
    if(geometryIsSymmetric)
        theta_max = M_PI;
    else 
        theta_max = 2*M_PI;

    const gsl_integration_fixed_type *quadratureRule = nullptr;
    switch(q_method){
        case QUAD_FIXED_LEGENDRE:
            // Legendre quadrature is often best for smooth finite functions on a finite interval
            quadratureRule = gsl_integration_fixed_legendre;
            QuadWeightFunction = [](real_t /*x*/, real_t /*x_min*/, real_t /*x_max*/)
                                    {return 1;};
            break;
        case QUAD_FIXED_CHEBYSHEV:
            // Chebyshev quadrature may be better for integration along trapped orbits
            // where the metric takes the form of this weight function.
            quadratureRule = gsl_integration_fixed_chebyshev;
            QuadWeightFunction = [](real_t x, real_t x_min, real_t x_max)
                                    {return 1/sqrt((x_max-x)*(x-x_min) );};
            break;
        case QUAD_ADAPTIVE:
            integrateAdaptive = true;
            return;
        default:
            throw FVMException("Quadrature rule '%d' not supported by FluxSurfaceAverager.", q_method);            
    }

    
    gsl_w = gsl_integration_fixed_alloc(quadratureRule,ntheta_interp,0,theta_max,0,0);
    this->theta = gsl_w->x;
    this->weights = gsl_w->weights;

    // We divide the weights by the QuadWeightFunction to cast the
    // equation on the form required by the quadrature rule.
    for(len_t it=0; it<ntheta_interp; it++)
        weights[it]/= QuadWeightFunction(theta[it],0,theta_max);

    // If symmetric field we integrate from 0 to pi and multiply result by 2. 
    if(geometryIsSymmetric)
        for(len_t it=0; it<ntheta_interp; it++)
            weights[it] *= 2;
}


/**
 * Sets reference magnetic field quantities that have been
 * generated by a RadialGridGenerator (FluxSurfaceAverager
 * takes ownership of these and will deallocate them).
 */
void FluxSurfaceAverager::SetReferenceMagneticFieldData(
    len_t ntheta_ref, real_t *theta_ref,
    real_t **B_ref, real_t **B_ref_f,
    real_t **Jacobian_ref, real_t **Jacobian_ref_f,
    real_t **ROverR0_ref ,real_t **ROverR0_ref_f, 
    real_t **NablaR2_ref, real_t **NablaR2_ref_f,
    real_t *theta_Bmin, real_t *theta_Bmin_f,
    real_t *theta_Bmax, real_t *theta_Bmax_f
){
    B->Initialize(B_ref,B_ref_f, theta_ref, ntheta_ref);
    Jacobian->Initialize(Jacobian_ref, Jacobian_ref_f, theta_ref, ntheta_ref);
    ROverR0->Initialize( ROverR0_ref,  ROverR0_ref_f,  theta_ref, ntheta_ref);
    NablaR2->Initialize( NablaR2_ref,  NablaR2_ref_f,  theta_ref, ntheta_ref);

    InitializeReferenceData(theta_Bmin, theta_Bmin_f, theta_Bmax, theta_Bmax_f);    
}

void FluxSurfaceAverager::InitializeReferenceData(
    real_t *theta_Bmin, real_t *theta_Bmin_f,
    real_t *theta_Bmax, real_t *theta_Bmax_f
){
    DeallocateReferenceData();
    this->theta_Bmin = theta_Bmin;
    this->theta_Bmin_f = theta_Bmin_f;
    this->theta_Bmax = theta_Bmax;
    this->theta_Bmax_f = theta_Bmax_f;    
}

void FluxSurfaceAverager::DeallocateReferenceData(){
    if(theta_Bmin==nullptr)
        return;

    delete [] theta_Bmin;
    delete [] theta_Bmin_f;
    delete [] theta_Bmax;
    delete [] theta_Bmax_f;
    
}


/**
 * Helper function to get Bmin from RadialGrid.
 */
real_t FluxSurfaceAverager::GetBmin(len_t ir,fluxGridType fluxGridType, real_t *theta_Bmin){
    if (fluxGridType == FLUXGRIDTYPE_RADIAL){
        if(theta_Bmin != nullptr)
            *theta_Bmin = this->theta_Bmin_f[ir];
        return rGrid->GetBmin_f(ir);
    } else {
        if(theta_Bmin != nullptr)
            *theta_Bmin = this->theta_Bmin[ir];
        return rGrid->GetBmin(ir);
    }
}
/**
 * Helper function to get Bmax from RadialGrid.
 */
real_t FluxSurfaceAverager::GetBmax(len_t ir,fluxGridType fluxGridType, real_t *theta_Bmax){
    if (fluxGridType == FLUXGRIDTYPE_RADIAL){
        if(theta_Bmax != nullptr)
            *theta_Bmax = this->theta_Bmax_f[ir];
        return rGrid->GetBmax_f(ir);
    } else {
        if(theta_Bmax != nullptr)
            *theta_Bmax = this->theta_Bmax[ir];
        return rGrid->GetBmax(ir);
    }
}
/**
 * Helper function to get VpVol from RadialGrid.
 */
real_t FluxSurfaceAverager::GetVpVol(len_t ir,fluxGridType fluxGridType){
    if (fluxGridType == FLUXGRIDTYPE_RADIAL){
        return rGrid->GetVpVol_f(ir);
    } else {
        return rGrid->GetVpVol(ir);
    }
}


/********************************************************************
 * The below functions evaluate bounce averages in p-xi coordinates *
 * at arbitrary (p, xi0) independently of MomentumGrids.            *
 ********************************************************************/

// Function that returns the bounce-integral integrand
struct generalBounceIntegralParams {
    len_t ir; real_t xi0; real_t p; real_t theta_b1; real_t theta_b2; fluxGridType fgType; 
    real_t Bmin; std::function<real_t(real_t,real_t,real_t,real_t)> F_eff; 
    FluxSurfaceAverager *fsAvg;};
real_t generalBounceIntegralFunc(real_t theta, void *par){
    struct generalBounceIntegralParams *params = (struct generalBounceIntegralParams *) par;
    
    len_t ir = params->ir;
    real_t xi0 = params->xi0;
    real_t p = params->p;
    real_t theta_b1 = params->theta_b1;
    real_t theta_b2 = params->theta_b2;
    fluxGridType fluxGridType = params->fgType;
    real_t Bmin = params->Bmin;
    FluxSurfaceAverager *fluxAvg = params->fsAvg; 
    std::function<real_t(real_t,real_t,real_t,real_t)> F_eff = params->F_eff;
    real_t B = fluxAvg->GetB()->evaluateAtTheta(ir,theta,fluxGridType); 
    real_t Jacobian = fluxAvg->GetJacobian()->evaluateAtTheta(ir,theta,fluxGridType);
    real_t ROverR0 = fluxAvg->GetROverR0()->evaluateAtTheta(ir,theta,fluxGridType);
    real_t NablaR2 = fluxAvg->GetNablaR2()->evaluateAtTheta(ir,theta,fluxGridType);
    real_t sqrtG = MomentumGrid::evaluatePXiMetricOverP2(p,xi0,B,Bmin);
    real_t xi0Sq = xi0*xi0;
    real_t BOverBmin, xiOverXi0;
    if(B==Bmin){ // for the Bmin=0 case
        BOverBmin = 1;
        xiOverXi0 = 1;
    } else { 
        BOverBmin = B/Bmin;
        real_t xiSq = (1-BOverBmin*(1-xi0Sq));
        if(xiSq < 0)
            return 0;
        xiOverXi0 = sqrt(xiSq/xi0Sq);
    }
    real_t F = F_eff(xiOverXi0,BOverBmin,ROverR0,NablaR2);
    real_t S = 2*M_PI*Jacobian*sqrtG*F;
    if((theta_b2-theta_b1) == 2*M_PI || F_eff(0,1,1,1)==0) 
        return S;
    else 
        return S*sqrt((theta-theta_b1)*(theta_b2-theta));
}

/**
 * Evaluates the bounce integral of the function F = F(xi/xi0, B/Bmin, ROverR0, NablaR2)  
 * at radial grid point ir, momentum p and pitch xi0, using an adaptive quadrature.
 */
real_t FluxSurfaceAverager::EvaluatePXiBounceIntegralAtP(len_t ir, real_t p, real_t xi0, fluxGridType fluxGridType, std::function<real_t(real_t,real_t,real_t,real_t)> F){
    real_t theta_Bmin, theta_Bmax;
    real_t Bmin = GetBmin(ir,fluxGridType, &theta_Bmin);
    real_t Bmax = GetBmax(ir,fluxGridType, &theta_Bmax);
    real_t BminOverBmax;
    if(Bmin==Bmax) // handles Bmax=0 case
        BminOverBmax = 1; 
    else
        BminOverBmax = Bmin/Bmax;        

    std::function<real_t(real_t,real_t,real_t,real_t)> F_eff;
    bool isTrapped = ( (1-xi0*xi0) > BminOverBmax);
    // If trapped, adds contribution from -xi0, since negative xi0 are presumably not kept on the grid.
    gsl_integration_qaws_table *qaws_table;
    real_t theta_b1, theta_b2;
    bool integrateQAWS = false;
   // If trapped, adds contribution from -xi0
    if (isTrapped){
        F_eff = [&](real_t x, real_t  y, real_t z, real_t w){return  F(x,y,z,w) + F(-x,y,z,w) ;};
        if(F_eff(0,1,1,1)!=0) // use QAWS if integrand is singular
            integrateQAWS = true;
        
        // negative-pitch particles do not exist independently; are described by the positive pitch counterpart
        if(xi0<0)
            return 0;
        F_eff = [&](real_t x, real_t  y, real_t z, real_t w){return  F(x,y,z,w) + F(-x,y,z,w) ;};
        FindBouncePoints(ir, Bmin, theta_Bmin, theta_Bmax, this->B, xi0, fluxGridType, &theta_b1, &theta_b2,gsl_fsolver);
        if(theta_b1==theta_b2)
            return 0;
<<<<<<< HEAD
//        real_t h = theta_b2-theta_b1;
//        theta_b1 += 0*1e-1*h;
//        theta_b2 -= 0*1e-1*h;
        if(F_eff(0,1,1,1)!=0)
            qaws_table = qaws_table_trapped;
        else
            qaws_table = qaws_table_passing;
=======
>>>>>>> 4df57dbf
    } else { 
        F_eff = F;
        theta_b1 = 0;
        theta_b2 = 2*M_PI;
        qaws_table = qaws_table_passing;
    }

    gsl_function GSL_func;
    GSL_func.function = &(generalBounceIntegralFunc);
    generalBounceIntegralParams params = {ir,xi0,p,theta_b1,theta_b2,fluxGridType,Bmin,F_eff,this};
    GSL_func.params = &params;
    real_t bounceIntegral, error; 

    real_t epsabs = 0, epsrel = 5e-4, lim = gsl_adaptive->limit; 
<<<<<<< HEAD
    if(qaws_table==qaws_table_trapped)
        gsl_integration_qaws(&GSL_func,theta_b1,theta_b2,qaws_table,epsabs,epsrel,lim,gsl_adaptive,&bounceIntegral,&error);
    else
        gsl_integration_qag(&GSL_func,theta_b1,theta_b2,epsabs,epsrel,lim,QAG_KEY,gsl_adaptive,&bounceIntegral,&error);
=======

    if(integrateQAWS)
        gsl_integration_qaws(&GSL_func, theta_b1, theta_b2, qaws_table,epsabs,epsrel,lim,gsl_adaptive,&bounceIntegral, &error);
    else
        gsl_integration_qag(&GSL_func, theta_b1, theta_b2,epsabs,epsrel,lim, QAG_KEY,gsl_adaptive,&bounceIntegral, &error);
>>>>>>> 4df57dbf
    
    return bounceIntegral;
}

// Evaluates the bounce average {F} of a function F = F(xi/xi0, B/Bmin) on grid point (ir,i,j). 
real_t FluxSurfaceAverager::CalculatePXiBounceAverageAtP(len_t ir, real_t p, real_t xi0, fluxGridType fluxGridType, std::function<real_t(real_t,real_t,real_t,real_t)> F){
    
    std::function<real_t(real_t,real_t,real_t,real_t)> FUnity = [](real_t,real_t,real_t,real_t){return 1;};
    real_t Vp = EvaluatePXiBounceIntegralAtP(ir, p, xi0, fluxGridType, FUnity);    
    /**
     * Treat special case: 
     * Either r=0 (particle doesn't move in the poloidal plane) or 
     * xi0=0 in inhomogeneous magnetic field (infinitely deeply trapped on low-field side).
     * TODO: consider more carefully what happens with xi/xi0 in the xi0=0 case.
     */
    if(Vp == 0)  
        return F(1,1,1,1);

    return EvaluatePXiBounceIntegralAtP(ir, p, xi0, fluxGridType, F) / Vp;
}


/**
 * Returns xi(xi0)^2 and is used in the determination of the bounce points. 
 */
struct xiFuncParams {real_t xi0; len_t ir; real_t Bmin; const FluxSurfaceQuantity *B; fluxGridType fgType; };
real_t FluxSurfaceAverager::xiParticleFunction(real_t theta, void *p){
    struct xiFuncParams *params = (struct xiFuncParams *) p;
    
    real_t xi0 = params->xi0; 
    len_t ir   = params->ir;
    fluxGridType fluxGridType = params->fgType;
    real_t Bmin = params->Bmin;
    const FluxSurfaceQuantity *B = params->B;
    return 1 - (1-xi0*xi0) *B->evaluateAtTheta(ir,theta,fluxGridType) / Bmin;
}

/**
 * Returns poloidal bounce points theta_bounce1 and theta_bounce2 with a root finding algorithm
 */
void FluxSurfaceAverager::FindBouncePoints(len_t ir, real_t Bmin, real_t theta_Bmin, real_t theta_Bmax, const FluxSurfaceQuantity *B, real_t xi0, fluxGridType fluxGridType,  real_t *theta_b1, real_t *theta_b2, gsl_root_fsolver* gsl_fsolver){
    // define GSL function xi_particle as function of theta which evaluates B_interpolator(_fr) at theta.
    xiFuncParams xi_params = {xi0,ir,Bmin,B,fluxGridType}; 
    gsl_function gsl_func;
    gsl_func.function = &(xiParticleFunction);
    gsl_func.params = &xi_params;

    // A guess can be estimated assuming that B ~ 1/[R+rcos(theta)] 
    // -- probably often a good guess. Then:
    // real_t cos_theta_b_guess = ((1-xi0*xi0)/Bmin - (1/Bmin + 1/Bmax)/2 ) * 2/( 1/Bmin - 1/Bmax );

    FluxSurfaceAverager::FindThetas(theta_Bmin, theta_Bmax, theta_b1, theta_b2, gsl_func, gsl_fsolver);
}



/**
 * Finds the theta that solves gsl_func = 0.
 * Takes a theta interval theta \in [x_lower, x_upper] and iterates at most 
 * max_iter times (or to a relative error of rel_error) to find an estimate 
 * for theta \in [x_lower, x_upper] 
 */
void FluxSurfaceAverager::FindRoot(real_t *x_lower, real_t *x_upper, real_t *root, gsl_function gsl_func, gsl_root_fsolver *gsl_fsolver){
    gsl_root_fsolver_set (gsl_fsolver, &gsl_func, *x_lower, *x_upper); // finds root in [0,pi] using GSL_rootsolver_type algorithm
    int status;
    real_t rel_error = 1e-6;
    len_t max_iter = 50;    
    for (len_t iteration = 0; iteration < max_iter; iteration++ ){
        status   = gsl_root_fsolver_iterate (gsl_fsolver);
        *root    = gsl_root_fsolver_root (gsl_fsolver);
        *x_lower = gsl_root_fsolver_x_lower (gsl_fsolver);
        *x_upper = gsl_root_fsolver_x_upper (gsl_fsolver);
        status   = gsl_root_test_interval (*x_lower, *x_upper,
                                            0, rel_error);

        if (status == GSL_SUCCESS){
            break;
        }
    }
}


/**
 * Finds the two poloidal angles theta1 and theta2 that solves 
 *  gsl_func.function(theta) = 0,
 * returning solutions that satisfy 
 *  gsl_function.function > 0. 
 * theta2 is assumed to exist on the interval [theta_Bmin, theta_Bmax], 
 * and theta1 on the interval [theta_Bmax-2*pi, theta_Bmin]
 */
void FluxSurfaceAverager::FindThetas(real_t theta_Bmin, real_t theta_Bmax, real_t *theta1, real_t *theta2, gsl_function gsl_func, gsl_root_fsolver *gsl_fsolver){
    real_t root=0;

    real_t x_lower = theta_Bmin;
    real_t x_upper = theta_Bmax;
    FindRoot(&x_lower, &x_upper, &root, gsl_func, gsl_fsolver);

    if( gsl_func.function(x_lower, gsl_func.params) >= 0 )
        *theta2 = x_lower;
    else if ( gsl_func.function(x_upper, gsl_func.params) >= 0 )
        *theta2 = x_upper;
    else
        throw FVMException("FluxSurfaceAverager: unable to find valid theta root.");

    x_lower = theta_Bmax - 2*M_PI;
    x_upper = theta_Bmin;
    FindRoot(&x_lower, &x_upper, &root, gsl_func, gsl_fsolver);

    if( gsl_func.function(x_lower, gsl_func.params) >= 0 )
        *theta1 = x_lower;
    else if( gsl_func.function(x_upper, gsl_func.params) >= 0 )
        *theta1 = x_upper;
    else
        throw FVMException("FluxSurfaceAverager: unable to find valid theta root.");

    
}

<|MERGE_RESOLUTION|>--- conflicted
+++ resolved
@@ -48,12 +48,7 @@
     // Use the Brent algorithm for root finding in determining the theta bounce points
     const gsl_root_fsolver_type *GSL_rootsolver_type = gsl_root_fsolver_brent;
     gsl_fsolver = gsl_root_fsolver_alloc (GSL_rootsolver_type);
-<<<<<<< HEAD
-    qaws_table_passing = gsl_integration_qaws_table_alloc(0.0, 0.0, 0, 0);
-    qaws_table_trapped = gsl_integration_qaws_table_alloc(-0.5, -0.5, 0, 0);
-=======
     qaws_table = gsl_integration_qaws_table_alloc(-0.5, -0.5, 0, 0);
->>>>>>> 4df57dbf
 }
 
 /**
@@ -195,12 +190,7 @@
  */
 void FluxSurfaceAverager::DeallocateQuadrature(){
     gsl_integration_workspace_free(gsl_adaptive);
-<<<<<<< HEAD
-    gsl_integration_qaws_table_free(qaws_table_passing);
-    gsl_integration_qaws_table_free(qaws_table_trapped);
-=======
     gsl_integration_qaws_table_free(qaws_table);
->>>>>>> 4df57dbf
     if(gsl_w != nullptr)
         gsl_integration_fixed_free(gsl_w);
 }
@@ -413,7 +403,6 @@
     std::function<real_t(real_t,real_t,real_t,real_t)> F_eff;
     bool isTrapped = ( (1-xi0*xi0) > BminOverBmax);
     // If trapped, adds contribution from -xi0, since negative xi0 are presumably not kept on the grid.
-    gsl_integration_qaws_table *qaws_table;
     real_t theta_b1, theta_b2;
     bool integrateQAWS = false;
    // If trapped, adds contribution from -xi0
@@ -429,21 +418,10 @@
         FindBouncePoints(ir, Bmin, theta_Bmin, theta_Bmax, this->B, xi0, fluxGridType, &theta_b1, &theta_b2,gsl_fsolver);
         if(theta_b1==theta_b2)
             return 0;
-<<<<<<< HEAD
-//        real_t h = theta_b2-theta_b1;
-//        theta_b1 += 0*1e-1*h;
-//        theta_b2 -= 0*1e-1*h;
-        if(F_eff(0,1,1,1)!=0)
-            qaws_table = qaws_table_trapped;
-        else
-            qaws_table = qaws_table_passing;
-=======
->>>>>>> 4df57dbf
     } else { 
         F_eff = F;
         theta_b1 = 0;
         theta_b2 = 2*M_PI;
-        qaws_table = qaws_table_passing;
     }
 
     gsl_function GSL_func;
@@ -453,18 +431,11 @@
     real_t bounceIntegral, error; 
 
     real_t epsabs = 0, epsrel = 5e-4, lim = gsl_adaptive->limit; 
-<<<<<<< HEAD
-    if(qaws_table==qaws_table_trapped)
-        gsl_integration_qaws(&GSL_func,theta_b1,theta_b2,qaws_table,epsabs,epsrel,lim,gsl_adaptive,&bounceIntegral,&error);
-    else
-        gsl_integration_qag(&GSL_func,theta_b1,theta_b2,epsabs,epsrel,lim,QAG_KEY,gsl_adaptive,&bounceIntegral,&error);
-=======
 
     if(integrateQAWS)
         gsl_integration_qaws(&GSL_func, theta_b1, theta_b2, qaws_table,epsabs,epsrel,lim,gsl_adaptive,&bounceIntegral, &error);
     else
         gsl_integration_qag(&GSL_func, theta_b1, theta_b2,epsabs,epsrel,lim, QAG_KEY,gsl_adaptive,&bounceIntegral, &error);
->>>>>>> 4df57dbf
     
     return bounceIntegral;
 }
