/**
 * Implementation of the numeric magnetic field radial grid generator. This
 * grid generator loads a numeric magnetic field from the specified file and
 * builds a correspondingly shaped radial grid.
 */
#include <algorithm>
#include <gsl/gsl_interp.h>
#include <gsl/gsl_spline2d.h>
#include "FVM/Grid/NumericBRadialGridGenerator.hpp"


using namespace DREAM::FVM;


/**
 * Constructor for a uniform radial grid.
 *
 * nr:            Number of radial grid points in uniform radial *distribution* grid.
 * r0:            Value of innermost point on radial *flux* grid.
 * ra:            Value of outermost point on radial *flux* grid.
 * mf:            Name of file containing the magnetic field data to load.
 * frmt:          Format in which the magnetic field data is stored.
 * ntheta_interp: Poloidal angle resolution in quadrature for flux surface and bounce averages.
 */
NumericBRadialGridGenerator::NumericBRadialGridGenerator(
    const len_t nr, const real_t r0, const real_t ra,
    const std::string& mf, enum file_format frmt,
	const len_t ntheta_interp
) : RadialGridGenerator(nr), rMin(r0), rMax(ra) {

    this->Init(mf, frmt, ntheta_interp);
}

/**
 * Constructor for a custom radial grid.
 *
 * r_f:           Radial flux grid desired.
 * nr:            Number of points on distribution grids corresponding to 
 *                'r_f' (i.e. the number of points in 'r_f', minus one).
 * ntheta_interp: Poloidal angle resolution in quadrature for flux surface and bounce averages.
 */
NumericBRadialGridGenerator::NumericBRadialGridGenerator(
    const real_t *r_f, const len_t nr,
    const std::string& mf, enum file_format frmt,
	const len_t ntheta_interp
) : RadialGridGenerator(nr) {

    this->rf_provided = new real_t[nr+1];
    for (len_t i = 0; i < nr+1; i++)
        this->rf_provided[i] = r_f[i];
    
    this->Init(mf, frmt, ntheta_interp);
}

/**
 * Common initializer.
 */
void NumericBRadialGridGenerator::Init(
    const std::string& mf, enum file_format frmt,
    const len_t ntheta_interp
) {
    this->isUpDownSymmetric = false;
	this->ntheta_interp = ntheta_interp;

	this->BtorGOverR0 = new real_t[GetNr()];
	this->BtorGOverR0_f = new real_t[GetNr()+1];
	this->psiPrimeRef = new real_t[GetNr()];
	this->psiPrimeRef_f = new real_t[GetNr()+1];

    this->acc_r = gsl_interp_accel_alloc();
    this->acc_theta = gsl_interp_accel_alloc();

    LoadMagneticFieldData(mf, frmt);
}

/**
 * Destructor.
 */
NumericBRadialGridGenerator::~NumericBRadialGridGenerator() {
    if (this->rf_provided != nullptr)
        delete [] this->rf_provided;
	
	if (this->input_r != nullptr)
		delete [] this->input_r;
	
	if (this->dataB != nullptr)
		delete [] this->dataB;
	
	if (this->theta != nullptr)
		delete [] this->theta;
	if (this->R != nullptr)
		delete [] this->R;
	if (this->Z != nullptr)
		delete [] this->Z;
	if (this->psi != nullptr)
		delete [] this->psi;
	if (this->dataBR != nullptr)
		delete [] this->dataBR;
	if (this->dataBZ != nullptr)
		delete [] this->dataBZ;
	if (this->dataBphi != nullptr)
		delete [] this->dataBphi;

    if (this->spline_R != nullptr) {
        gsl_spline_free(this->spline_psi);
        gsl_spline2d_free(this->spline_R);
        gsl_spline2d_free(this->spline_Z);
        gsl_spline2d_free(this->spline_BR);
        gsl_spline2d_free(this->spline_BZ);
        gsl_spline2d_free(this->spline_Bphi);
		gsl_spline2d_free(this->spline_B);
    }

    gsl_interp_accel_free(this->acc_theta);
    gsl_interp_accel_free(this->acc_r);
}


/**
 * Make sure that the given poloidal angle is on the interval
 * [0, 2pi], and if not, shift so that it is.
 */
real_t NumericBRadialGridGenerator::_thetaBounded(const real_t theta) const {
    if (theta >= 0 && theta <= 2*M_PI)
        return theta;

    // if theta > 0
    //   floor(...) = N
    // if theta < 0
    //   floor(...) = -(N+1)
    return theta - 2*M_PI*std::floor(theta/(2*M_PI));
}

/**
 * Load magnetic field data from the named file.
 *
 * filename: Name of file to load data from.
 */
void NumericBRadialGridGenerator::LoadMagneticFieldData(
    const std::string& filename, enum file_format frmt
) {
    SFile *sf = SFile::Create(filename, SFILE_MODE_READ);
    this->LoadMagneticFieldData(sf, frmt);

    sf->Close();
    delete sf;
}

/**
 * Load magnetic field data from the given file.
 *
 * sf: SFile object representing the file.
 */
void NumericBRadialGridGenerator::LoadMagneticFieldData(
    SFile *sf, enum file_format frmt
) {
    struct NumericBData *d;
    switch (frmt) {
        case FILE_FORMAT_LUKE:
            d = LoadNumericBFromLUKE(sf);
            break;

        default:
            throw FVMException(
                "NumericBRadialGrid: Unrecognized file format specified for magnetic field data: %d.",
                frmt
            );
    }

    auto convert_data = [](const double *a, const len_t nx, const len_t ny) {
        real_t *d = new real_t[nx*ny];
        for (len_t i = 0; i < nx*ny; i++)
            d[i] = (real_t)a[i];

        return d;
    };

	this->npsi = d->npsi;
	this->ntheta = d->ntheta;

	// Set plasma parameters
	this->Rp = d->Rp;
	this->Zp = d->Zp;

    // Set magnetic field data
    this->psi      = convert_data(d->psi, npsi, 1);
    this->theta    = convert_data(d->theta, ntheta, 1);
    
    this->R        = convert_data(d->R, ntheta, npsi);
    this->Z        = convert_data(d->Z, ntheta, npsi);

    this->dataBR   = convert_data(d->Br, ntheta, npsi);
    this->dataBZ   = convert_data(d->Bz, ntheta, npsi);
    this->dataBphi = convert_data(d->Bphi, ntheta, npsi);

	// Add point at r=0 if it does not already exist...
	if (this->R[0] != 0) {
		this->psi = this->addR0DataPoint(this->psi, this->R, this->npsi, 1);
		this->dataBR = this->addR0DataPoint(this->dataBR, this->R, this->npsi, this->ntheta);
		this->dataBZ = this->addR0DataPoint(this->dataBZ, this->R, this->npsi, this->ntheta);
		this->dataBphi = this->addR0DataPoint(this->dataBphi, this->R, this->npsi, this->ntheta);

		this->Z = this->addR0DataPoint(this->Z, this->R, this->npsi, this->ntheta, 0); // <----
		// The radial grid should be modified last...
		this->R = this->addR0DataPoint(this->R, this->R, this->npsi, this->ntheta, 0);

		// r grid has now been extended...
		this->npsi++;
	}

	// Ensure that theta=0 exists...
	if (this->theta[0] != 0)
		throw FVMException("NumericBRadialGrid: All numerical data must be given in theta = 0.");

	// Add point at theta=2*pi if it does not already exist...
	if (this->theta[this->ntheta-1] != 2*M_PI) {
		this->theta = this->addThetaDataPoint(this->theta, 1, this->ntheta);
		this->theta[this->ntheta] = 2*M_PI;
		this->R = this->addThetaDataPoint(this->R, this->npsi, this->ntheta);
		this->Z = this->addThetaDataPoint(this->Z, this->npsi, this->ntheta);
		this->dataBR = this->addThetaDataPoint(this->dataBR, this->npsi, this->ntheta);
		this->dataBZ = this->addThetaDataPoint(this->dataBZ, this->npsi, this->ntheta);
		this->dataBphi = this->addThetaDataPoint(this->dataBphi, this->npsi, this->ntheta);

		// r grid has now been extended...
		this->ntheta++;
	} else {
		// Ensure that values at theta=0 and theta=2*pi are identical
		for (len_t ir = 0; ir < this->npsi; ir++) {
			len_t idx0 = 0*this->npsi + ir;
			len_t idx1 = (this->ntheta-1)*this->npsi + ir;

			if (this->R[idx0] != this->R[idx1])
				this->R[idx1] = this->R[idx0];
			if (this->Z[idx0] != this->Z[idx1])
				this->Z[idx1] = this->Z[idx0];
			if (this->dataBR[idx0] != this->dataBR[idx1])
				this->dataBR[idx1] = this->dataBR[idx0];
			if (this->dataBZ[idx0] != this->dataBZ[idx1])
				this->dataBZ[idx1] = this->dataBZ[idx0];
			if (this->dataBphi[idx0] != this->dataBphi[idx1])
				this->dataBphi[idx1] = this->dataBphi[idx0];
		}
	}

    // Evaluate minor radius in outer midplane
    this->input_r = new real_t[this->npsi];
    for (len_t i = 0; i < this->npsi; i++)
        this->input_r[i] = this->R[i];

    // Turn 'R' and 'Z' into global coordinates (they're given
    // relative to flux surface otherwise)
    for (len_t i = 0; i < this->npsi*this->ntheta; i++) {
        this->R[i] += this->Rp;
        this->Z[i] += this->Zp;
    }

    // Calculate derived data
    this->dataB = new real_t[ntheta*npsi];
    for (len_t j = 0; j < this->ntheta; j++)
        for (len_t i = 0; i < this->npsi; i++) {
            len_t k = j*npsi+i;
            real_t Br = dataBR[k], Bz = dataBZ[k], Bp = dataBphi[k];

            // Magnetic field strength
            this->dataB[k] = sqrt(Br*Br + Bz*Bz + Bp*Bp);
        }

    // Verify that the magnetic field contains exactly one maximum and
    // one minimum

    // Tolelance for an extremum to be announced...
    const real_t TOLERANCE = sqrt(std::numeric_limits<real_t>::epsilon());
    for (len_t i = 0; i < this->npsi; i++) {
        bool minFound = false, maxFound = false;

		len_t maxk=0, mink=0;
        for (len_t j = 1; j < this->ntheta; j++) {
            len_t k  = j*npsi+i;
            len_t km = k-npsi, kp = k+npsi;

            // Wrap-around at the upper endpoint
            if (j == this->ntheta-1)
                kp = 0*npsi + i;

            real_t dB =
                std::max(
                    std::abs(this->dataB[k]-this->dataB[km]),
                    std::abs(this->dataB[kp]-this->dataB[k])
                );

            // Is this a (local) maximum or minimum?
            if (this->dataB[km] < this->dataB[k] &&
                this->dataB[kp] < this->dataB[k] &&
                dB > TOLERANCE) {

                // Has a maximum already been found?
                if (maxFound)
                    throw FVMException(
                        "The numeric magnetic field has more than one maximum "
                        "along at least one magnetic field line."
						"ipsi = " LEN_T_PRINTF_FMT
						", itheta(1) = " LEN_T_PRINTF_FMT
						", itheta(2) = " LEN_T_PRINTF_FMT,
						i, (k-i)/npsi, (maxk-i)/npsi
                    );
                else {
                    maxFound = true;
					maxk = k;
				}
            } else if (this->dataB[km] > this->dataB[k] &&
                       this->dataB[kp] > this->dataB[k] &&
                       dB > TOLERANCE) {
                
                // Has a minimum already been found?
                if (minFound)
                    throw FVMException(
                        "The numeric magnetic field has more than one minimum "
                        "along at least one magnetic field line. "
						"ipsi = " LEN_T_PRINTF_FMT
						", itheta(1) = " LEN_T_PRINTF_FMT
						", itheta(2) = " LEN_T_PRINTF_FMT,
						i, (k-i)/npsi, (mink-i)/npsi
                    );
                else {
                    minFound = true;
					mink = k;
				}
            }
        }
    }

    delete d;
}

/**
 * Extend the given array with one element at r=0.
 */
real_t *NumericBRadialGridGenerator::addR0DataPoint(
	const real_t *x, const real_t *r, const len_t nr, const len_t ntheta,
    real_t c
) {
	real_t *arr = new real_t[(nr+1)*ntheta];
    if (std::isnan(c))
        c = x[0] - (r[0]-0.0)/(r[1]-r[0]) * (x[1] - x[0]);

	for (len_t j = 0; j < ntheta; j++) {
		// Value at r=0
		arr[j*(nr+1)] = c;

		for (len_t i = 0; i < nr; i++)
			arr[j*(nr+1) + i+1] = x[j*nr+i];
	}

	delete [] x;

	return arr;
}

/**
 * Extend the given array with one element at theta=2*pi.
 */
real_t *NumericBRadialGridGenerator::addThetaDataPoint(
	const real_t *x, const len_t nr, const len_t ntheta
) {
	real_t *arr = new real_t[nr*(ntheta+1)];

	for (len_t i = 0; i < ntheta*nr; i++)
		arr[i] = x[i];
	
	// Add x(theta=2*pi) = x(theta=0)
	for (len_t i = 0; i < nr; i++)
		arr[ntheta*nr + i] = x[i];
	
	delete [] x;

	return arr;
}

/**
 * Rebuild this numeric radial B grid.
 */
bool NumericBRadialGridGenerator::Rebuild(const real_t, RadialGrid *rGrid) {
    this->r   = new real_t[GetNr()];
    this->r_f = new real_t[GetNr()+1];

    real_t
        *dr   = new real_t[GetNr()],
        *dr_f = new real_t[GetNr()-1];

    // If a custom grid has been specified, set it here,
    // otherwise we generate a uniform radial grid
    if (rf_provided == nullptr) {
        if (rMin < 0)
            throw FVMException("NumericBRadialGrid: rMin < 0.");
        else if (rMax > this->input_r[this->npsi-1])
            throw FVMException(
                "NumericBRadialGrid: Maximum r available in numeric magnetic "
                "field data is rMax = %.3f, but r = %.3f is required for radial "
                "grid. (Delta: %e)", this->input_r[this->npsi-1], rMax,
                std::abs(this->input_r[this->npsi-1]/rMax-1)
            );
        else if (rMin >= rMax)
            throw FVMException("NumericBRadialGrid: rMin must be strictly less than rMax.");

        for (len_t i = 0; i < GetNr(); i++)
            dr[i] = (rMax-rMin) / GetNr();
        for (len_t i = 0; i < GetNr()+1; i++)
            r_f[i] = rMin + i*dr[0];
    } else {
        if (rf_provided[0] < 0)
            throw FVMException("NumericBRadialGrid: First point on custom radial grid is less than zero.");
        else if (rf_provided[GetNr()] > this->input_r[this->npsi-1])
            throw FVMException(
                "NumericBRadialGrid: Last point on custom radial grid may not be greater than "
                "the maximum r available in the numeric magnetic field data, rMax = %.3f.",
                this->input_r[this->npsi-1]
            );
        else if (rf_provided[0] >= rf_provided[GetNr()])
            throw FVMException("NumericBRadialGrid: The first point on the custom radial grid must be strictly less than the last point.");

        for (len_t i = 0; i < GetNr()+1; i++)
            r_f[i] = rf_provided[i];
        for (len_t i = 0; i < GetNr(); i++)
            dr[i] = r_f[i+1] - r_f[i];
    }

    // On the next rebuild, we would rather like to create
    // a new uniform grid at the newly set resolution
    delete [] rf_provided;
    rf_provided = nullptr;

    // Construct cell grid
    for (len_t i = 0; i < GetNr(); i++)
        r[i] = 0.5 * (r_f[i+1] + r_f[i]);
    for (len_t i = 0; i < GetNr()-1; i++)
        dr_f[i] = r[i+1] - r[i];

    rGrid->Initialize(r, r_f, dr, dr_f);

    // Construct splines for input data
    this->spline_psi  = gsl_spline_alloc(gsl_interp_steffen, this->npsi);

    const gsl_interp2d_type *splineType = gsl_interp2d_bicubic; //or ..._bilinear
    this->spline_R    = gsl_spline2d_alloc(splineType, this->npsi, this->ntheta);
    this->spline_Z    = gsl_spline2d_alloc(splineType, this->npsi, this->ntheta);
    this->spline_BR   = gsl_spline2d_alloc(splineType, this->npsi, this->ntheta);
    this->spline_BZ   = gsl_spline2d_alloc(splineType, this->npsi, this->ntheta);
    this->spline_Bphi = gsl_spline2d_alloc(splineType, this->npsi, this->ntheta);
    this->spline_B    = gsl_spline2d_alloc(splineType, this->npsi, this->ntheta);

    gsl_spline_init(this->spline_psi,    this->input_r, this->psi,   this->npsi);
    gsl_spline2d_init(this->spline_R,    this->input_r, this->theta, this->R, this->npsi, this->ntheta);
    gsl_spline2d_init(this->spline_Z,    this->input_r, this->theta, this->Z, this->npsi, this->ntheta);
    gsl_spline2d_init(this->spline_BR,   this->input_r, this->theta, this->dataBR, this->npsi, this->ntheta);
    gsl_spline2d_init(this->spline_BZ,   this->input_r, this->theta, this->dataBZ, this->npsi, this->ntheta);
    gsl_spline2d_init(this->spline_Bphi, this->input_r, this->theta, this->dataBphi, this->npsi, this->ntheta);
    gsl_spline2d_init(this->spline_B,    this->input_r, this->theta, this->dataB, this->npsi, this->ntheta);

	// Reference quantities
	for (len_t i = 0; i < GetNr(); i++) {
		real_t
			R  = gsl_spline2d_eval(
					this->spline_R, this->r[i], 0,
					this->acc_r, this->acc_theta
				),
			Bphi = gsl_spline2d_eval(
					this->spline_Bphi, this->r[i], 0,
					this->acc_r, this->acc_theta
				),
            psip = gsl_spline_eval_deriv(
                    this->spline_psi, this->r[i], this->acc_r
                );

		this->BtorGOverR0[i] = (R/this->Rp) * Bphi;
        this->psiPrimeRef[i] = psip;
		//this->psiPrimeRef[i] = (R/this->Rp) * hypot(Br, Bz);
	}
	for (len_t i = 0; i < GetNr()+1; i++) {
		real_t
			R  = gsl_spline2d_eval(
					this->spline_R, this->r_f[i], 0,
					this->acc_r, this->acc_theta
				),
			Bphi = gsl_spline2d_eval(
					this->spline_Bphi, this->r_f[i], 0,
					this->acc_r, this->acc_theta
				),
            psip = gsl_spline_eval_deriv(
                    this->spline_psi, this->r_f[i], this->acc_r
                );

		this->BtorGOverR0_f[i] = (R/this->Rp) * Bphi;
        this->psiPrimeRef_f[i] = psip;
		//this->psiPrimeRef_f[i] = (R/this->Rp) * hypot(Br, Bz);
	}
	
	rGrid->SetReferenceMagneticFieldData(
		this->BtorGOverR0, this->BtorGOverR0_f,
		this->psiPrimeRef, this->psiPrimeRef_f,
		this->Rp
	);

    this->isBuilt = true;
    return true;
}

/**
 * Calculate the Jacobian J, normalized to R0, at the specified radius and
 * poloidal angle.
 *
 * r:     Minor radius.
 * theta: Poloidal angle.
 *
 * Optional return parameters:
 * _R:    Major radius coordinate in the given point.
 * _dRdt: Poloidal angle derivative of R.
 * _dZdt: Poloidal angle derivative of vertical coordinate Z.
 */
real_t NumericBRadialGridGenerator::JacobianAtTheta(
    const real_t r, const real_t theta,
    real_t *_R, real_t *_dRdt, real_t *_dZdt
) {
    real_t t = this->_thetaBounded(theta);

    real_t dRdr = gsl_spline2d_eval_deriv_x(this->spline_R, r, t, this->acc_r, this->acc_theta);
    real_t dRdt = gsl_spline2d_eval_deriv_y(this->spline_R, r, t, this->acc_r, this->acc_theta);

    real_t dZdr = gsl_spline2d_eval_deriv_x(this->spline_Z, r, t, this->acc_r, this->acc_theta);
    real_t dZdt = gsl_spline2d_eval_deriv_y(this->spline_Z, r, t, this->acc_r, this->acc_theta);

    real_t R    = gsl_spline2d_eval(this->spline_R, r, t, this->acc_r, this->acc_theta);

    if (_R != nullptr) *_R = R;
    if (_dRdt != nullptr) *_dRdt = dRdt;
    if (_dZdt != nullptr) *_dZdt = dZdt;

    return R/this->Rp*fabs(dRdr*dZdt - dRdt*dZdr);
}

/**
 * Calculate R/R0 at the given poloidal angle.
 *
 * r:     Minor radius.
 * theta: Poloidal angle.
 */
real_t NumericBRadialGridGenerator::ROverR0AtTheta(
    const real_t r, const real_t theta
) {
    real_t t = this->_thetaBounded(theta);
    return gsl_spline2d_eval(this->spline_R, r, t, this->acc_r, this->acc_theta) / this->Rp;
}

/**
 * Calculate |\nabla r|^2 at the given poloidal angle.
 *
 * r:     Minor radius.
 * theta: Poloidal angle.
 */
real_t NumericBRadialGridGenerator::NablaR2AtTheta(
    const real_t r, const real_t theta
) {
    // Avoid division by zero
    // (this value is technically incorrect, but since NablaR2AtTheta
    // at r=0 is never used anywhere, we do this to avoid the hassle
    // of extrapolating...)
	if (r == 0)
		return 1.0;

    real_t R, dRdt, dZdt;
    real_t J_R0 = JacobianAtTheta(r, theta, &R, &dRdt, &dZdt);

	return R*R/(Rp*Rp*J_R0*J_R0) * (dRdt*dRdt + dZdt*dZdt);
}

/**
 * Evaluate all the geometric quantities in one go.
 */
void NumericBRadialGridGenerator::EvaluateGeometricQuantities(
    const real_t r, const real_t theta,
    real_t &B, real_t &Jacobian, real_t &ROverR0,
    real_t &NablaR2
) {
    real_t t = this->_thetaBounded(theta);
    real_t R, dRdt, dZdt;

    Jacobian = JacobianAtTheta(r, theta, &R, &dRdt, &dZdt);
    ROverR0  = R/this->Rp;
    NablaR2  = r==0 ? 0 : (R*R/(Jacobian*Jacobian) * (dRdt*dRdt + dZdt*dZdt));

    B = gsl_spline2d_eval(this->spline_B, r, t, this->acc_r, this->acc_theta);
}

/**
 * Evaluate magnetic field strength B at given poloidal angle
 * and radius.
 */
real_t NumericBRadialGridGenerator::EvalB(const real_t r, const real_t theta) {
    real_t t    = this->_thetaBounded(theta);
    return gsl_spline2d_eval(this->spline_B, r, t, this->acc_r, this->acc_theta);
}

real_t NumericBRadialGridGenerator::BAtTheta(const len_t ir, const real_t theta) {
	return EvalB(this->r[ir], theta);
}
real_t NumericBRadialGridGenerator::BAtTheta_f(const len_t ir, const real_t theta) {
	return EvalB(this->r_f[ir], theta);
}

/**
 * Calculate minor radius coordinate 'r' corresponding to the given
 * Cartesian coordinates (x,y,z).
 *
 * (The Cartesian coordinate system is oriented such that x and y span
 * the poloidal plane. The origin of x and y is the magnetic axis.)
 */
void NumericBRadialGridGenerator::GetRThetaPhiFromCartesian(real_t *r, real_t *theta, real_t *phi,
    real_t x, real_t y, real_t z, real_t lengthScale, real_t startingGuessR
) {

    // If x+Rp<0, the cartesian coordinates are clearly outside the radial grid
    // and we therefore immediately return an arbitrary value outside the radial grid
    if (x+Rp<0){
        *theta = 0;
        *phi = 0;
        *r=this->r_f[GetNr()]+1e-2;
        return;
    }
    // Major radius coordinate
    real_t  R = hypot(x+Rp, z);

    // Position vector
    real_t rhox = x+Rp - Rp*(x+Rp)/R;
    real_t rhoy = y;
    real_t rhoz = z - Rp*z/R;

    // Minor radius at poloidal angle
    real_t rho = sqrt(rhox*rhox + rhoy*rhoy + rhoz*rhoz);
    
    real_t r_tmp;
    real_t theta_tmp;

    // Poloidal angle
    if (R >= Rp)
        theta_tmp = std::atan2(rhoy, +hypot(rhox, rhoz));
    else
        theta_tmp = std::atan2(rhoy, -hypot(rhox, rhoz));
        
    if (theta_tmp < 0)
        theta_tmp+=2*M_PI;
        
    *theta=theta_tmp;
        

	// Bisection to find radial coordinate corresponding
	// to 'r' at 'theta'...
	// We make a guess for a valid search intervall of startingGuessR+/-lengthScale, 
	// and check if it has to be expanded before actually starting with the bisection
	real_t ra = std::max(0.0, startingGuessR-lengthScale);
	real_t rb = ra + 2*lengthScale;
	if(rb>r_f[GetNr()]){
	    ra = std::max(0.0, ra -( rb - r_f[GetNr()])); 
	    rb = r_f[GetNr()]; 
	}
	real_t rhoa, rhob;
	do {
		real_t
		    xxa = gsl_spline2d_eval(
		        this->spline_R, ra, *theta,
		        this->acc_r, this->acc_theta
		    ) - Rp,
		    yya = gsl_spline2d_eval(
		        this->spline_Z, ra, *theta,
		        this->acc_r, this->acc_theta
		    ) - this->Zp;
		   
		real_t
		    xxb = gsl_spline2d_eval(
		        this->spline_R, rb, *theta,
		        this->acc_r, this->acc_theta
		    )-Rp,
		    yyb = gsl_spline2d_eval(
		        this->spline_Z, rb, *theta,
		        this->acc_r, this->acc_theta
		    )- this->Zp;
		rhoa=hypot(xxa,yya);
		rhob=hypot(xxb,yyb);
		if(rhoa>rho && rhob>rho){
			ra=std::max(0.0, ra-2*lengthScale);
			rb=ra + 2*lengthScale;
		}
	    else if(rhoa<rho && rhob<rho){
	        ra+=2*lengthScale;
	        rb+=2*lengthScale;
	    }
	    if(rb>this->r_f[GetNr()])
	        break;
	  } while ((rhoa>rho && rhob>rho) || (rhoa<rho && rhob<rho));
	  
	// Make the bisection
	if(rb<this->r_f[GetNr()]){
	    do {
	        r_tmp = (ra+rb)/2;
	        real_t
	            xx = gsl_spline2d_eval(
	                this->spline_R, r_tmp, *theta,
	                this->acc_r, this->acc_theta
	            )-Rp,
	            yy = gsl_spline2d_eval(
	                this->spline_Z, r_tmp, *theta,
	                this->acc_r, this->acc_theta
	            ) - this->Zp;

	        if (hypot(xx, yy) < rho)
	            ra = r_tmp;
	        else
	            rb = r_tmp;
	    } while(std::abs(rb-ra) > lengthScale*CartesianCoordinateTol);
	    
        *r=r_tmp;
    } else{
        *r=this->r_f[GetNr()]+1e-2; // Arbitrary value outside the radial grid
    }

	// Newton solver (disabled for now)
	/*r_tmp=startingGuessR;
	do {
	    real_t
	        xx = gsl_spline2d_eval(
	            this->spline_R, r_tmp, *theta,
	            this->acc_r, this->acc_theta
	        ),
	        yy = gsl_spline2d_eval(
	            this->spline_Z, r_tmp, *theta,
	            this->acc_r, this->acc_theta
	        );
	        
	    // note that r_tmp is here the x-variable given to gsl_spline2d_eval_deriv_x, 
	    // so that it should really be the x-derivative which is evaluated for both xx and yy
	    real_t
	        dxxdr = gsl_spline2d_eval_deriv_x(
	            this->spline_R, r_tmp, *theta,
	            this->acc_r, this->acc_theta
	        ),
	        dyydr = gsl_spline2d_eval_deriv_x(
	            this->spline_Z, r_tmp, *theta,
	            this->acc_r, this->acc_theta
	        );
	        
	    real_t rho_newton=hypot(xx,yy);
	    r_tmp=r_tmp-(rho_newton-rho)/((xx*dxxdr+yy*dyydr)/rho_newton);
	} while(std::abs(rho_newton-rho) > lengthScale * tolFactor);
	*r=r_tmp;*/
	
	*phi = atan2(z,(Rp+x)); 
	
}

/**
 * Calculates the gradient of the minor radius coordinate 'r' in cartesian coordinates
 */
void NumericBRadialGridGenerator::GetGradRCartesian(real_t* gradr, real_t r, real_t theta, real_t phi) {
	//throw FVMException("NumericBRadialGridGenerator: This module is currently incompatible with the SPI module.");
	if(r<r_f[GetNr()]){
        real_t
        dRdr = gsl_spline2d_eval_deriv_x(
            this->spline_R, r, theta,
            this->acc_r, this->acc_theta
        ),
        dzdr = gsl_spline2d_eval_deriv_x(
            this->spline_Z, r, theta,
            this->acc_r, this->acc_theta
        ),    
        dRdtheta = gsl_spline2d_eval_deriv_y(
            this->spline_R, r, theta,
            this->acc_r, this->acc_theta
        ),    
        dzdtheta = gsl_spline2d_eval_deriv_y(
            this->spline_Z, r, theta,
            this->acc_r, this->acc_theta
        );
        
        real_t common_factor = 1/(dRdr*dzdtheta - dRdtheta*dzdr);
        gradr[0] = common_factor * dzdtheta * cos(phi);
        gradr[1] = - common_factor * dRdtheta;
        gradr[2] = common_factor * dzdtheta * sin(phi);
    }else{
        gradr[0] = 0;
        gradr[1] = 0;
        gradr[2] = 0;
    }
}


/**
 * Return a list of flux surface R coordinates
 * on the simulation radial grid.
 */
<<<<<<< HEAD
const real_t *NumericBRadialGridGenerator::GetFluxSurfaceROverR0() {
=======
const real_t *NumericBRadialGridGenerator::GetFluxSurfaceRMinusR0() {
>>>>>>> 071020c0
	const len_t nr = this->GetNr();
	real_t *R = new real_t[nr * this->ntheta];

	for (len_t j = 0, i = 0; j < ntheta; j++)
		for (len_t ir = 0; ir < nr; ir++, i++)
<<<<<<< HEAD
			R[i] = ROverR0AtTheta(ir, this->theta[j]);
=======
			R[i] = ROverR0AtTheta(ir, this->theta[j]) * this->Rp - this->Rp;
>>>>>>> 071020c0

	return R;
}


/**
 * Return a list of flux surface R coordinates
 * on the simulation radial grid.
 */
<<<<<<< HEAD
const real_t *NumericBRadialGridGenerator::GetFluxSurfaceROverR0_f() {
=======
const real_t *NumericBRadialGridGenerator::GetFluxSurfaceRMinusR0_f() {
>>>>>>> 071020c0
	const len_t nr = this->GetNr();
	real_t *R = new real_t[(nr+1) * this->ntheta];

	for (len_t j = 0, i = 0; j < ntheta; j++)
		for (len_t ir = 0; ir < nr+1; ir++, i++)
<<<<<<< HEAD
			R[i] = ROverR0AtTheta_f(ir, this->theta[j]);
=======
			R[i] = ROverR0AtTheta_f(ir, this->theta[j]) * this->Rp - this->Rp;
>>>>>>> 071020c0

	return R;
}


/**
 * Returns a list of flux surface Z coordinates
 * on the simulation grid.
 */
<<<<<<< HEAD
const real_t *NumericBRadialGridGenerator::GetFluxSurfaceZ() {
=======
const real_t *NumericBRadialGridGenerator::GetFluxSurfaceZMinusZ0() {
>>>>>>> 071020c0
	const len_t nr = this->GetNr();
	real_t *Z = new real_t[nr * this->ntheta];

	for (len_t j = 0, i = 0; j < ntheta; j++) {
		for (len_t ir = 0; ir < nr; ir++, i++) {
			Z[i] = gsl_spline2d_eval(
				this->spline_Z, this->r[ir], this->theta[j],
				this->acc_r, this->acc_theta
<<<<<<< HEAD
			);
=======
			) - this->Zp;
>>>>>>> 071020c0
		}
	}

	return Z;
}


/**
 * Returns a list of flux surface Z coordinates
 * on the simulation grid.
 */
<<<<<<< HEAD
const real_t *NumericBRadialGridGenerator::GetFluxSurfaceZ_f() {
=======
const real_t *NumericBRadialGridGenerator::GetFluxSurfaceZMinusZ0_f() {
>>>>>>> 071020c0
	const len_t nr = this->GetNr();
	real_t *Z = new real_t[(nr+1) * this->ntheta];

	for (len_t j = 0, i = 0; j < ntheta; j++) {
		for (len_t ir = 0; ir < nr+1; ir++, i++) {
			Z[i] = gsl_spline2d_eval(
				this->spline_Z, this->r_f[ir], this->theta[j],
				this->acc_r, this->acc_theta
<<<<<<< HEAD
			);
=======
			) - this->Zp;
>>>>>>> 071020c0
		}
	}

	return Z;
}


/**
 * Returns a list of poloidal angles on which the flux
 * surfaces returned by 'GetFluxSurfaceR()' and 'GetFluxSurfaceZ()'
 * are defined.
 */
const real_t *NumericBRadialGridGenerator::GetPoloidalAngle() {
	real_t *theta = new real_t[ntheta];
	for (len_t i = 0; i < ntheta; i++)
		theta[i] = this->theta[i];
	
	return theta;
}


/*
 * Save the magnitude of the magnetic field vector to the named
 * output file (saved using the 'SFile' API).
 *
 * filename: Name of file to save data to.
 */
void NumericBRadialGridGenerator::__SaveB(const char *filename) {
    // DEBUG: Save magnetic field
    const len_t NTHETA = 1000;
    real_t **B = new real_t*[GetNr()];
    B[0] = new real_t[GetNr()*NTHETA];
    for (len_t i = 0; i < GetNr(); i++) {
        if (i > 0)
            B[i] = B[i-1] + NTHETA;

        for (len_t j = 0; j < NTHETA; j++)
            B[i][j] = this->BAtTheta(i, j*2*M_PI/NTHETA);
    }

    SFile *sf = SFile::Create(filename, SFILE_MODE_WRITE);
    sf->WriteArray("B", B, GetNr(), NTHETA);
    sf->Close();
}
<|MERGE_RESOLUTION|>--- conflicted
+++ resolved
@@ -796,21 +796,13 @@
  * Return a list of flux surface R coordinates
  * on the simulation radial grid.
  */
-<<<<<<< HEAD
-const real_t *NumericBRadialGridGenerator::GetFluxSurfaceROverR0() {
-=======
 const real_t *NumericBRadialGridGenerator::GetFluxSurfaceRMinusR0() {
->>>>>>> 071020c0
 	const len_t nr = this->GetNr();
 	real_t *R = new real_t[nr * this->ntheta];
 
 	for (len_t j = 0, i = 0; j < ntheta; j++)
 		for (len_t ir = 0; ir < nr; ir++, i++)
-<<<<<<< HEAD
-			R[i] = ROverR0AtTheta(ir, this->theta[j]);
-=======
 			R[i] = ROverR0AtTheta(ir, this->theta[j]) * this->Rp - this->Rp;
->>>>>>> 071020c0
 
 	return R;
 }
@@ -820,21 +812,13 @@
  * Return a list of flux surface R coordinates
  * on the simulation radial grid.
  */
-<<<<<<< HEAD
-const real_t *NumericBRadialGridGenerator::GetFluxSurfaceROverR0_f() {
-=======
 const real_t *NumericBRadialGridGenerator::GetFluxSurfaceRMinusR0_f() {
->>>>>>> 071020c0
 	const len_t nr = this->GetNr();
 	real_t *R = new real_t[(nr+1) * this->ntheta];
 
 	for (len_t j = 0, i = 0; j < ntheta; j++)
 		for (len_t ir = 0; ir < nr+1; ir++, i++)
-<<<<<<< HEAD
-			R[i] = ROverR0AtTheta_f(ir, this->theta[j]);
-=======
 			R[i] = ROverR0AtTheta_f(ir, this->theta[j]) * this->Rp - this->Rp;
->>>>>>> 071020c0
 
 	return R;
 }
@@ -844,11 +828,7 @@
  * Returns a list of flux surface Z coordinates
  * on the simulation grid.
  */
-<<<<<<< HEAD
-const real_t *NumericBRadialGridGenerator::GetFluxSurfaceZ() {
-=======
 const real_t *NumericBRadialGridGenerator::GetFluxSurfaceZMinusZ0() {
->>>>>>> 071020c0
 	const len_t nr = this->GetNr();
 	real_t *Z = new real_t[nr * this->ntheta];
 
@@ -857,11 +837,7 @@
 			Z[i] = gsl_spline2d_eval(
 				this->spline_Z, this->r[ir], this->theta[j],
 				this->acc_r, this->acc_theta
-<<<<<<< HEAD
-			);
-=======
 			) - this->Zp;
->>>>>>> 071020c0
 		}
 	}
 
@@ -873,11 +849,7 @@
  * Returns a list of flux surface Z coordinates
  * on the simulation grid.
  */
-<<<<<<< HEAD
-const real_t *NumericBRadialGridGenerator::GetFluxSurfaceZ_f() {
-=======
 const real_t *NumericBRadialGridGenerator::GetFluxSurfaceZMinusZ0_f() {
->>>>>>> 071020c0
 	const len_t nr = this->GetNr();
 	real_t *Z = new real_t[(nr+1) * this->ntheta];
 
@@ -886,11 +858,7 @@
 			Z[i] = gsl_spline2d_eval(
 				this->spline_Z, this->r_f[ir], this->theta[j],
 				this->acc_r, this->acc_theta
-<<<<<<< HEAD
-			);
-=======
 			) - this->Zp;
->>>>>>> 071020c0
 		}
 	}
 
