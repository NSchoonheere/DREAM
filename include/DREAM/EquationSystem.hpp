--- conflicted
+++ resolved
@@ -122,10 +122,7 @@
         UnknownQuantityEquation *GetEquation(const len_t i) { return unknown_equations.at(i); }
         std::vector<UnknownQuantityEquation*> *GetEquations() { return &unknown_equations; }
         Simulation *GetSimulation() { return this->simulation; }
-<<<<<<< HEAD
-=======
         TimeStepper *GetTimeStepper() { return this->timestepper; }
->>>>>>> c519e0ac
 
         std::vector<real_t>& GetTimes() { return this->times; }
 
