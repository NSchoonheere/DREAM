#ifndef _DREAM_EQUATION_SYSTEM_HPP
#define _DREAM_EQUATION_SYSTEM_HPP

namespace DREAM { class EquationSystem; }

#include <map>
#include <string>
#include <vector>
#include "DREAM/EqsysInitializer.hpp"
#include "DREAM/Equations/CollisionQuantityHandler.hpp"
#include "DREAM/Equations/RunawayFluid.hpp"
#include "DREAM/Equations/AnalyticDistributionHottail.hpp"
#include "DREAM/OtherQuantityHandler.hpp"
#include "DREAM/PostProcessor.hpp"
#include "DREAM/Settings/OptionConstants.hpp"
#include "DREAM/Solver/Solver.hpp"
#include "DREAM/TimeStepper/TimeStepper.hpp"
#include "DREAM/UnknownQuantityEquation.hpp"
#include "DREAM/Equations/SPIHandler.hpp"
#include "FVM/BlockMatrix.hpp"
#include "FVM/Equation/Operator.hpp"
#include "FVM/FVMException.hpp"
#include "FVM/Grid/Grid.hpp"
#include "FVM/Grid/RadialGrid.hpp"
#include "FVM/UnknownQuantity.hpp"
#include "FVM/UnknownQuantityHandler.hpp"
//#include "IonHandler.hpp"
#include "FVM/QuantityData.hpp"

namespace DREAM {
    class EquationSystem {
    private:
        /// GRIDS
        /// NOTE: These are owned by the parent 'Simulation' object,
        /// and so we should not delete them in the EquationSystem object.
        FVM::Grid *scalarGrid = nullptr;
        FVM::Grid *fluidGrid = nullptr;
        FVM::Grid *hottailGrid = nullptr;
        FVM::Grid *runawayGrid = nullptr;

        enum OptionConstants::momentumgrid_type hottailGrid_type;
        enum OptionConstants::momentumgrid_type runawayGrid_type;

        IonHandler *ionHandler=nullptr;
        Solver *solver=nullptr;
        TimeStepper *timestepper=nullptr;

        FVM::UnknownQuantityHandler unknowns;
        std::vector<UnknownQuantityEquation*> unknown_equations;
        std::vector<len_t> nontrivial_unknowns;

        CollisionQuantityHandler *cqh_hottail=nullptr;
        CollisionQuantityHandler *cqh_runaway=nullptr;

        PostProcessor *postProcessor = nullptr;
        RunawayFluid *REFluid = nullptr;
        SPIHandler *SPI = nullptr;

        AnalyticDistributionRE *distRE = nullptr;
        AnalyticDistributionHottail *distHT = nullptr;

        OtherQuantityHandler *otherQuantityHandler=nullptr;

        std::string initializerFile;
        std::vector<std::string> initializerFileIgnore;
        int_t initializerFileIndex=-1;

        real_t currentTime=0;
        std::vector<real_t> times;

        len_t matrix_size=0;

        real_t simulationTime = 0;
        bool timingStdout = false;
        bool timingFile = false;

    public:
        EqsysInitializer *initializer=nullptr;

        EquationSystem(FVM::Grid*, FVM::Grid*, enum OptionConstants::momentumgrid_type, FVM::Grid*, enum OptionConstants::momentumgrid_type, FVM::Grid*);
        ~EquationSystem();
        FVM::Grid *GetScalarGrid() { return this->scalarGrid; }
        FVM::Grid *GetFluidGrid() { return this->fluidGrid; }
        FVM::Grid *GetHotTailGrid() { return this->hottailGrid; }
        FVM::Grid *GetRunawayGrid() { return this->runawayGrid; }

        enum OptionConstants::momentumgrid_type GetHotTailGridType()
        { return this->hottailGrid_type; }
        enum OptionConstants::momentumgrid_type GetRunawayGridType()
        { return this->runawayGrid_type; }

        bool HasInitialValue(const len_t unknId) const { return this->unknowns.HasInitialValue(unknId); }
        bool HasHotTailGrid() const { return (this->hottailGrid != nullptr); }
        bool HasRunawayGrid() const { return (this->runawayGrid != nullptr); }

        CollisionQuantityHandler *GetHotTailCollisionHandler() { return this->cqh_hottail; }
        CollisionQuantityHandler *GetRunawayCollisionHandler() { return this->cqh_runaway; }

        PostProcessor *GetPostProcessor() { return this->postProcessor; }
        RunawayFluid *GetREFluid() { return this->REFluid; }
        SPIHandler *GetSPIHandler() { return this->SPI; }

        AnalyticDistributionRE *GetAnalyticREDistribution() { return this->distRE;}
        AnalyticDistributionHottail *GetAnalyticHottailDistribution() { return this->distHT;}

        OtherQuantityHandler *GetOtherQuantityHandler() { return this->otherQuantityHandler; }

        FVM::UnknownQuantity *GetUnknown(const len_t i) { return unknowns.GetUnknown(i); }
        FVM::UnknownQuantityHandler *GetUnknownHandler() { return &unknowns; }
        IonHandler *GetIonHandler() { return this->ionHandler; }
        std::vector<len_t> *GetNonTrivialUnknowns() { return &nontrivial_unknowns; }
        UnknownQuantityEquation *GetEquation(const len_t i) { return unknown_equations.at(i); }
        std::vector<UnknownQuantityEquation*> *GetEquations() { return &unknown_equations; }

        std::vector<real_t>& GetTimes() { return this->times; }

        real_t *GetUnknownData(const len_t i) { return unknowns.GetUnknownData(i); }
        len_t GetUnknownID(const std::string& name) { return unknowns.GetUnknownID(name); }
        len_t GetNUnknowns() const { return this->unknowns.GetNUnknowns(); }

        const FVM::Operator *GetOperator(len_t blockrow, len_t blockcol) {
            return unknown_equations[blockrow]->GetOperator(blockcol);
        }

        void ProcessSystem(const real_t);

        // Add an unknown to the equation system
        len_t SetUnknown(const std::string& name, const std::string& desc, FVM::Grid *grid, const len_t nMultiples=1)
        { return unknowns.InsertUnknown(name, desc, grid, nMultiples); }

        // Set the equation for the specified unknown (blockrow),
        // in the specified block matrix column (blockcol).
        void SetOperator(len_t blockrow, len_t blockcol, FVM::Operator *eqn, const std::string& desc="");
        //{ return unknowns.SetEquation(blockrow, blockcol, eqn); }

        // Set equation by name of the unknown
        // NOTE: These are slower and should be used only when
        // performance is not a concern
        void SetOperator(len_t blockrow, const std::string&, FVM::Operator*, const std::string& desc="");
        void SetOperator(const std::string&, len_t blockcol, FVM::Operator*, const std::string& desc="");
        void SetOperator(const std::string&, const std::string&, FVM::Operator*, const std::string& desc="");

        void SetHotTailCollisionHandler(CollisionQuantityHandler *cqh) {
            this->cqh_hottail = cqh;
            this->initializer->SetHottailCollisionHandler(cqh);
        }
        void SetRunawayCollisionHandler(CollisionQuantityHandler *cqh) {
            this->cqh_runaway = cqh;
            this->initializer->SetRunawayCollisionHandler(cqh);
        }

        void SetPostProcessor(PostProcessor *pp)
        { this->postProcessor = pp; }

        void SetREFluid(RunawayFluid *REF) {
            this->REFluid = REF;
            this->initializer->SetRunawayFluid(REF);
        }

<<<<<<< HEAD
        void SetSPIHandler(SPIHandler *SPI) {
            this->SPI = SPI;
        }
=======
        void SetAnalyticDists(AnalyticDistributionRE *RE, AnalyticDistributionHottail *HT){
            this->distRE = RE;
            this->distHT = HT;
        }
        bool HasAnalyticHottail() {return distHT != nullptr;}
>>>>>>> 3295a36e

        void SetInitialValue(const len_t, const real_t*, const real_t t0=0);
        void SetInitialValue(const std::string&, const real_t*, const real_t t0=0);

        void SetInitializerFile(const std::string& n, const int_t tidx=-1) {
            this->initializerFile = n;
            this->initializerFileIndex = tidx;
        }
        void SetInitializerFile(const std::string& n, std::vector<std::string>& l, const int_t tidx=-1) {
            this->SetInitializerFile(n, tidx);
            this->initializerFileIgnore = l;
        }
        void SetIonHandler(IonHandler *ih) { 
            this->ionHandler = ih; 
            this->initializer->SetIonHandler(ih);
        }
        void SetOtherQuantityHandler(OtherQuantityHandler *oqh) { this->otherQuantityHandler = oqh; }
        void SetSolver(Solver*);
        void SetTimeStepper(TimeStepper *ts) { this->timestepper = ts; }

        void SaveSolverData(SFile *sf, const std::string& n) { this->solver->WriteDataSFile(sf, n); }
        void SaveTimings(SFile*, const std::string&);

        void Solve();
        // Info routines
        void PrintNonTrivialUnknowns();
        void PrintTrivialUnknowns();

        void SetTiming(bool stdout, bool file) {
            this->timingStdout = stdout;
            this->timingFile = file;
        }
    };

    class EquationSystemException : public DREAM::FVM::FVMException {
    public:
        template<typename ... Args>
        EquationSystemException(const std::string &msg, Args&& ... args)
            : FVMException(msg, std::forward<Args>(args) ...) {
            AddModule("EquationSystem");
        }
    };
}

#endif/*_DREAM_EQUATION_SYSTEM_HPP*/<|MERGE_RESOLUTION|>--- conflicted
+++ resolved
@@ -157,17 +157,14 @@
             this->initializer->SetRunawayFluid(REF);
         }
 
-<<<<<<< HEAD
         void SetSPIHandler(SPIHandler *SPI) {
             this->SPI = SPI;
         }
-=======
         void SetAnalyticDists(AnalyticDistributionRE *RE, AnalyticDistributionHottail *HT){
             this->distRE = RE;
             this->distHT = HT;
         }
         bool HasAnalyticHottail() {return distHT != nullptr;}
->>>>>>> 3295a36e
 
         void SetInitialValue(const len_t, const real_t*, const real_t t0=0);
         void SetInitialValue(const std::string&, const real_t*, const real_t t0=0);
