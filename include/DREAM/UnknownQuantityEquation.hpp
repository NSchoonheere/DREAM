#ifndef _DREAM_UNKNOWN_QUANTITY_EQUATION_HPP
#define _DREAM_UNKNOWN_QUANTITY_EQUATION_HPP

#include <map>
#include <string>
#include "FVM/BlockMatrix.hpp"
#include "FVM/Equation/Operator.hpp"
#include "FVM/Equation/PredeterminedParameter.hpp"
#include "FVM/UnknownQuantity.hpp"


namespace DREAM {
    class UnknownQuantityEquation {
    private:
        // ID of associated unknown quantity
        len_t uqtyId;

        // Pointer to associated data container (owned by 'UnknownQuantityHandler')
        FVM::UnknownQuantity *uqty;

        // List of equations associated with this quantity
        std::map<len_t, FVM::Operator*> equations;

        std::string description;

    public:
        UnknownQuantityEquation(len_t uqtyId, FVM::UnknownQuantity *uqty, const std::string& desc="")
            : uqtyId(uqtyId), uqty(uqty), description(desc) { }
        ~UnknownQuantityEquation();

        void Evaluate(const len_t, real_t*, FVM::UnknownQuantityHandler*);

        const std::string& GetDescription() const { return this->description; }
<<<<<<< HEAD
        const std::map<len_t, FVM::Operator*>& GetOperators() const { return this->equations; }
        const FVM::Operator *GetOperator(const len_t i) const { return this->equations.at(i); }
=======
        const std::map<len_t, FVM::Operator*>& GetEquations() const { return this->equations; }
        const FVM::Operator *GetEquation(const len_t i) const { return this->equations.at(i); }
        FVM::UnknownQuantity *GetUnknown() { return this->uqty; }
>>>>>>> 53565094

        len_t NumberOfElements() const { return this->uqty->NumberOfElements(); }
        len_t NumberOfNonZeros();
        len_t NumberOfNonZeros_jac();

        bool IsEvaluable();
        FVM::PredeterminedParameter *GetPredetermined();
        bool IsPredetermined();
        void RebuildEquations(const real_t, const real_t, FVM::UnknownQuantityHandler*);

        void SetDescription(const std::string& desc) { this->description = desc; }

        void SetOperator(const len_t blockcol, FVM::Operator *eqn) {
            this->equations[blockcol] = eqn;
        }

        // Evaluation methods
        void SetVectorElements(
            real_t*, FVM::UnknownQuantityHandler*
        );
    };
}

#endif/*_DREAM_UNKNOWN_QUANTITY_EQUATION_HPP*/<|MERGE_RESOLUTION|>--- conflicted
+++ resolved
@@ -31,14 +31,9 @@
         void Evaluate(const len_t, real_t*, FVM::UnknownQuantityHandler*);
 
         const std::string& GetDescription() const { return this->description; }
-<<<<<<< HEAD
-        const std::map<len_t, FVM::Operator*>& GetOperators() const { return this->equations; }
-        const FVM::Operator *GetOperator(const len_t i) const { return this->equations.at(i); }
-=======
         const std::map<len_t, FVM::Operator*>& GetEquations() const { return this->equations; }
         const FVM::Operator *GetEquation(const len_t i) const { return this->equations.at(i); }
         FVM::UnknownQuantity *GetUnknown() { return this->uqty; }
->>>>>>> 53565094
 
         len_t NumberOfElements() const { return this->uqty->NumberOfElements(); }
         len_t NumberOfNonZeros();
