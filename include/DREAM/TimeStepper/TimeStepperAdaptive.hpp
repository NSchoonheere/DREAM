#ifndef _DREAM_TIME_STEPPER_ADAPTIVE_HPP
#define _DREAM_TIME_STEPPER_ADAPTIVE_HPP

#include <vector>
#include "DREAM/ConvergenceChecker.hpp"
#include "DREAM/TimeStepper/TimeStepper.hpp"

namespace DREAM {
    class TimeStepperAdaptive : public TimeStepper {
    private:
        real_t tMax, dt, oldDt;
        real_t currentTime=0, initTime=0;
        len_t currentStep = 1;

        // List of non-trivial unknowns
        std::vector<len_t> nontrivials;
        // Object used to evaluate norms of solution vectors
        ConvergenceChecker *convChecker;
        // Number of steps to take after checking for convergence
        len_t checkEvery = 0;
        // Number of time steps taken since last tolerance check
        len_t stepsSinceCheck;
        // Number of time steps taken which have resulted in an exception (in a row)
        len_t stepsWithException = 0;

        // The "step" stabilizer is an additional factor which can
        // help in stabilizing the adaptive time step evolution
        const bool INCLUDE_STEP_STABILIZER=false;
        // Maximum number of times the solver may throw an exception
        // without us rethrowing it
        const len_t MAX_STEPS_WITH_EXCEPTION=5;
        // Factor by which the time step is reduced when an exception
        // is caught.
        const real_t STEP_REDUCTION_AT_EXCEPTION=0.2;

        // Set to true if the most recently taken time step was
        // successful (i.e. if the two half-steps + the full step
        // resulted in an error which was smaller than the tolerance;
        // this flag is therefore always false if the stage is
        // 'FIRST_HALF' or 'SECOND_HALF'
        bool stepSucceeded = false;

        // If true, generates excessive output to stdout
        bool verbose = false;
        // Switch for overriding the adaptive stepping and forcing a
        // constant time step. This can be used to verify that the rest of
        // the code behaves well when the solution is updated by the
        // stepper.
        bool constantStep = false;

        // Flags for keeping track of where in the adaptive
        // stepping we are
        enum ts_stage {
            STAGE_NORMAL,        // Normal time stepping
            STAGE_FIRST_HALF,    // Taking first half-step
            STAGE_SECOND_HALF,   // Taking second half-step
            STAGE_FULL           // Taking full step (for later error comparison)
        };

        ts_stage currentStage = STAGE_NORMAL;

        // Total length of progress bar (including percentage)
        const len_t PROGRESSBAR_LENGTH = 80;

        len_t sol_size=0, sol_init_size=0;
        // Initial solution (before taking the first half step)
        real_t *sol_init=nullptr;
        // Solution obtained by taking two half steps, each of size dt/2
        real_t *sol_half=nullptr;
        // Solution obtained by taking a single step of size dt
        real_t *sol_full=nullptr;

        // Maximum error in previous time step
        real_t oldMaxErr = 1;

        // PRIVATE METHODS
        ts_stage AdvanceStage();
        void AllocateSolutionFull(const len_t);
        void AllocateSolutions(const len_t);
        void CopySolution(real_t**);
        void CopySolutionFull(real_t**);
        void DeallocateSolutionFull();
        void DeallocateSolutions();
        void RestoreInitialSolution(const len_t, bool pushinit=true);
        bool ShouldCheckError();
        bool UpdateStep();

        const char *GetStageName(ts_stage);

    public:
        TimeStepperAdaptive(
            const real_t tMax, const real_t dt0, FVM::UnknownQuantityHandler*,
<<<<<<< HEAD
            std::vector<len_t>&, std::vector<UnknownQuantityEquation*>*,
			ConvergenceChecker*, int_t checkEvery=0,
=======
            EquationSystem*,
            std::vector<len_t>&, ConvergenceChecker*, int_t checkEvery=0,
>>>>>>> 7e72422c
            bool verbose=false, bool constantStep=false
        );
        ~TimeStepperAdaptive();

        virtual real_t CurrentTime() const override;
        virtual void HandleException(FVM::FVMException&) override;
        virtual bool IsFinished() override;
        virtual bool IsSaveStep() override;
        virtual real_t MaxTime() const override;
        virtual real_t NextTime() override;
        virtual void ValidateStep() override;

        virtual void PrintProgress() override;
    };
}

#endif/*_DREAM_TIME_STEPPER_ADAPTIVE_HPP*/<|MERGE_RESOLUTION|>--- conflicted
+++ resolved
@@ -90,14 +90,8 @@
     public:
         TimeStepperAdaptive(
             const real_t tMax, const real_t dt0, FVM::UnknownQuantityHandler*,
-<<<<<<< HEAD
-            std::vector<len_t>&, std::vector<UnknownQuantityEquation*>*,
-			ConvergenceChecker*, int_t checkEvery=0,
-=======
-            EquationSystem*,
-            std::vector<len_t>&, ConvergenceChecker*, int_t checkEvery=0,
->>>>>>> 7e72422c
-            bool verbose=false, bool constantStep=false
+            EquationSystem*, std::vector<len_t>&, std::vector<UnknownQuantityEquation*>*,
+			ConvergenceChecker*, int_t checkEvery=0, bool verbose=false, bool constantStep=false
         );
         ~TimeStepperAdaptive();
 
