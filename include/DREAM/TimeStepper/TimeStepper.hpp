--- conflicted
+++ resolved
@@ -1,11 +1,7 @@
 #ifndef _DREAM_TIME_STEPPER_HPP
 #define _DREAM_TIME_STEPPER_HPP
 
-<<<<<<< HEAD
-namespace DREAM { class TimeStepper; }
-=======
 namespace DREAM { class EquationSystem; class TimeStepper; }
->>>>>>> c519e0ac
 
 #include <vector>
 #include "DREAM/Solver/Solver.hpp"
