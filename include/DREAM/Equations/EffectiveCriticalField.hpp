--- conflicted
+++ resolved
@@ -78,15 +78,12 @@
         gsl_root_fsolver *fsolve;
         UContributionParams gsl_parameters;
 
-<<<<<<< HEAD
         static const len_t N_A_VALUES = 100; 
         real_t A_vec[N_A_VALUES];
         real_t **EOverUnityContrib=nullptr;
         real_t **SynchOverUnityContrib=nullptr;
-=======
         real_t *ECRIT_ECEFFOVERECTOT_PREV = nullptr; // Eceff / Ectot in previous time step, used to accelerate Eceff algorithm
         real_t *ECRIT_POPTIMUM_PREV=nullptr;         // value of p which minimizes -U(p,Eceff)
->>>>>>> 1956ac4f
 
     public:
         EffectiveCriticalField(ParametersForEceff*, AnalyticDistributionRE*);
