#ifndef _DREAM_EQUATIONS_RUNAWAY_FLUID_HPP
#define _DREAM_EQUATIONS_RUNAWAY_FLUID_HPP

namespace DREAM { class RunawayFluid; }

#include <algorithm>
#include <gsl/gsl_integration.h>
#include <gsl/gsl_roots.h>
#include <gsl/gsl_errno.h>
#include <gsl/gsl_min.h>
#include "DREAM/Equations/ConnorHastie.hpp"
#include "DREAM/Equations/SlowingDownFrequency.hpp"
#include "DREAM/Equations/PitchScatterFrequency.hpp"
#include "DREAM/IonHandler.hpp"
#include "FVM/DurationTimer.hpp"

namespace DREAM {
    class RunawayFluid {
    private:
        const real_t constPreFactor = 4*M_PI
                                *Constants::r0*Constants::r0
                                *Constants::c;
        static const real_t tritiumHalfLife;
        static const real_t tritiumDecayEnergyEV;
        
        FVM::RadialGrid *rGrid;
        FVM::UnknownQuantityHandler *unknowns;
        SlowingDownFrequency *nuS;
        PitchScatterFrequency *nuD;
        CoulombLogarithm *lnLambdaEE;
        CoulombLogarithm *lnLambdaEI;
        len_t nr;
        CollisionQuantity::collqty_settings *collQtySettings;
        IonHandler *ions;

        // Dreicer runaway rate objects
        ConnorHastie *dreicer_ConnorHastie;

        gsl_integration_workspace *gsl_ad_w;
        const gsl_root_fsolver_type *GSL_rootsolver_type;
        gsl_root_fsolver *fsolve;
        const gsl_min_fminimizer_type *fmin_type;
        gsl_min_fminimizer *fmin;

        CollisionQuantity::collqty_settings *collSettingsForEc;
        CollisionQuantity::collqty_settings *collSettingsForPc;

        OptionConstants::collqty_Eceff_mode Eceff_mode;

        len_t id_ncold;
        len_t id_ntot;
        len_t id_ni;
        len_t id_Tcold;
        len_t id_Eterm;

        real_t *ncold;
        real_t *ntot;
        real_t *Tcold;
        real_t *Eterm;

        real_t *Ec_free=nullptr;                 // Connor-Hastie field with only bound
        real_t *Ec_tot=nullptr;                  // Connor-Hastie field with free+bound
        real_t *tauEERel=nullptr;                // Relativistic electron collision time
        real_t *tauEETh=nullptr;                 // Thermal electron collision time
        
        real_t *EDreic=nullptr;                  // Dreicer field
        real_t *criticalREMomentum=nullptr;      // Critical momentum for runaway p_star 
        real_t *criticalREMomentumInvSq=nullptr; // Inverse square p_star
        real_t *pc_COMPLETESCREENING = nullptr;
        real_t *pc_NOSCREENING = nullptr;
        real_t *avalancheGrowthRate=nullptr;     // (dnRE/dt)_ava = nRE*Gamma_ava
        real_t *dreicerRunawayRate=nullptr;      // (dnRE/dt)_Dreicer = gamma_Dreicer
        real_t *tritiumRate=nullptr;             // (dnRE/dt)_Tritium = nTritium * ...
        real_t *comptonRate=nullptr;             // (dnRE/dt)_Compton = n_tot * ...
        real_t *effectiveCriticalField=nullptr;  // Eceff: Gamma_ava(Eceff) = 0

        FVM::DurationTimer
            timerTot,
            timerLnLambdaEE, timerLnLambdaEI,
            timerNuS, timerNuD, timerDerived,
            timerEcEff, timerPCrit, timerGrowthrates;

        bool gridRebuilt;
        bool parametersHaveChanged();

        void AllocateQuantities();
        void DeallocateQuantities();
        
        void CalculateDerivedQuantities();
        void CalculateEffectiveCriticalField();
        void CalculateCriticalMomentum();
        void CalculateGrowthRates();


        static void FindECritInterval(len_t ir, real_t *E_lower, real_t *E_upper, void *par);
        static void FindPExInterval(real_t *p_ex_guess, real_t *p_ex_lower, real_t *p_ex_upper, void *par, real_t p_upper_threshold);
        static void FindRoot(real_t x_lower, real_t x_upper, real_t *root, gsl_function gsl_func, gsl_root_fsolver *s);
        static void FindInterval(real_t *x_lower, real_t *x_upper, gsl_function gsl_func );

        real_t BounceAverageFunc(len_t ir, std::function<real_t(real_t,real_t)> Func);

        static real_t FindUExtremumAtE(real_t Eterm, void *par);
        static real_t UAtPFunc(real_t p, void *par);
        
        
        static real_t pStarFunction(real_t, void *);
        real_t evaluateBarNuSNuDAtP(len_t ir, real_t p, CollisionQuantity::collqty_settings *inSettings);        
        real_t evaluateNuDHat(len_t ir, real_t p, CollisionQuantity::collqty_settings *inSettings);
        real_t evaluateNuSHat(len_t ir, real_t p, CollisionQuantity::collqty_settings *inSettings);
        
//        real_t evaluateNuSNuDTerm(len_t ir, real_t p, OptionConstants::collqty_collfreq_type collfreq_type);

        static const len_t  conductivityLenT;
        static const len_t  conductivityLenZ;
        static const real_t conductivityBraams[];
        static const real_t conductivityTmc2[];   // list of T/mc2 
        static const real_t conductivityX[];      // where X = 1/(1+Zeff) 
        
        gsl_interp2d *gsl_cond;
        gsl_interp_accel *gsl_xacc;
        gsl_interp_accel *gsl_yacc;


    protected:
    public:
        RunawayFluid(
            FVM::Grid *g, FVM::UnknownQuantityHandler *u, SlowingDownFrequency *nuS, 
<<<<<<< HEAD
            PitchScatterFrequency *nuD, CoulombLogarithm *lnLEE,
            CoulombLogarithm *lnLEI, CollisionQuantity::collqty_settings *cqs,
            IonHandler *ions
=======
            PitchScatterFrequency *nuD, CoulombLogarithm *lnLEE,CoulombLogarithm *lnLEI, 
            CollisionQuantity::collqty_settings *cqs, OptionConstants::collqty_Eceff_mode
>>>>>>> e3d652aa
        );
        ~RunawayFluid();

        real_t testEvalU(len_t ir, real_t p, real_t Eterm, CollisionQuantity::collqty_settings *inSettings);

        real_t evaluateAnalyticPitchDistribution(len_t ir, real_t xi0, real_t p, real_t Eterm,CollisionQuantity::collqty_settings *inSettings, gsl_integration_workspace *gsl_ad_w);
        real_t evaluateApproximatePitchDistribution(len_t ir, real_t xi0, real_t p, real_t Eterm,CollisionQuantity::collqty_settings *inSettings);
        real_t evaluatePitchDistribution(len_t ir, real_t xi0, real_t p, real_t Eterm, CollisionQuantity::collqty_settings *inSettings, gsl_integration_workspace *gsl_ad_w);

        static real_t evaluateTritiumRate(real_t gamma_c);
        static real_t evaluateComptonRate(real_t pc,gsl_integration_workspace *gsl_ad_w);
        static real_t evaluateComptonPhotonFluxSpectrum(real_t Eg);
        static real_t evaluateComptonTotalCrossSectionAtP(real_t Eg, real_t pc);


        void Rebuild();
        void GridRebuilt();
        const real_t GetEffectiveCriticalField(len_t ir) const
            {return effectiveCriticalField[ir];}
        const real_t* GetEffectiveCriticalField() const
            {return effectiveCriticalField;}
        
        const real_t GetDreicerElectricField(len_t ir) const
            {return EDreic[ir];}
        const real_t* GetDreicerElectricField() const
            {return EDreic;}
        
        const real_t GetConnorHastieField_COMPLETESCREENING(len_t ir) const
            {return Ec_free[ir];}
        const real_t* GetConnorHastieField_COMPLETESCREENING() const
            {return Ec_free;}
        
        const real_t GetConnorHastieField_NOSCREENING(len_t ir) const
            {return Ec_tot[ir];}
        const real_t* GetConnorHastieField_NOSCREENING() const
            {return Ec_tot;}
        
        const real_t GetElectronCollisionTimeRelativistic(len_t ir) const
            {return tauEERel[ir];}
        const real_t* GetElectronCollisionTimeRelativistic() const
            {return tauEERel;}
        
        const real_t GetElectronCollisionTimeThermal(len_t ir) const
            {return tauEETh[ir];}
        const real_t* GetElectronCollisionTimeThermal() const
            {return tauEETh;}
        
        

        const real_t GetAvalancheGrowthRate(len_t ir) const
            {return avalancheGrowthRate[ir];}
        const real_t* GetAvalancheGrowthRate() const
            {return avalancheGrowthRate;}

        const real_t GetDreicerRunawayRate(len_t ir) const
            { return dreicerRunawayRate[ir]; }
        const real_t *GetDreicerRunawayRate() const
            { return dreicerRunawayRate; }
        
        const real_t GetTritiumRunawayRate(len_t ir) const
            {return tritiumRate[ir];}
        const real_t* GetTritiumRunawayRate() const
            {return tritiumRate;}
        
        const real_t GetComptonRunawayRate(len_t ir) const
            {return comptonRate[ir];}
        const real_t* GetComptonRunawayRate() const
            {return comptonRate;}

        const real_t GetEffectiveCriticalRunawayMomentum(len_t ir) const
            {return criticalREMomentum[ir];}
        const real_t* GetEffectiveCriticalRunawayMomentum() const
            {return criticalREMomentum;}
        
        ConnorHastie *GetConnorHastieRunawayRate() { return this->dreicer_ConnorHastie; }
        IonHandler *GetIonHandler() { return this->ions; }
        FVM::UnknownQuantityHandler *GetUnknowns() { return this->unknowns; }

        const CollisionQuantity::collqty_settings *GetSettings() const{return collQtySettings;}
        CoulombLogarithm* GetLnLambda(){return lnLambdaEE;}

        real_t evaluateNeoclassicalConductivityCorrection(len_t ir, real_t Zeff, bool collisionless = false);

        real_t evaluateSauterElectricConductivity(len_t ir, real_t Zeff);
        real_t evaluateBraamsElectricConductivity(len_t ir, real_t Zeff);

        /**
         * Placeholder calculation of the partial derivative of conductivity
         * with respect to temperature; assumes for now that it has 
         * a pure 1/T^1.5 dependence.
         */  
        real_t* evaluatePartialContributionSauterConductivity(real_t *Zeff, len_t derivId);
        real_t* evaluatePartialContributionBraamsConductivity(real_t *Zeff, len_t derivId);
        real_t* evaluatePartialContributionAvalancheGrowthRate(len_t derivId);

        void PrintTimings();
    };

}


#endif/*_DREAM_EQUATIONS_RUNAWAY_FLUID_HPP*/

    

<|MERGE_RESOLUTION|>--- conflicted
+++ resolved
@@ -125,14 +125,9 @@
     public:
         RunawayFluid(
             FVM::Grid *g, FVM::UnknownQuantityHandler *u, SlowingDownFrequency *nuS, 
-<<<<<<< HEAD
             PitchScatterFrequency *nuD, CoulombLogarithm *lnLEE,
             CoulombLogarithm *lnLEI, CollisionQuantity::collqty_settings *cqs,
-            IonHandler *ions
-=======
-            PitchScatterFrequency *nuD, CoulombLogarithm *lnLEE,CoulombLogarithm *lnLEI, 
-            CollisionQuantity::collqty_settings *cqs, OptionConstants::collqty_Eceff_mode
->>>>>>> e3d652aa
+            IonHandler *ions, OptionConstants::collqty_Eceff_mode
         );
         ~RunawayFluid();
 
