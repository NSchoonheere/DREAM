--- conflicted
+++ resolved
@@ -23,12 +23,6 @@
         
         virtual void DeallocateAll();
 
-<<<<<<< HEAD
-=======
-        /*virtual void calculateFreePlusBoundElectronDensity();
-        virtual void calculateZeff();
-        virtual void calculateZtot();*/
->>>>>>> a833bda9
         
     public:
 
@@ -51,15 +45,7 @@
         virtual const real_t* GetIonDensity(len_t ir, len_t iZ) const;
         virtual const real_t GetTotalIonDensity(len_t ir, len_t iZ) const;
         virtual const real_t GetTritiumDensity(len_t ir, len_t *tritiumIndices, len_t numTritiumIndices) const;
-<<<<<<< HEAD
-
-        virtual real_t* evaluateFreePlusBoundElectronDensityFromQuasiNeutrality();
-=======
-//        virtual const real_t GetFreePlusBoundElectronDensity(len_t ir) const{return ntot[ir];}
-//        virtual const real_t GetZeff(len_t ir) const{return Zeff[ir];}
-//        virtual const real_t GetZtot(len_t ir) const{return Ztot[ir];}
         virtual real_t* evaluateFreePlusBoundElectronDensityFromQuasiNeutrality(real_t *ntot=nullptr);
->>>>>>> a833bda9
         virtual real_t* evaluateZeff();
         virtual real_t* evaluateZtot();
         
