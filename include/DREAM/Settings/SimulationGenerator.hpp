--- conflicted
+++ resolved
@@ -111,13 +111,8 @@
 
         static void ConstructEquation_T_cold(EquationSystem*, Settings*, ADAS*, NIST*);
         static void ConstructEquation_T_cold_prescribed(EquationSystem*, Settings*);
-<<<<<<< HEAD
         static void ConstructEquation_T_cold_selfconsistent(EquationSystem*, Settings*, ADAS*, NIST*);
-        static void ConstructEquation_W_cold(EquationSystem*, Settings*, ADAS*, NIST*);
-=======
-        static void ConstructEquation_T_cold_selfconsistent(EquationSystem*, Settings*, ADAS*);
-        static void ConstructEquation_W_cold(EquationSystem*, Settings*);
->>>>>>> 9cad8002
+        static void ConstructEquation_W_cold(EquationSystem*, Settings*, NIST*);
 
         // Routines for constructing time steppers
         static TimeStepperConstant *ConstructTimeStepper_constant(Settings*, FVM::UnknownQuantityHandler*);
