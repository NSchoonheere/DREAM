#ifndef _DREAM_PROCESS_SETTINGS_HPP
#define _DREAM_PROCESS_SETTINGS_HPP

#include "DREAM/ADAS.hpp"
#include "DREAM/EquationSystem.hpp"
#include "DREAM/IonInterpolator1D.hpp"
#include "DREAM/Settings/OptionConstants.hpp"
#include "DREAM/Settings/Settings.hpp"
#include "DREAM/Simulation.hpp"
#include "DREAM/Solver/Solver.hpp"
#include "DREAM/Solver/SolverLinearlyImplicit.hpp"
#include "DREAM/Solver/SolverSNES.hpp"
#include "DREAM/TimeStepper/TimeStepper.hpp"
#include "DREAM/TimeStepper/TimeStepperConstant.hpp"
#include "FVM/Grid/Grid.hpp"
#include "FVM/Grid/PXiGrid/PXiMomentumGrid.hpp"
#include "FVM/Grid/RadialGrid.hpp"
#include "FVM/Interpolator1D.hpp"
#include "FVM/Interpolator3D.hpp"
#include "DREAM/Equations/RunawayFluid.hpp"

namespace DREAM {
    class SimulationGenerator {
    public:
        // PUBLIC INTERFACE
        static Settings *CreateSettings() {
            Settings *s = new Settings();
            DefineOptions(s);

            return s;
        }
        static void DefineOptions(Settings*);
        static Simulation *ProcessSettings(Settings*);

        // FOR INTERNAL USE
        static EquationSystem *ConstructEquationSystem(Settings*, FVM::Grid*, enum OptionConstants::momentumgrid_type, FVM::Grid*, enum OptionConstants::momentumgrid_type, FVM::Grid*, ADAS*);
        static FVM::Grid *ConstructHotTailGrid(Settings*, FVM::RadialGrid*, enum OptionConstants::momentumgrid_type*);
        static FVM::Grid *ConstructRunawayGrid(Settings*, FVM::RadialGrid*, FVM::Grid*, enum OptionConstants::momentumgrid_type*);
        
        static RunawayFluid *ConstructRunawayFluid(FVM::Grid g,
                FVM::UnknownQuantityHandler *unknowns, IonHandler *ih, 
                OptionConstants::momentumgrid_type gridtype, Settings *s);

        static FVM::Grid *ConstructRadialGrid(Settings*);
        static FVM::RadialGrid *ConstructRadialGrid_Cylindrical(const int_t, Settings*);

        static FVM::PXiGrid::PXiMomentumGrid *Construct_PXiGrid(
            Settings*, const std::string&, const real_t, FVM::RadialGrid*
        );

        static enum FVM::Interpolator3D::momentumgrid_type GetInterp3DMomentumGridType(
            enum OptionConstants::momentumgrid_type
        );

        static void DefineOptions_RadialGrid(Settings*);

        static void DefineOptions_ADAS(Settings*);
<<<<<<< HEAD
        static void DefineOptions_CollisionQuantityHandler(const std::string&, Settings*);
        static void DefineOptions_RunawayFluid(Settings*);
=======
        static void DefineOptions_CollisionQuantityHandler(Settings*);
>>>>>>> 914fd2a4
        static void DefineOptions_EquationSystem(Settings*);
        static void DefineOptions_f_hot(Settings*);
        static void DefineOptions_HotTailGrid(Settings*);
        static void DefineOptions_Ions(Settings*);
        static void DefineOptions_KineticGrid(const std::string&, Settings*);
        static void DefineOptions_OtherQuantities(Settings*);
        static void DefineOptions_RunawayGrid(Settings*);
        static void DefineOptions_Solver(Settings*);
        static void DefineOptions_TimeStepper(Settings*);

        static ADAS *LoadADAS(Settings*);
        static CollisionQuantityHandler *ConstructCollisionQuantityHandler(enum OptionConstants::momentumgrid_type, FVM::Grid *,FVM::UnknownQuantityHandler *, IonHandler *,  Settings*);
        static void ConstructEquations(EquationSystem*, Settings*, ADAS*);
        static void ConstructOtherQuantityHandler(EquationSystem*, Settings*);
        static void ConstructSolver(EquationSystem*, Settings*);
        static void ConstructTimeStepper(EquationSystem*, Settings*);
        static void ConstructUnknowns(EquationSystem*, Settings*, FVM::Grid*, FVM::Grid*, FVM::Grid*);
        
        // Routines for constructing specific equations
        static void ConstructEquation_E_field(EquationSystem*, Settings*);
        static void ConstructEquation_E_field_prescribed(EquationSystem*, Settings*);

        static void ConstructEquation_f_hot(EquationSystem*, Settings*);
        static void ConstructEquation_f_hot_maxwellian(EquationSystem*, FVM::Grid*, const real_t*, const real_t*);

        static void ConstructEquation_Ions(EquationSystem*, Settings*, ADAS*);

        static void ConstructEquation_n_cold(EquationSystem*, Settings*);
        static void ConstructEquation_n_cold_prescribed(EquationSystem*, Settings*);
        static void ConstructEquation_n_cold_selfconsistent(EquationSystem*, Settings*);

        static void ConstructEquation_n_hot(EquationSystem*, Settings*);

        static void ConstructEquation_n_re(EquationSystem*, Settings*);

        static void ConstructEquation_n_tot(EquationSystem*, Settings*);

        static void ConstructEquation_T_cold(EquationSystem*, Settings*);
        static void ConstructEquation_T_cold_prescribed(EquationSystem*, Settings*);

        // Routines for constructing time steppers
        static TimeStepperConstant *ConstructTimeStepper_constant(Settings*, FVM::UnknownQuantityHandler*);

        // Data loading routines
        static void DefineDataR(const std::string&, Settings*, const std::string& name="data");
        static real_t *LoadDataR(const std::string&, FVM::RadialGrid*, Settings*, const std::string& name="data");
        static void DefineDataRT(const std::string&, Settings*, const std::string& name="data");
        static FVM::Interpolator1D *LoadDataRT(const std::string&, FVM::RadialGrid*, Settings*, const std::string& name="data");
        static void DefineDataR2P(const std::string&, Settings*, const std::string& name="data");
        static FVM::Interpolator3D *LoadDataR2P(const std::string&, Settings*, const std::string& name="data");
        static void DefineDataIonR(const std::string&, Settings*, const std::string& name="data");
        static real_t *LoadDataIonR(const std::string&, FVM::RadialGrid*, Settings*, const len_t, const std::string& name="data");
        static void DefineDataIonRT(const std::string&, Settings*, const std::string& name="data");
        static IonInterpolator1D *LoadDataIonRT(const std::string&, FVM::RadialGrid*, Settings*, const len_t, const std::string& name="data");

        static len_t GetNumberOfIonChargeStates(Settings*);

        // Routines for constructing solvers
        static SolverLinearlyImplicit *ConstructSolver_linearly_implicit(Settings*, FVM::UnknownQuantityHandler*, std::vector<UnknownQuantityEquation*>*);
        static SolverSNES *ConstructSolver_nonlinear_snes(Settings*, FVM::UnknownQuantityHandler*, std::vector<UnknownQuantityEquation*>*);
    };
}

#endif/*_DREAM_PROCESS_SETTINGS_HPP*/<|MERGE_RESOLUTION|>--- conflicted
+++ resolved
@@ -55,12 +55,9 @@
         static void DefineOptions_RadialGrid(Settings*);
 
         static void DefineOptions_ADAS(Settings*);
-<<<<<<< HEAD
-        static void DefineOptions_CollisionQuantityHandler(const std::string&, Settings*);
+        static void DefineOptions_CollisionQuantityHandler(Settings*);
+        
         static void DefineOptions_RunawayFluid(Settings*);
-=======
-        static void DefineOptions_CollisionQuantityHandler(Settings*);
->>>>>>> 914fd2a4
         static void DefineOptions_EquationSystem(Settings*);
         static void DefineOptions_f_hot(Settings*);
         static void DefineOptions_HotTailGrid(Settings*);
