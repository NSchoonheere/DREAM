--- conflicted
+++ resolved
@@ -60,12 +60,7 @@
         static FVM::Grid *ConstructHotTailGrid(Settings*, FVM::RadialGrid*, enum OptionConstants::momentumgrid_type*);
         static FVM::Grid *ConstructRunawayGrid(Settings*, FVM::RadialGrid*, FVM::Grid*, enum OptionConstants::momentumgrid_type*);
         
-<<<<<<< HEAD
-        static RunawayFluid *ConstructRunawayFluid(FVM::Grid *g,
-                FVM::UnknownQuantityHandler *unknowns, IonHandler *ih, 
-                OptionConstants::momentumgrid_type gridtype, Settings *s);
         static SPIHandler *ConstructSPIHandler(FVM::Grid *g, FVM::UnknownQuantityHandler *unknowns, Settings *s);
-=======
         static RunawayFluid *ConstructRunawayFluid(
             FVM::Grid *g, FVM::UnknownQuantityHandler *unknowns, IonHandler *ih, 
             OptionConstants::momentumgrid_type gridtype, Settings *s
@@ -74,7 +69,7 @@
             FVM::Grid*, FVM::Grid*, FVM::Grid*, FVM::Grid*, FVM::UnknownQuantityHandler*,
             RunawayFluid*, IonHandler*, Settings *s, bool signPositive = true
         );
->>>>>>> 516e2d65
+
 
         static FVM::Grid *ConstructRadialGrid(Settings*);
         static FVM::RadialGrid *ConstructRadialGrid_Cylindrical(const int_t, Settings*);
