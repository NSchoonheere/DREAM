#ifndef _DREAM_PROCESS_SETTINGS_HPP
#define _DREAM_PROCESS_SETTINGS_HPP

#include "DREAM/ADAS.hpp"
#include "DREAM/AMJUEL.hpp"
#include "DREAM/ConvergenceChecker.hpp"
#include "DREAM/DiagonalPreconditioner.hpp"
#include "DREAM/EquationSystem.hpp"
#include "DREAM/Equations/RunawayFluid.hpp"
#include "DREAM/Equations/RunawaySourceTermHandler.hpp"
#include "DREAM/Equations/TransportBC.hpp"
#include "DREAM/MultiInterpolator1D.hpp"
#include "DREAM/NIST.hpp"
#include "DREAM/OtherQuantityHandler.hpp"
#include "DREAM/Settings/OptionConstants.hpp"
#include "DREAM/Settings/Settings.hpp"
#include "DREAM/Simulation.hpp"
#include "DREAM/Solver/Solver.hpp"
#include "DREAM/Solver/SolverLinearlyImplicit.hpp"
#include "DREAM/Solver/SolverNonLinear.hpp"
#include "DREAM/TimeStepper/TimeStepper.hpp"
#include "DREAM/TimeStepper/TimeStepperConstant.hpp"
#include "DREAM/TimeStepper/TimeStepperAdaptive.hpp"
#include "FVM/Grid/Grid.hpp"
#include "FVM/Grid/PXiGrid/PXiMomentumGrid.hpp"
#include "FVM/Grid/RadialGrid.hpp"
#include "FVM/Interpolator1D.hpp"
#include "FVM/Interpolator3D.hpp"

namespace DREAM {
    struct dream_2d_data {
        real_t
            *x, *t, *r;
        len_t nt, nr;
        enum FVM::Interpolator1D::interp_method interp;
    };
    struct dream_4d_data {
        real_t
            **x,        // Size nt-by-(nr*np1*np2)
            *t, *r, *p1, *p2;
        len_t nt, nr, np1, np2;
        enum FVM::Interpolator3D::momentumgrid_type gridtype;
        enum FVM::Interpolator3D::interp_method ps_interp;
        enum FVM::Interpolator1D::interp_method time_interp;
    };

    class SimulationGenerator {
    public:
        // PUBLIC INTERFACE
        static Settings *CreateSettings() {
            Settings *s = new Settings();
            DefineOptions(s);

            return s;
        }
        static void DefineOptions(Settings*);
        static Simulation *ProcessSettings(Settings*);

        // FOR INTERNAL USE
        static EquationSystem *ConstructEquationSystem(Settings*, FVM::Grid*, FVM::Grid*,  enum OptionConstants::momentumgrid_type, FVM::Grid*, enum OptionConstants::momentumgrid_type, FVM::Grid*, ADAS*, NIST*, AMJUEL*);
        static FVM::Grid *ConstructScalarGrid();
        static FVM::Grid *ConstructHotTailGrid(Settings*, FVM::RadialGrid*, enum OptionConstants::momentumgrid_type*);
        static FVM::Grid *ConstructRunawayGrid(Settings*, FVM::RadialGrid*, FVM::Grid*, enum OptionConstants::momentumgrid_type*);
        
<<<<<<< HEAD
        static SPIHandler *ConstructSPIHandler(FVM::Grid *g, FVM::UnknownQuantityHandler *unknowns, Settings *s);
        static RunawayFluid *ConstructRunawayFluid(
            FVM::Grid *g, FVM::UnknownQuantityHandler *unknowns, IonHandler *ih, 
            OptionConstants::momentumgrid_type gridtype, Settings *s
=======
        static void ConstructRunawayFluid(
            FVM::Grid *g, FVM::UnknownQuantityHandler *unknowns, IonHandler *ih,
            OptionConstants::momentumgrid_type, EquationSystem*, Settings*
>>>>>>> 3295a36e
        );
        static RunawaySourceTermHandler *ConstructRunawaySourceTermHandler(
            FVM::Grid*, FVM::Grid*, FVM::Grid*, FVM::Grid*, FVM::UnknownQuantityHandler*,
            RunawayFluid*, IonHandler*, AnalyticDistributionHottail*, 
            struct OtherQuantityHandler::eqn_terms*, Settings *s, bool signPositive = true
        );


        static FVM::Grid *ConstructRadialGrid(Settings*);
        static FVM::RadialGrid *ConstructRadialGrid_Cylindrical(const int_t, Settings*);
        static FVM::RadialGrid *ConstructRadialGrid_ToroidalAnalytical(const int_t, Settings*);
        static FVM::RadialGrid *ConstructRadialGrid_Numerical(const int_t, Settings*);

        static FVM::PXiGrid::PXiMomentumGrid *Construct_PXiGrid(
            Settings*, const std::string&, const real_t, FVM::RadialGrid*
        );

        static enum FVM::Interpolator3D::momentumgrid_type GetInterp3DMomentumGridType(
            enum OptionConstants::momentumgrid_type
        );

        static void DefineOptions_RadialGrid(Settings*);

        static void DefineOptions_ADAS(Settings*);
        static void DefineOptions_CollisionQuantityHandler(Settings*);
        
        static void DefineOptions_RunawayFluid(Settings*);
        static void DefineOptions_SPI(Settings*);
        static void DefineOptions_EquationSystem(Settings*);
        static void DefineOptions_ElectricField(Settings*);
        static void DefineOptions_f_hot(Settings*);
        static void DefineOptions_f_general(Settings*, const std::string&);
        static void DefineOptions_f_re(Settings*);
        static void DefineOptions_f_ripple(const std::string&, Settings*);
        static void DefineOptions_HotTailGrid(Settings*);
        static void DefineOptions_Initializer(Settings*);
        static void DefineOptions_Ions(Settings*);
        static void DefineOptions_Ions_abl(Settings *s);
        static void DefineOptions_j_ohm(Settings*);
        static void DefineOptions_j_tot(Settings*);
        static void DefineOptions_KineticGrid(const std::string&, Settings*);
        static void DefineOptions_OtherQuantities(Settings*);
        static void DefineOptions_Output(Settings*);
        static void DefineOptions_n_re(Settings*);
        static void DefineOptions_RunawayGrid(Settings*);
        static void DefineOptions_Solver(Settings*);
        static void DefineOptions_T_cold(Settings*);
        static void DefineOptions_T_abl(Settings*);
        static void DefineOptions_TimeStepper(Settings*);
        static void DefineOptions_Transport(const std::string&, Settings*, bool, const std::string& subname="transport");

        static void DefineToleranceSettings(const std::string&, Settings*, const std::string& name="tolerance");
        static ConvergenceChecker *LoadToleranceSettings(const std::string&, Settings*, FVM::UnknownQuantityHandler*, const std::vector<len_t>&, const std::string& name="tolerance");
        static void DefinePreconditionerSettings(Settings*);
        static DiagonalPreconditioner *LoadPreconditionerSettings(Settings*, FVM::UnknownQuantityHandler*, const std::vector<len_t>&);

        static ADAS *LoadADAS(Settings*);
        static AMJUEL *LoadAMJUEL(Settings*);
        static NIST *LoadNIST(Settings*);
        static void LoadOutput(Settings*, Simulation*);
        static CollisionQuantityHandler *ConstructCollisionQuantityHandler(enum OptionConstants::momentumgrid_type, FVM::Grid *,FVM::UnknownQuantityHandler *, IonHandler *,  Settings*);
        static void ConstructEquations(EquationSystem*, Settings*, ADAS*, NIST*, AMJUEL*, struct OtherQuantityHandler::eqn_terms*);
        static real_t ConstructInitializer(EquationSystem*, Settings*);
        static void ConstructOtherQuantityHandler(EquationSystem*, Settings*, struct OtherQuantityHandler::eqn_terms*);
        static void ConstructSolver(EquationSystem*, Settings*);
        static void ConstructTimeStepper(EquationSystem*, Settings*);
        static void ConstructUnknowns(EquationSystem*, Settings*, FVM::Grid*, FVM::Grid*, FVM::Grid*, FVM::Grid*);
        
        // Routines for constructing specific equations
        static void ConstructEquation_E_field(EquationSystem*, Settings*);
        static void ConstructEquation_E_field_prescribed(EquationSystem*, Settings*);
        static void ConstructEquation_E_field_selfconsistent(EquationSystem*, Settings*);

        static void ConstructEquation_f_hot(EquationSystem*, Settings*, struct OtherQuantityHandler::eqn_terms*);
        static void ConstructEquation_f_maxwellian(const len_t, EquationSystem*, FVM::Grid*, const real_t*, const real_t*,bool);
        static void ConstructEquation_f_re(EquationSystem*, Settings*, struct OtherQuantityHandler::eqn_terms*);
        static DREAM::FVM::Operator *ConstructEquation_f_general(
            Settings*, const std::string&, DREAM::EquationSystem*, len_t, DREAM::FVM::Grid*,
            enum OptionConstants::momentumgrid_type, DREAM::CollisionQuantityHandler*,
            bool, bool, DREAM::TransportAdvectiveBC **abc=nullptr, DREAM::TransportDiffusiveBC **dbc=nullptr, 
            DREAM::RipplePitchScattering **rps=nullptr, bool rescaleMaxwellian=false
        );
        static DREAM::RipplePitchScattering *ConstructEquation_f_ripple(Settings*, const std::string&, FVM::Grid*, enum OptionConstants::momentumgrid_type);
        static void ConstructEquation_S_particle_explicit(EquationSystem*, Settings*, struct OtherQuantityHandler::eqn_terms*);
        static void ConstructEquation_S_particle_implicit(EquationSystem*, Settings*);

        static void ConstructEquation_Ions(EquationSystem*, Settings*, ADAS*, AMJUEL*);
        static void ConstructEquation_Ions_abl(EquationSystem*, Settings*, ADAS*, AMJUEL*);
        static void ConstructEquation_Ion_Ni(EquationSystem*, Settings*);
        static void ConstructEquation_T_i(EquationSystem*, Settings*);
        static void ConstructEquation_T_i_trivial(EquationSystem*, Settings*);
        static void ConstructEquation_T_i_selfconsistent(EquationSystem*, Settings*);

        static void ConstructEquation_n_cold(EquationSystem*, Settings*);
        static void ConstructEquation_n_abl(EquationSystem*, Settings*);
        static void ConstructEquation_n_cold_prescribed(EquationSystem*, Settings*);
        static void ConstructEquation_n_cold_selfconsistent(EquationSystem*, Settings*);

        static void ConstructEquation_n_hot(EquationSystem*, Settings*);
        static void ConstructEquation_j_hot(EquationSystem*, Settings*);
        static void ConstructEquation_j_hot_hottailMode(EquationSystem*, Settings*);
        static void ConstructEquation_j_re(EquationSystem*, Settings*);
        static void ConstructEquation_j_ohm(EquationSystem*, Settings*);
        static void ConstructEquation_j_tot(EquationSystem*, Settings*);

        static void ConstructEquation_psi_p(EquationSystem*, Settings*);
        static void ConstructEquation_psi_edge(EquationSystem*, Settings*);
        static void ConstructEquation_psi_wall_zero(EquationSystem*, Settings*);
        static void ConstructEquation_psi_wall_selfconsistent(EquationSystem*, Settings*);

        static void ConstructEquation_n_re(EquationSystem*, Settings*, struct OtherQuantityHandler::eqn_terms*);

        static void ConstructEquation_n_tot(EquationSystem*, Settings*);

<<<<<<< HEAD
        static void ConstructEquation_T_cold(EquationSystem*, Settings*, ADAS*, NIST*, AMJUEL*, struct OtherQuantityHandler::eqn_terms*);
=======
        static void ConstructEquation_tau_coll(EquationSystem*);

        static void ConstructEquation_T_cold(EquationSystem*, Settings*, ADAS*, NIST*, struct OtherQuantityHandler::eqn_terms*);
>>>>>>> 3295a36e
        static void ConstructEquation_T_cold_prescribed(EquationSystem*, Settings*);
        static void ConstructEquation_T_cold_selfconsistent(EquationSystem*, Settings*, ADAS*, NIST*, AMJUEL*, struct OtherQuantityHandler::eqn_terms*);
        static void ConstructEquation_T_abl(EquationSystem*, Settings*, ADAS*, NIST*, AMJUEL*, struct OtherQuantityHandler::eqn_terms*);
        static void ConstructEquation_T_abl_prescribed(EquationSystem*, Settings*);
        
        static void ConstructEquation_W_cold(EquationSystem*, Settings*);
        static void ConstructEquation_W_abl(EquationSystem*, Settings*);
        
        static void ConstructEquation_W_hot(EquationSystem*, Settings*);
                
        static void ConstructEquation_q_hot(EquationSystem*, Settings*);

        template<typename T>
        static T *ConstructTransportTerm_internal(
            const std::string&, FVM::Grid*, enum OptionConstants::momentumgrid_type,
            Settings*, bool, const std::string& subname="transport"
        );
        template<class T1, class T2>
        static T1 *ConstructTransportBoundaryCondition(
            enum OptionConstants::eqterm_transport_bc, T2*,
            FVM::Operator*, const std::string&, FVM::Grid*
        );
        static bool ConstructTransportTerm(
            FVM::Operator*, const std::string&, FVM::Grid*,
            enum OptionConstants::momentumgrid_type, FVM::UnknownQuantityHandler*,
            Settings*, bool, bool, DREAM::TransportAdvectiveBC** abc=nullptr,
            DREAM::TransportDiffusiveBC** dbc=nullptr, const std::string& subname="transport"
        );

        static void ConstructEquation_SPI(EquationSystem*, Settings*);
        static void ConstructEquation_v_p_prescribed_constant(EquationSystem*, Settings*);
        static void ConstructEquation_x_p_prescribed_constant_velocity(EquationSystem*, Settings*);

        // Routines for constructing time steppers
        static TimeStepperConstant *ConstructTimeStepper_constant(Settings*, FVM::UnknownQuantityHandler*);
        static TimeStepperAdaptive *ConstructTimeStepper_adaptive(Settings*, FVM::UnknownQuantityHandler*, std::vector<len_t>*);

        // Data loading routines
        static void DefineDataR(const std::string&, Settings*, const std::string& name="data");
        static real_t *LoadDataR(const std::string&, FVM::RadialGrid*, Settings*, const std::string& name="data");
        static void DefineDataT(const std::string&, Settings*, const std::string& name="data");
        static FVM::Interpolator1D *LoadDataT(const std::string&, Settings*, const std::string& name="data");
        static void DefineDataRT(const std::string&, Settings*, const std::string& name="data");
        static struct dream_2d_data *LoadDataRT(const std::string&, FVM::RadialGrid*, Settings*, const std::string& name="data", const bool rFluxGrid=false);
        static FVM::Interpolator1D *LoadDataRT_intp(const std::string&, FVM::RadialGrid*, Settings*, const std::string& name="data", const bool rFluxGrid=false);
        static void DefineDataR2P(const std::string&, Settings*, const std::string& name="data");
        static FVM::Interpolator3D *LoadDataR2P(const std::string&, Settings*, const std::string& name="data");
        static void DefineDataTR2P(const std::string&, Settings*, const std::string& name="data");
        static struct dream_4d_data *LoadDataTR2P(const std::string&, Settings*, const std::string& name="data");
        static void DefineDataIonR(const std::string&, Settings*, const std::string& name="data");
        static real_t *LoadDataIonR(const std::string&, FVM::RadialGrid*, Settings*, const len_t, const std::string& name="data");
        static void DefineDataIonRT(const std::string&, Settings*, const std::string& name="data");
        static MultiInterpolator1D *LoadDataIonRT(const std::string&, FVM::RadialGrid*, Settings*, const len_t, const std::string& name="data");

        static real_t *InterpolateR(
            const len_t, const real_t*, const real_t*,
            FVM::RadialGrid*, const gsl_interp_type*
        );
        static real_t *InterpolateIonR(
            FVM::RadialGrid*, const len_t, const len_t,
            const real_t*, const real_t*, const gsl_interp_type*
        );

        static len_t GetNumberOfIonChargeStates(Settings*);
        static len_t GetNumberOfIonSpecies(Settings*);

        // Routines for constructing solvers
        static SolverLinearlyImplicit *ConstructSolver_linearly_implicit(Settings*, FVM::UnknownQuantityHandler*, std::vector<UnknownQuantityEquation*>*, EquationSystem*);
        static SolverNonLinear *ConstructSolver_nonlinear(Settings*, FVM::UnknownQuantityHandler*, std::vector<UnknownQuantityEquation*>*, EquationSystem*);
    };
}

#endif/*_DREAM_PROCESS_SETTINGS_HPP*/<|MERGE_RESOLUTION|>--- conflicted
+++ resolved
@@ -62,16 +62,11 @@
         static FVM::Grid *ConstructHotTailGrid(Settings*, FVM::RadialGrid*, enum OptionConstants::momentumgrid_type*);
         static FVM::Grid *ConstructRunawayGrid(Settings*, FVM::RadialGrid*, FVM::Grid*, enum OptionConstants::momentumgrid_type*);
         
-<<<<<<< HEAD
         static SPIHandler *ConstructSPIHandler(FVM::Grid *g, FVM::UnknownQuantityHandler *unknowns, Settings *s);
-        static RunawayFluid *ConstructRunawayFluid(
-            FVM::Grid *g, FVM::UnknownQuantityHandler *unknowns, IonHandler *ih, 
-            OptionConstants::momentumgrid_type gridtype, Settings *s
-=======
+
         static void ConstructRunawayFluid(
             FVM::Grid *g, FVM::UnknownQuantityHandler *unknowns, IonHandler *ih,
             OptionConstants::momentumgrid_type, EquationSystem*, Settings*
->>>>>>> 3295a36e
         );
         static RunawaySourceTermHandler *ConstructRunawaySourceTermHandler(
             FVM::Grid*, FVM::Grid*, FVM::Grid*, FVM::Grid*, FVM::UnknownQuantityHandler*,
@@ -186,13 +181,8 @@
 
         static void ConstructEquation_n_tot(EquationSystem*, Settings*);
 
-<<<<<<< HEAD
         static void ConstructEquation_T_cold(EquationSystem*, Settings*, ADAS*, NIST*, AMJUEL*, struct OtherQuantityHandler::eqn_terms*);
-=======
         static void ConstructEquation_tau_coll(EquationSystem*);
-
-        static void ConstructEquation_T_cold(EquationSystem*, Settings*, ADAS*, NIST*, struct OtherQuantityHandler::eqn_terms*);
->>>>>>> 3295a36e
         static void ConstructEquation_T_cold_prescribed(EquationSystem*, Settings*);
         static void ConstructEquation_T_cold_selfconsistent(EquationSystem*, Settings*, ADAS*, NIST*, AMJUEL*, struct OtherQuantityHandler::eqn_terms*);
         static void ConstructEquation_T_abl(EquationSystem*, Settings*, ADAS*, NIST*, AMJUEL*, struct OtherQuantityHandler::eqn_terms*);
