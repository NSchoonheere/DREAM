--- conflicted
+++ resolved
@@ -120,25 +120,15 @@
         static void ConstructEquation_E_field_prescribed(EquationSystem*, Settings*);
         static void ConstructEquation_E_field_selfconsistent(EquationSystem*, Settings*);
 
-<<<<<<< HEAD
-        static void ConstructEquation_f_hot(EquationSystem*, Settings*);
-        static void ConstructEquation_f_maxwellian(const len_t, EquationSystem*, FVM::Grid*, const real_t*, const real_t*, bool);
-        static void ConstructEquation_f_re(EquationSystem*, Settings*);
-        static DREAM::FVM::Operator *ConstructEquation_f_general(
-            Settings*, const std::string&, DREAM::EquationSystem*, len_t, DREAM::FVM::Grid*,
-            enum OptionConstants::momentumgrid_type, DREAM::CollisionQuantityHandler*,
-            bool, bool, bool rescaleMaxwellian=false
-=======
         static void ConstructEquation_f_hot(EquationSystem*, Settings*, struct OtherQuantityHandler::eqn_terms*);
-        static void ConstructEquation_f_maxwellian(const len_t, EquationSystem*, FVM::Grid*, const real_t*, const real_t*);
+        static void ConstructEquation_f_maxwellian(const len_t, EquationSystem*, FVM::Grid*, const real_t*, const real_t*,bool);
         static void ConstructEquation_f_re(EquationSystem*, Settings*, struct OtherQuantityHandler::eqn_terms*);
         static DREAM::FVM::Operator *ConstructEquation_f_general(
             Settings*, const std::string&, DREAM::EquationSystem*, len_t, DREAM::FVM::Grid*,
             enum OptionConstants::momentumgrid_type, DREAM::CollisionQuantityHandler*,
-            bool, bool, DREAM::TransportAdvectiveBC **abc=nullptr, DREAM::TransportDiffusiveBC **dbc=nullptr
->>>>>>> 35ae8154
-        );
-        static void ConstructEquation_S_particle(EquationSystem*, Settings*);
+            bool, bool, DREAM::TransportAdvectiveBC **abc=nullptr, DREAM::TransportDiffusiveBC **dbc=nullptr,  bool rescaleMaxwellian=false
+        );
+        static void ConstructEquation_S_particle(EquationSystem*, Settings*, struct OtherQuantityHandler::eqn_terms*);
 
         static void ConstructEquation_Ions(EquationSystem*, Settings*, ADAS*);
 
