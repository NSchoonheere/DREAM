#ifndef _DREAM_OPTION_CONSTANTS_HPP
#define _DREAM_OPTION_CONSTANTS_HPP

namespace DREAM {
    class OptionConstants {
    public:
        #include "OptionConstants.enum.hpp"

        // CONSTANTS
        // When adding a new constant here, remember
        // to also define it in 'src/Settings/Constants.cpp'.
        // Please, also maintain alphabetical order.
<<<<<<< HEAD
        static const char *UQTY_E_FIELD;
        static const char *UQTY_F_HOT;
        static const char *UQTY_F_RE;
        static const char *UQTY_ION_SPECIES;
        static const char *UQTY_I_WALL;
        static const char *UQTY_I_P;
        static const char *UQTY_J_HOT;
        static const char *UQTY_J_OHM;
        static const char *UQTY_J_RE;
        static const char *UQTY_J_TOT;
        static const char *UQTY_N_COLD;
        static const char *UQTY_N_HOT;
        static const char *UQTY_N_RE;
        static const char *UQTY_N_TOT;
        static const char *UQTY_POL_FLUX;
        static const char *UQTY_PSI_WALL;
        static const char *UQTY_PSI_EDGE;
        static const char *UQTY_S_PARTICLE;
        static const char *UQTY_T_COLD;
        static const char *UQTY_V_LOOP_WALL;
        static const char *UQTY_W_COLD;
=======
        static const char
            *UQTY_E_FIELD,
            *UQTY_F_HOT,
            *UQTY_F_RE,
            *UQTY_ION_SPECIES,
            *UQTY_I_WALL,
            *UQTY_I_P,
            *UQTY_J_HOT,
            *UQTY_J_OHM,
            *UQTY_J_RE,
            *UQTY_J_TOT,
            *UQTY_N_COLD,
            *UQTY_N_HOT,
            *UQTY_N_RE,
            *UQTY_N_TOT,
            *UQTY_POL_FLUX,
            *UQTY_PSI_WALL,
            *UQTY_PSI_EDGE,
            *UQTY_T_COLD,
            *UQTY_V_LOOP_WALL,
            *UQTY_W_COLD;

        // Descriptions of unknown quantities
        static const char
            *UQTY_E_FIELD_DESC,
            *UQTY_F_HOT_DESC,
            *UQTY_F_RE_DESC,
            *UQTY_ION_SPECIES_DESC,
            *UQTY_I_WALL_DESC,
            *UQTY_I_P_DESC,
            *UQTY_J_HOT_DESC,
            *UQTY_J_OHM_DESC,
            *UQTY_J_RE_DESC,
            *UQTY_J_TOT_DESC,
            *UQTY_N_COLD_DESC,
            *UQTY_N_HOT_DESC,
            *UQTY_N_RE_DESC,
            *UQTY_N_TOT_DESC,
            *UQTY_POL_FLUX_DESC,
            *UQTY_PSI_WALL_DESC,
            *UQTY_PSI_EDGE_DESC,
            *UQTY_T_COLD_DESC,
            *UQTY_V_LOOP_WALL_DESC,
            *UQTY_W_COLD_DESC;
>>>>>>> 53565094
    };
}

#endif/*_DREAM_OPTION_CONSTANTS_HPP*/<|MERGE_RESOLUTION|>--- conflicted
+++ resolved
@@ -10,29 +10,6 @@
         // When adding a new constant here, remember
         // to also define it in 'src/Settings/Constants.cpp'.
         // Please, also maintain alphabetical order.
-<<<<<<< HEAD
-        static const char *UQTY_E_FIELD;
-        static const char *UQTY_F_HOT;
-        static const char *UQTY_F_RE;
-        static const char *UQTY_ION_SPECIES;
-        static const char *UQTY_I_WALL;
-        static const char *UQTY_I_P;
-        static const char *UQTY_J_HOT;
-        static const char *UQTY_J_OHM;
-        static const char *UQTY_J_RE;
-        static const char *UQTY_J_TOT;
-        static const char *UQTY_N_COLD;
-        static const char *UQTY_N_HOT;
-        static const char *UQTY_N_RE;
-        static const char *UQTY_N_TOT;
-        static const char *UQTY_POL_FLUX;
-        static const char *UQTY_PSI_WALL;
-        static const char *UQTY_PSI_EDGE;
-        static const char *UQTY_S_PARTICLE;
-        static const char *UQTY_T_COLD;
-        static const char *UQTY_V_LOOP_WALL;
-        static const char *UQTY_W_COLD;
-=======
         static const char
             *UQTY_E_FIELD,
             *UQTY_F_HOT,
@@ -51,6 +28,7 @@
             *UQTY_POL_FLUX,
             *UQTY_PSI_WALL,
             *UQTY_PSI_EDGE,
+            *UQTY_S_PARTICLE,
             *UQTY_T_COLD,
             *UQTY_V_LOOP_WALL,
             *UQTY_W_COLD;
@@ -74,10 +52,10 @@
             *UQTY_POL_FLUX_DESC,
             *UQTY_PSI_WALL_DESC,
             *UQTY_PSI_EDGE_DESC,
+            *UQTY_S_PARTICLE_DESC,
             *UQTY_T_COLD_DESC,
             *UQTY_V_LOOP_WALL_DESC,
             *UQTY_W_COLD_DESC;
->>>>>>> 53565094
     };
 }
 
