#ifndef _DREAM_OPTION_CONSTANTS_HPP
#define _DREAM_OPTION_CONSTANTS_HPP

namespace DREAM {
    class OptionConstants {
    public:
        #include "OptionConstants.enum.hpp"

        // CONSTANTS
        // When adding a new constant here, remember
        // to also define it in 'src/Settings/Constants.cpp'.
        // Please, also maintain alphabetical order.
        static const char
            *UQTY_E_FIELD,
            *UQTY_F_HOT,
            *UQTY_F_RE,
            *UQTY_ION_SPECIES,
            *UQTY_I_WALL,
            *UQTY_I_P,
            *UQTY_J_HOT,
            *UQTY_J_OHM,
            *UQTY_J_RE,
            *UQTY_J_TOT,
            *UQTY_N_COLD,
            *UQTY_N_HOT,
            *UQTY_N_RE,
            *UQTY_N_TOT,
            *UQTY_NI_DENS,
            *UQTY_POL_FLUX,
            *UQTY_PSI_WALL,
            *UQTY_PSI_EDGE,
            *UQTY_Q_HOT,
            *UQTY_R_P,
            *UQTY_S_PARTICLE,
            *UQTY_T_COLD,
            *UQTY_V_LOOP_WALL,
<<<<<<< HEAD
            *UQTY_V_P,
            *UQTY_W_COLD,
            *UQTY_W_HOT,
            *UQTY_X_P;
=======
            *UQTY_W_COLD,
            *UQTY_WI_ENER;

>>>>>>> 1956ac4f

        // Descriptions of unknown quantities
        static const char
            *UQTY_E_FIELD_DESC,
            *UQTY_F_HOT_DESC,
            *UQTY_F_RE_DESC,
            *UQTY_ION_SPECIES_DESC,
            *UQTY_I_WALL_DESC,
            *UQTY_I_P_DESC,
            *UQTY_J_HOT_DESC,
            *UQTY_J_OHM_DESC,
            *UQTY_J_RE_DESC,
            *UQTY_J_TOT_DESC,
            *UQTY_N_COLD_DESC,
            *UQTY_N_HOT_DESC,
            *UQTY_N_RE_DESC,
            *UQTY_N_TOT_DESC,
            *UQTY_NI_DENS_DESC,
            *UQTY_POL_FLUX_DESC,
            *UQTY_PSI_WALL_DESC,
            *UQTY_PSI_EDGE_DESC,
            *UQTY_Q_HOT_DESC,
            *UQTY_R_P_DESC,
            *UQTY_S_PARTICLE_DESC,
            *UQTY_T_COLD_DESC,
            *UQTY_V_LOOP_WALL_DESC,
<<<<<<< HEAD
            *UQTY_V_P_DESC,
            *UQTY_W_COLD_DESC,
            *UQTY_W_HOT_DESC,
            *UQTY_X_P_DESC;
=======
            *UQTY_W_COLD_DESC,
            *UQTY_WI_ENER_DESC;
>>>>>>> 1956ac4f
    };
}

#endif/*_DREAM_OPTION_CONSTANTS_HPP*/<|MERGE_RESOLUTION|>--- conflicted
+++ resolved
@@ -15,12 +15,14 @@
             *UQTY_F_HOT,
             *UQTY_F_RE,
             *UQTY_ION_SPECIES,
+            *UQTY_ION_SPECIES_ABL,
             *UQTY_I_WALL,
             *UQTY_I_P,
             *UQTY_J_HOT,
             *UQTY_J_OHM,
             *UQTY_J_RE,
             *UQTY_J_TOT,
+            *UQTY_N_ABL,
             *UQTY_N_COLD,
             *UQTY_N_HOT,
             *UQTY_N_RE,
@@ -32,18 +34,15 @@
             *UQTY_Q_HOT,
             *UQTY_R_P,
             *UQTY_S_PARTICLE,
+            *UQTY_T_ABL,
             *UQTY_T_COLD,
             *UQTY_V_LOOP_WALL,
-<<<<<<< HEAD
             *UQTY_V_P,
+            *UQTY_W_ABL,
             *UQTY_W_COLD,
             *UQTY_W_HOT,
+            *UQTY_WI_ENER,
             *UQTY_X_P;
-=======
-            *UQTY_W_COLD,
-            *UQTY_WI_ENER;
-
->>>>>>> 1956ac4f
 
         // Descriptions of unknown quantities
         static const char
@@ -51,12 +50,14 @@
             *UQTY_F_HOT_DESC,
             *UQTY_F_RE_DESC,
             *UQTY_ION_SPECIES_DESC,
+            *UQTY_ION_SPECIES_ABL_DESC,
             *UQTY_I_WALL_DESC,
             *UQTY_I_P_DESC,
             *UQTY_J_HOT_DESC,
             *UQTY_J_OHM_DESC,
             *UQTY_J_RE_DESC,
             *UQTY_J_TOT_DESC,
+            *UQTY_N_ABL_DESC,
             *UQTY_N_COLD_DESC,
             *UQTY_N_HOT_DESC,
             *UQTY_N_RE_DESC,
@@ -68,17 +69,15 @@
             *UQTY_Q_HOT_DESC,
             *UQTY_R_P_DESC,
             *UQTY_S_PARTICLE_DESC,
+            *UQTY_T_ABL_DESC,
             *UQTY_T_COLD_DESC,
             *UQTY_V_LOOP_WALL_DESC,
-<<<<<<< HEAD
             *UQTY_V_P_DESC,
+            *UQTY_W_ABL_DESC,
             *UQTY_W_COLD_DESC,
             *UQTY_W_HOT_DESC,
+            *UQTY_WI_ENER_DESC,
             *UQTY_X_P_DESC;
-=======
-            *UQTY_W_COLD_DESC,
-            *UQTY_WI_ENER_DESC;
->>>>>>> 1956ac4f
     };
 }
 
