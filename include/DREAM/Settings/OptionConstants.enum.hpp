--- conflicted
+++ resolved
@@ -225,9 +225,26 @@
 };
 
 enum eqterm_compton_mode {
-<<<<<<< HEAD
-    EQTERM_COMPTON_MODE_NEGLECT=1,                   // No compton source
-    EQTERM_COMPTON_MODE_ITER_DMS=2                   // Use the compton source for ITER suggested by the ITER DMS task force
+    EQTERM_COMPTON_MODE_NEGLECT=1,                  // No Compton source
+    EQTERM_COMPTON_MODE_FLUID=2,                    // Fluid Compton generation rate
+    EQTERM_COMPTON_MODE_KINETIC=3,                  // Kinetic Compton source
+};
+
+enum eqterm_transport_bc {
+    EQTERM_TRANSPORT_BC_CONSERVATIVE=1,             // Conservative boundary condition at r=rmax (no particles can leave the plasma)
+    EQTERM_TRANSPORT_BC_F_0=2                       // Enforce f = 0 at r > rmax
+};
+
+enum eqterm_ionization_mode {                       // Ionization is modelled with...
+    EQTERM_IONIZATION_MODE_FLUID=1,                 // fluid ADAS rate coefficients
+    EQTERM_IONIZATION_MODE_KINETIC=2,               // kinetic model
+    EQTERM_IONIZATION_MODE_KINETIC_APPROX_JAC=3,    // kinetic model with approximate jacobian
+};
+
+enum eqterm_particle_source_mode {                  // Equation used for S_particle (the kinetic particle source) 
+    EQTERM_PARTICLE_SOURCE_ZERO     = 1,            // S_particle = 0
+    EQTERM_PARTICLE_SOURCE_IMPLICIT = 2,            // S_particle determined implicitly from density conservation
+    EQTERM_PARTICLE_SOURCE_EXPLICIT = 3             // S_particle set explicitly as sum of equation terms that alter electron density
 };
 
 enum eqterm_spi_velocity_mode {
@@ -258,26 +275,3 @@
     EQTERM_SPI_CLOUD_RADIUS_MODE_PRESCRIBED_CONSTANT=2,
     EQTERM_SPI_CLOUD_RADIUS_MODE_SELFCONSISTENT=3
 };
-=======
-    EQTERM_COMPTON_MODE_NEGLECT=1,                  // No Compton source
-    EQTERM_COMPTON_MODE_FLUID=2,                    // Fluid Compton generation rate
-    EQTERM_COMPTON_MODE_KINETIC=3,                  // Kinetic Compton source
-};
-
-enum eqterm_transport_bc {
-    EQTERM_TRANSPORT_BC_CONSERVATIVE=1,             // Conservative boundary condition at r=rmax (no particles can leave the plasma)
-    EQTERM_TRANSPORT_BC_F_0=2                       // Enforce f = 0 at r > rmax
-};
-
-enum eqterm_ionization_mode {                       // Ionization is modelled with...
-    EQTERM_IONIZATION_MODE_FLUID=1,                 // fluid ADAS rate coefficients
-    EQTERM_IONIZATION_MODE_KINETIC=2,               // kinetic model
-    EQTERM_IONIZATION_MODE_KINETIC_APPROX_JAC=3,    // kinetic model with approximate jacobian
-};
-
-enum eqterm_particle_source_mode {                  // Equation used for S_particle (the kinetic particle source) 
-    EQTERM_PARTICLE_SOURCE_ZERO     = 1,            // S_particle = 0
-    EQTERM_PARTICLE_SOURCE_IMPLICIT = 2,            // S_particle determined implicitly from density conservation
-    EQTERM_PARTICLE_SOURCE_EXPLICIT = 3             // S_particle set explicitly as sum of equation terms that alter electron density
-};
->>>>>>> 516e2d65
