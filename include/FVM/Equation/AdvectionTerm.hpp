--- conflicted
+++ resolved
@@ -77,10 +77,6 @@
         const real_t *GetAdvectionCoeff2(const len_t i) const { return this->f2[i]; }
 
         // TODO: FIX NNZ
-<<<<<<< HEAD
-        virtual len_t GetNumberOfNonZerosPerRow() const override 
-            { return std::max(deltar->GetNNZPerRow(),std::max(delta1->GetNNZPerRow(),delta2->GetNNZPerRow())); }
-=======
         virtual len_t GetNumberOfNonZerosPerRow() const override {
             return
                 std::max(deltar->GetNNZPerRow(),
@@ -89,7 +85,6 @@
                     )
                 );
         }
->>>>>>> d6450edf
         virtual len_t GetNumberOfNonZerosPerRow_jac() const override { 
             len_t nnz = GetNumberOfNonZerosPerRow(); 
             for(len_t i = 0; i<derivIds.size(); i++)
