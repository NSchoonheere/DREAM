--- conflicted
+++ resolved
@@ -23,7 +23,6 @@
         virtual bool NeedsRebuild(const real_t) const override { return (!isBuilt); }
         virtual bool Rebuild(const real_t, RadialGrid*) override;
 
-<<<<<<< HEAD
         virtual real_t GetRFromCartesian(real_t x, real_t y, real_t ) override {return sqrt(x*x+y*y);}
         virtual void GetGradRCartesian(real_t *gradRCartesian, real_t x, real_t y, real_t) override {
             gradRCartesian[0]=x/sqrt(x*x+y*y);
@@ -35,7 +34,6 @@
             return sqrt((x1+tc*(x2-x1))*(x1+tc*(x2-x1))+(y1+tc*(y2-y1))*(y1+tc*(y2-y1)));
         }
 
-=======
         virtual real_t JacobianAtTheta(const len_t ir, const real_t) override
             {return x[ir];}
         virtual real_t JacobianAtTheta(const len_t ir, const real_t,const real_t,const real_t) override
@@ -64,7 +62,6 @@
             {Jacobian=x[ir]; B=B0; NablaR2 = 1; ROverR0 = 1;}
         virtual void EvaluateGeometricQuantities_fr(const len_t ir, const real_t, real_t &B, real_t &Jacobian, real_t &ROverR0, real_t &NablaR2) override
             {Jacobian=x_f[ir]; B=B0; NablaR2 = 1; ROverR0 = 1;}
->>>>>>> 516e2d65
     };
 }
 
