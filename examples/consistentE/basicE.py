--- conflicted
+++ resolved
@@ -30,14 +30,9 @@
 times  = [0]
 radius = [0, 1]
 
-<<<<<<< HEAD
-E_selfconsistent = 1
-T_selfconsistent = 0
+E_selfconsistent = True
+T_selfconsistent = False
 hotTailGrid_enabled = 0
-=======
-E_selfconsistent = False
-T_selfconsistent = True
->>>>>>> 705d8c69
 
 # Set E_field 
 if not E_selfconsistent:
