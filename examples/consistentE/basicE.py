--- conflicted
+++ resolved
@@ -51,15 +51,10 @@
 E_wall = 0.0        # boundary electric field in V/m
 T_initial = 4       # initial temperature in eV
 
-<<<<<<< HEAD
 Tmax_init2 = 1e-3    # simulation time in seconds
 Nt_init2 = 10         # number of time steps
 Tmax_init1 = 5e-5    # simulation time in seconds
 Nt_init1 = 7         # number of time steps
-=======
-Tmax_init = 1e-5    # simulation time in seconds
-Nt_init = 3         # number of time steps
->>>>>>> f1506f2a
 Nr = 4              # number of radial grid points
 Np = 200            # number of momentum grid points
 Nxi = 5             # number of pitch grid points
