--- conflicted
+++ resolved
@@ -155,16 +155,6 @@
 
     VecRestoreArray(petsc_S, &S);
 
-<<<<<<< HEAD
-    //matrix->PrintInfo();
-/*
-#ifndef NDEBUG
-    if (t == 0)
-        matrix->View(FVM::Matrix::BINARY_MATLAB, "petsc_matrix");
-#endif //*/
-    //matrix->View(FVM::Matrix::ASCII_MATLAB);
-=======
->>>>>>> 75125db3
     this->timeKeeper->StartTimer(timerInvert);
     inverter->Invert(matrix, &petsc_S, &petsc_S);
     this->timeKeeper->StopTimer(timerInvert);
