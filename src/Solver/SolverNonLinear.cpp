/**
 * Implementation of a custom Newton solver which only utilizes
 * the linear solvers of PETSc.
 */

#include <string>
#include <vector>
#include "DREAM/IO.hpp"
#include "DREAM/Solver/SolverNonLinear.hpp"
#include "FVM/Solvers/MILU.hpp"
#include "FVM/Solvers/MIKSP.hpp"
#include "FVM/Solvers/MIMUMPS.hpp"


using namespace DREAM;
using namespace std;


/**
 * Constructor.
 */
SolverNonLinear::SolverNonLinear(
	FVM::UnknownQuantityHandler *unknowns,
	vector<UnknownQuantityEquation*> *unknown_equations,
    enum OptionConstants::linear_solver ls,
	const int_t maxiter, const real_t reltol,
	bool verbose
) : Solver(unknowns, unknown_equations), linearSolver(ls),
	maxiter(maxiter), reltol(reltol), verbose(verbose) {

    this->timeKeeper = new FVM::TimeKeeper("Solver non-linear");
    this->timerTot = this->timeKeeper->AddTimer("total", "Total time");
    this->timerRebuild = this->timeKeeper->AddTimer("rebuildtot", "Rebuild coefficients");
    this->timerResidual = this->timeKeeper->AddTimer("residual", "Construct residual");
    this->timerJacobian = this->timeKeeper->AddTimer("jacobian", "Construct jacobian");
    this->timerInvert = this->timeKeeper->AddTimer("invert", "Invert jacobian");
}

/**
 * Destructor.
 */
SolverNonLinear::~SolverNonLinear() {
	Deallocate();

    delete this->timeKeeper;
}


/**
 * "Accept" the current solution and prepare for taking
 * another Newton step.
 */
void SolverNonLinear::AcceptSolution() {
	real_t *x = this->x1;
	this->x1  = this->x0;
	this->x0  = x;

	this->StoreSolution(x);
}

/**
 * Allocate memory for all objects used by this solver.
 */
void SolverNonLinear::Allocate() {
	jacobian = new FVM::BlockMatrix();

	for (len_t i = 0; i < nontrivial_unknowns.size(); i++) {
		len_t id = nontrivial_unknowns[i];
		UnknownQuantityEquation *eqn = this->unknown_equations->at(id);

		unknownToMatrixMapping[id] =
			jacobian->CreateSubEquation(eqn->NumberOfElements(), eqn->NumberOfNonZeros_jac(), id);
	}

	jacobian->ConstructSystem();

	const len_t N = jacobian->GetNRows();

    // Select linear solver
    if (this->linearSolver == OptionConstants::LINEAR_SOLVER_LU)
        this->inverter = new FVM::MILU(N);
    else if (this->linearSolver == OptionConstants::LINEAR_SOLVER_MUMPS)
        this->inverter = new FVM::MIMUMPS(N);
    else
        throw SolverException(
            "Unrecognized linear solver specified: %d.", this->linearSolver
        );

	VecCreateSeq(PETSC_COMM_WORLD, N, &this->petsc_F);
	VecCreateSeq(PETSC_COMM_WORLD, N, &this->petsc_dx);

	this->x0 = new real_t[N];
	this->x1 = new real_t[N];
	this->dx = new real_t[N];

	this->x_2norm  = new real_t[this->unknown_equations->size()];
	this->dx_2norm = new real_t[this->unknown_equations->size()];
}

/**
 * Deallocate memory used by this solver.
 */
void SolverNonLinear::Deallocate() {
	delete inverter;
	delete jacobian;

	delete [] this->x_2norm;
	delete [] this->dx_2norm;

	delete [] this->x0;
	delete [] this->x1;
	delete [] this->dx;

	VecDestroy(&this->petsc_F);
	VecDestroy(&this->petsc_dx);
}

/**
 * Returns the name of the specified non-trivial unknown quantity.
 *
 * idx: Index into 'this->nontrivial_unknowns' of the non-trivial unknown
 *      to return the name of.
 */
const string& SolverNonLinear::GetNonTrivialName(const len_t idx) {
    return this->unknowns->GetUnknown(this->nontrivial_unknowns[idx])->GetName();
}

/**
 * Initialize the solver.
 */
void SolverNonLinear::initialize_internal(
	const len_t, vector<len_t>&
) {
	this->Allocate();

    if (this->convChecker == nullptr)
        this->SetConvergenceChecker(
            new ConvergenceChecker(unknowns, this->nontrivial_unknowns, this->reltol)
        );
}

/**
 * Check if the solver has converged.
 */
bool SolverNonLinear::IsConverged(const real_t *x, const real_t *dx) {
	if (this->GetIteration() >= (len_t)this->MaxIter()){
		throw SolverException(
			"Non-linear solver reached the maximum number of allowed "
			"iterations: " LEN_T_PRINTF_FMT ".",
			this->MaxIter()
		);
	}

    if (this->Verbose())
        DREAM::IO::PrintInfo("ITERATION %d", this->GetIteration());

    return convChecker->IsConverged(x, dx, this->Verbose());
}

/**
 * Set the initial guess for the solver.
 *
 * guess: Vector containing values of initial guess.
 */
void SolverNonLinear::SetInitialGuess(const real_t *guess) {
	if (guess != nullptr) {
		for (len_t i = 0; i < this->matrix_size; i++)
			this->x0[i] = guess[i];
	} else {
		for (len_t i = 0; i < this->matrix_size; i++)
			this->x0[i] = 0;
	}
}

/**
 * Solve the equation system (advance the system in time
 * by one step).
 *
 * t:  Time at which the current solution is given.
 * dt: Time step to take.
 *
 * (the obtained solution will correspond to time t'=t+dt)
 */
void SolverNonLinear::Solve(const real_t t, const real_t dt) {
    this->nTimeStep++;

	this->t  = t;
	this->dt = dt;

    this->timeKeeper->StartTimer(timerTot);

	// Take Newton steps
	len_t iter = 0;
	const real_t *x, *dx;
	do {
		iter++;
		this->SetIteration(iter);

		dx = this->TakeNewtonStep();
		x  = UpdateSolution(dx);

<<<<<<< HEAD

/*
		// DEBUG
//		DREAM::IO::PrintInfo("t = %e", t);
			this->jacobian->PrintInfo();
			SaveJacobian();
			SaveNumericalJacobian();
			throw SolverException("Stopping now. (Saved Jacobian to file)");
//*/

=======
>>>>>>> 75125db3
		// TODO backtracking...
		
		AcceptSolution();
	} while (!IsConverged(x, dx));
	

    this->timeKeeper->StopTimer(timerTot);
}

/**
 * Debugging routine for saving both the "analytically" computed
 * Jacobian, as well as the Jacobian evaluated numerically using
 * finite differences, to file. When this method is called, the
 * 'jacobian' variable is assumed to contain the "analytical"
 * Jacobian matrix for the current time/iteration. This routine
 * will then save that matrix, compute the corresponding numerical
 * Jacobian, and save that.
 *
 * name: Base name to use for files.
 */
void SolverNonLinear::SaveNumericalJacobian(const std::string& name) {
    this->_EvaluateJacobianNumerically(this->jacobian);
    this->jacobian->View(FVM::Matrix::BINARY_MATLAB, name + "_num");
}

void SolverNonLinear::SaveJacobian() {
    this->jacobian->View(FVM::Matrix::BINARY_MATLAB, "petsc_jacobian");
}
void SolverNonLinear::SaveJacobian(const std::string& name) {
    this->jacobian->View(FVM::Matrix::BINARY_MATLAB, name);
}

/**
 * Store the current solution to the UnknownQuantityHandler.
 */
void SolverNonLinear::StoreSolution(const real_t *x) {
	this->unknowns->Store(this->nontrivial_unknowns, x);
}

/**
 * Calculate the next Newton step to take.
 */
const real_t *SolverNonLinear::TakeNewtonStep() {
    this->timeKeeper->StartTimer(timerRebuild);
	this->RebuildTerms(this->t, this->dt);
    this->timeKeeper->StopTimer(timerRebuild);

	// Evaluate function vector
    this->timeKeeper->StartTimer(timerResidual);
	real_t *fvec;
	VecGetArray(this->petsc_F, &fvec);
	this->BuildVector(this->t, this->dt, fvec, this->jacobian);
	VecRestoreArray(this->petsc_F, &fvec);
    this->timeKeeper->StopTimer(timerResidual);


	// Evaluate jacobian
    this->timeKeeper->StartTimer(timerJacobian);
	this->BuildJacobian(this->t, this->dt, this->jacobian);
    this->timeKeeper->StopTimer(timerJacobian);

    // Print/save debug info (if requested)
    this->SaveDebugInfo(this->nTimeStep, this->iteration);

	// Solve J*dx = F
    this->timeKeeper->StartTimer(timerInvert);
	inverter->Invert(this->jacobian, &this->petsc_F, &this->petsc_dx);
    this->timeKeeper->StopTimer(timerInvert);

	// Copy dx
	VecGetArray(this->petsc_dx, &fvec);
	for (len_t i = 0; i < this->matrix_size; i++)
		this->dx[i] = fvec[i];
	VecRestoreArray(this->petsc_dx, &fvec);
	
	return this->dx;
}


/**
 * Returns a dampingFactor such that x1 = x0 - dampingFactor*dx satisfies 
 * physically-motivated constraints, such as positivity of temperature.
 * If initial guess dx from Newton step satisfies all constraints, returns 1.
 */
const real_t MaximalPhysicalStepLength(real_t *x0, const real_t *dx,len_t iteration, std::vector<len_t> nontrivial_unknowns, FVM::UnknownQuantityHandler *unknowns, len_t &id_uqn){
	real_t maxStepLength = 1;
	real_t threshold = 0.1;

	std::vector<len_t> ids_nonNegativeQuantities;
	// add those quantities which we expect to be non-negative
	// T_cold and n_cold will crash the simulation if negtive, so they should always be added
	ids_nonNegativeQuantities.push_back(unknowns->GetUnknownID(OptionConstants::UQTY_T_COLD));
	ids_nonNegativeQuantities.push_back(unknowns->GetUnknownID(OptionConstants::UQTY_N_COLD));
	//ids_nonNegativeQuantities.push_back(unknowns->GetUnknownID(OptionConstants::UQTY_ION_SPECIES));
	//ids_nonNegativeQuantities.push_back(unknowns->GetUnknownID(OptionConstants::UQTY_N_RE));

	const len_t N = nontrivial_unknowns.size();
	const len_t N_nn = ids_nonNegativeQuantities.size();
	len_t offset = 0;
	// sum over non-trivial unknowns
	for (len_t it=0; it<N; it++) {
		const len_t id = nontrivial_unknowns[it];
		FVM::UnknownQuantity *uq = unknowns->GetUnknown(id);
		len_t NCells = uq->NumberOfElements();
		
		// check whether unknown it is a non-negative quantity
		bool isNonNegativeQuantity = false;
		for (len_t it_nn = 0; it_nn < N_nn; it_nn++)
			if(id==ids_nonNegativeQuantities[it_nn])
				isNonNegativeQuantity = true;
		
		// Quantities which physically cannot be negative, require that they cannot  
		// be reduced by more than some threshold in each iteration.
		if(isNonNegativeQuantity){
			for(len_t i=0; i<NCells; i++){
				// require x1 > threshold*x0
				real_t maxStepAtI = 1;
				if(x0[offset+i]!=0){
					real_t absDxOverX = abs(dx[offset+i]/x0[offset+i]);
					if(absDxOverX != 0)
						maxStepAtI = (1-threshold) / absDxOverX;
				}
				// if this is a stronger constaint than current maxlength, override
				if(maxStepAtI < maxStepLength){
					maxStepLength = maxStepAtI;
					id_uqn = id;
				}
			}
		}
		offset += NCells;
	}

	// Add automatic damping for abnormally high number of iterations to force convergence
	bool automaticDampingWithItertion = false; // skip the below for now; the method did not seem to stabilize ill-posed cases
	if(automaticDampingWithItertion){ 
		real_t minDamping = 0.1;
		len_t itMax = 100;
		len_t itThresh = 30;
		if(iteration>itThresh)
			maxStepLength *= std::max(minDamping, 
				1.0 - ((1.0-minDamping)*(iteration-itThresh))/(itMax-itThresh));
	}

	return maxStepLength;
}

/**
 * Update the current solution with the Newton step 'dx'.
 *
 * dx: Newton step to take.
 */
const real_t *SolverNonLinear::UpdateSolution(const real_t *dx) {

    len_t id_uqn;
	real_t dampingFactor = MaximalPhysicalStepLength(x0,dx,iteration,nontrivial_unknowns,unknowns,id_uqn);
	
	
	if(dampingFactor < 1 && this->Verbose()) {
        DREAM::IO::PrintInfo();
		DREAM::IO::PrintInfo("Newton iteration dynamically damped for unknown quantity: %s",unknowns->GetUnknown(id_uqn)->GetName().c_str());
		DREAM::IO::PrintInfo("to conserve positivity, by a factor: %e", dampingFactor);
        DREAM::IO::PrintInfo();
	}
	for (len_t i = 0; i < this->matrix_size; i++)
		this->x1[i] = this->x0[i] - dampingFactor*dx[i];
	
	return this->x1;
}

/**
 * Print timing information after the solve.
 */
void SolverNonLinear::PrintTimings() {
    this->timeKeeper->PrintTimings(true, 0);
    this->Solver::PrintTimings_rebuild();
}

/**
 * Save timing information to the given SFile object.
 *
 * sf:   SFile object to save timing information to.
 * path: Path in file to save timing information to.
 */
void SolverNonLinear::SaveTimings(SFile *sf, const string& path) {
    this->timeKeeper->SaveTimings(sf, path);

    sf->CreateStruct(path+"/rebuild");
    this->Solver::SaveTimings_rebuild(sf, path+"/rebuild");
}

/**
 * Save debugging information for the current iteration.
 *
 * iTimeStep:  Current time step index.
 * iIteration: Current iteration index.
 */
void SolverNonLinear::SaveDebugInfo(
    len_t iTimeStep, len_t iIteration
) {
    if ((this->savetimestep == iTimeStep &&
        (this->saveiteration == iIteration || this->saveiteration == 0)) ||
         this->savetimestep == 0) {
        string suffix = "_" + to_string(iTimeStep) + "_" + to_string(iIteration);
        
        if (this->savejacobian) {
            string jacname;
            if (this->savetimestep == 0)
                jacname = "petsc_jac" + suffix;
            else
                jacname = "petsc_jac";

            SaveJacobian(jacname);
        }

        if (this->savevector) {
            string resname;
            if (this->savetimestep == 0)
                resname = "residual" + suffix + ".mat";
            else
                resname = "residual.mat";

            real_t *fvec;
            VecGetArray(this->petsc_F, &fvec);

            SFile *sf = SFile::Create(resname, SFILE_MODE_WRITE);
            sf->WriteList("F", fvec, this->jacobian->GetNRows());
            sf->Close();

            VecRestoreArray(this->petsc_F, &fvec);
        }

        if (this->savenumjac) {
            string jacname;
            if (this->savetimestep == 0)
                jacname = "petsc_jac" + suffix;
            else
                jacname = "petsc_jac";

            SaveNumericalJacobian(jacname);
        }

        if (this->printjacobianinfo)
            this->jacobian->PrintInfo();
    }
}

/**
 * Enable or disable debug mode.
 *
 * printjacobianinfo: If true, prints detailed debug information about the
 *                    PETSc matrix for the jacobian in every iteration.
 * savejacobian:      If true, saves the jacobian using a PETSc viewer in
 *                    the specified time step(s).
 * savevector:        If true, saves the residual vector in the specified
 *                    time step(s).
 * savenumjac:        If true, calculates the jacobian numerically and saves
 *                    it using a PETSc viewer in the specified time step(s).
 * timestep:          Time step index to save debug info for. If 0, saves
 *                    the information in every iteration of every time step.
 * iteration:         Iteration of specified time step to save debug info for.
 */
void SolverNonLinear::SetDebugMode(
    bool printjacobianinfo, bool savejacobian, bool savevector,
    bool savenumjac, int_t timestep, int_t iteration
) {
    this->printjacobianinfo = printjacobianinfo;
    this->savejacobian      = savejacobian;
    this->savevector        = savevector;
    this->savenumjac        = savenumjac;
    this->savetimestep      = timestep;
    this->saveiteration     = iteration;
}
<|MERGE_RESOLUTION|>--- conflicted
+++ resolved
@@ -199,19 +199,6 @@
 		dx = this->TakeNewtonStep();
 		x  = UpdateSolution(dx);
 
-<<<<<<< HEAD
-
-/*
-		// DEBUG
-//		DREAM::IO::PrintInfo("t = %e", t);
-			this->jacobian->PrintInfo();
-			SaveJacobian();
-			SaveNumericalJacobian();
-			throw SolverException("Stopping now. (Saved Jacobian to file)");
-//*/
-
-=======
->>>>>>> 75125db3
 		// TODO backtracking...
 		
 		AcceptSolution();
