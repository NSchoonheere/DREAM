--- conflicted
+++ resolved
@@ -237,13 +237,6 @@
             real_t *n_cold = this->unknowns->GetUnknownData(this->id_ncold);
             this->tracked_terms->T_cold_radterm->SetVectorElements(qd->StoreEmpty(), n_cold);
         );
-    /*enum OptionConstants::uqty_T_cold_eqn type = (enum OptionConstants::uqty_T_cold_eqn)s->GetInteger("eqsys/T_cold/type");
-    if (type==OptionConstants::UQTY_T_COLD_SELF_CONSISTENT)
-<<<<<<< HEAD
-        DEF_FL("fluid/radiation", "Radiated power density [J s^-1 m^-3]", qd->Store(this->eqn_Tcold->GetOperator(id_ncold)->GetVectorElementsSingleEquationTerm(id_term_rad,x)););
-=======
-        DEF_FL("fluid/radiation", "Radiated power density [J s^-1 m^-3]", qd->Store(this->eqn_Tcold->GetEquation(id_ncold)->GetVectorElementsSingleEquationTerm(id_term_rad,x)););*/
->>>>>>> fab837c6
 
     // hottail/...
     DEF_HT_F1("hottail/nu_s_f1", "Slowing down frequency (on p1 flux grid) [s^-1]", qd->Store(nr_ht,   (n1_ht+1)*n2_ht, this->cqtyHottail->GetNuS()->GetValue_f1()););
