/**
 * The 'OtherQuantityHandler' keeps track of the time evolution of various
 * quantities throughout the simulation. "Other" quantities are those which are
 * not solved for in the equation system and include things such as
 *
 *   - bounce coefficients
 *   - collision frequencies
 *   - operator coefficients
 *   - ...
 *
 * HOW TO ADD SUPPORT FOR A NEW QUANTITY:
 *   1. Add a handler for the quantity to the "DefineQuantities()" method at
 *      the end of this file.
 *   2. Add the name of the quantity to the 'QUANTITIES' list in
 *      'py/DREAM/Settings/OtherQuantities.py' in the Python interface. This
 *      causes the interface to emit a warning if the user tries to add a
 *      non-existant quantity to the include.
 *
 * If the variable contains sections (i.e. the name contains forward slashes),
 * then you might also have to add code to 'SaveSFile()' for creating the
 * appropriate structs in the output file.
 */

#include <map>
#include "DREAM/Equations/Scalar/WallCurrentTerms.hpp"
#include "DREAM/OtherQuantity.hpp"
#include "DREAM/OtherQuantityHandler.hpp"
#include "DREAM/UnknownQuantityEquation.hpp"
#include "FVM/UnknownQuantityHandler.hpp"
#include "DREAM/PostProcessor.hpp"
#include "FVM/Grid/Grid.hpp"
#include "DREAM/Settings/Settings.hpp"
#include "DREAM/Settings/OptionConstants.hpp"


using namespace DREAM;
using FVM::QuantityData;
using namespace std;


/**
 * Constructor.
 */
OtherQuantityHandler::OtherQuantityHandler(
    CollisionQuantityHandler *cqtyHottail, CollisionQuantityHandler *cqtyRunaway,
    PostProcessor *postProcessor, RunawayFluid *REFluid, FVM::UnknownQuantityHandler *unknowns,
    std::vector<UnknownQuantityEquation*> *unknown_equations, IonHandler *ions,
    FVM::Grid *fluidGrid, FVM::Grid *hottailGrid, FVM::Grid *runawayGrid,
    FVM::Grid *scalarGrid, struct eqn_terms *oqty_terms
) : cqtyHottail(cqtyHottail), cqtyRunaway(cqtyRunaway),
    postProcessor(postProcessor), REFluid(REFluid), unknowns(unknowns), unknown_equations(unknown_equations),
    ions(ions), fluidGrid(fluidGrid), hottailGrid(hottailGrid), runawayGrid(runawayGrid),
    scalarGrid(scalarGrid), tracked_terms(oqty_terms) {

    id_Eterm = unknowns->GetUnknownID(OptionConstants::UQTY_E_FIELD);
    id_ncold = unknowns->GetUnknownID(OptionConstants::UQTY_N_COLD);
	id_ntot  = unknowns->GetUnknownID(OptionConstants::UQTY_N_TOT);
    id_n_re  = unknowns->GetUnknownID(OptionConstants::UQTY_N_RE);
    id_Tcold = unknowns->GetUnknownID(OptionConstants::UQTY_T_COLD);
    id_Wcold = unknowns->GetUnknownID(OptionConstants::UQTY_W_COLD);
    id_jtot  = unknowns->GetUnknownID(OptionConstants::UQTY_J_TOT);
    id_Ip    = unknowns->GetUnknownID(OptionConstants::UQTY_I_P);

    if (unknowns->HasUnknown(OptionConstants::UQTY_POL_FLUX))
        id_psip  = unknowns->GetUnknownID(OptionConstants::UQTY_POL_FLUX);
    if (unknowns->HasUnknown(OptionConstants::UQTY_PSI_EDGE))
        id_psi_edge = unknowns->GetUnknownID(OptionConstants::UQTY_PSI_EDGE);
    if (unknowns->HasUnknown(OptionConstants::UQTY_PSI_WALL))
        id_psi_wall = unknowns->GetUnknownID(OptionConstants::UQTY_PSI_WALL);
    if (unknowns->HasUnknown(OptionConstants::UQTY_N_RE_NEG))
        id_n_re_neg = unknowns->GetUnknownID(OptionConstants::UQTY_N_RE_NEG);

    if (hottailGrid != nullptr)
        id_f_hot = unknowns->GetUnknownID(OptionConstants::UQTY_F_HOT);
    if (runawayGrid != nullptr)
        id_f_re = unknowns->GetUnknownID(OptionConstants::UQTY_F_RE);

    this->DefineQuantities();
}


/**
 * Destructor.
 */
OtherQuantityHandler::~OtherQuantityHandler() {
    for (auto it = this->all_quantities.begin(); it != this->all_quantities.end(); it++)
        delete *it;

    delete this->tracked_terms;

    if (kineticVectorHot != nullptr)
        delete [] kineticVectorHot;
    if (kineticVectorRE != nullptr)
        delete [] kineticVectorRE;
}

/**
 * Returns an OtherQuantity by name.
 *
 * name: Name of quantity to return.
 */
OtherQuantity *OtherQuantityHandler::GetByName(const std::string& name) {
    for (auto it = this->all_quantities.begin(); it != this->all_quantities.end(); it++) {
        if ((*it)->GetName() == name)
            return *it;
    }

    return nullptr;
}

/**
 * Register a group of parameters.
 *
 * name: Name of group to register parameters from.
 */
bool OtherQuantityHandler::RegisterGroup(const std::string& name) {
    if (groups.find(name) != groups.end()) {
        vector<string>& grp = groups[name];
        for (auto it = grp.begin(); it != grp.end(); it++)
            this->RegisterQuantity(*it, true);
        return true;
    } else return false;
}

/**
 * Register a new "other" quantity to keep track of.
 *
 * name:       Name of quantity to register.
 * ignorefail: If true, silently skips unrecognized other quantities.
 */
void OtherQuantityHandler::RegisterQuantity(const std::string& name, bool ignorefail) {
    OtherQuantity *oq = GetByName(name);

    if (oq == nullptr) {
        // Is the given name a group of parameters?
        // Try to register it!
        if (!ignorefail && !RegisterGroup(name))
            throw OtherQuantityException("Unrecognized other quantity: '%s'.", name.c_str());
    // Skip the parameter if the grid is disabled
    } else if (oq->GetGrid() != nullptr)
        RegisterQuantity(oq);
}
void OtherQuantityHandler::RegisterQuantity(OtherQuantity *oq) {
    if (!oq->IsActive()) {
        oq->Activate();
        this->registered.push_back(oq);
    }
}

/**
 * Register all available "other" quantities.
 */
void OtherQuantityHandler::RegisterAllQuantities() {
    for (auto it = this->all_quantities.begin(); it != this->all_quantities.end(); it++)
        RegisterQuantity(*it);
}

/**
 * Store the values of all registered quantities in the
 * current time step.
 *
 * t: Current (simulation) time.
 */
void OtherQuantityHandler::StoreAll(const real_t t) {
    for (auto it = this->registered.begin(); it != this->registered.end(); it++)
        (*it)->Store(t);
}

/**
 * Save stored data to file.
 *
 * sf:   SFile object to save data to.
 * path: Path in SFile object to save data to (default: "").
 */
void OtherQuantityHandler::SaveSFile(SFile *sf, const std::string& path) {
    string group = path;
    if (path.back() != '/')
        group += '/';

    vector<string> groups;
    for (auto it = this->registered.begin(); it != this->registered.end(); it++) {
        OtherQuantity *oq = *it;

        // Should we create a new group first?
        auto slash = oq->GetName().find('/');
        if (slash != string::npos) {
            string groupname = oq->GetName().substr(0, slash);

            if (std::find(groups.begin(), groups.end(), groupname) == std::end(groups)) {
                sf->CreateStruct(group+groupname);
                groups.push_back(groupname);
            }
        }

        // Save quantity
        oq->SaveSFile(sf, path);
    }
}

/********************************
 * IMPLEMENTATION OF QUANTITIES *
 ********************************/
/**
 * Define all other quantities.
 *
 * NOTE: This method is parsed by Sphinx when generating the online
 * documentation for DREAM. To ensure that all other quantities are accurately
 * identified and documented, the following rules should be followed:
 *
 * - The name and description of the quantity must be given on the same line
 * - The line defining the quantity must have "DEF_" as its first non-whitespace
 *   characters.
 *
 * (The code auto-generating the list of other quantities iterates through the
 * code line-by-line. If the first non-whitespace characters on the line are
 * "DEF_", then it recognizes the definition of an other quantity. Next, the
 * first two strings on the line are parsed (i.e. contents within double
 * quotation marks, "") and identified as (1) the quantity name and (2)
 * description)
 */
void OtherQuantityHandler::DefineQuantities() {
    // XXX here we assume that all momentum grids are the same
    const len_t nr_ht = (this->hottailGrid==nullptr ? 0 : this->hottailGrid->GetNr());
    const len_t n1_ht = (this->hottailGrid==nullptr ? 0 : this->hottailGrid->GetMomentumGrid(0)->GetNp1());
    const len_t n2_ht = (this->hottailGrid==nullptr ? 0 : this->hottailGrid->GetMomentumGrid(0)->GetNp2());

    const len_t nr_re = (this->runawayGrid==nullptr ? 0 : this->runawayGrid->GetNr());
    const len_t n1_re = (this->runawayGrid==nullptr ? 0 : this->runawayGrid->GetMomentumGrid(0)->GetNp1());
    const len_t n2_re = (this->runawayGrid==nullptr ? 0 : this->runawayGrid->GetMomentumGrid(0)->GetNp2());

    if(hottailGrid != nullptr)
        kineticVectorHot = new real_t[hottailGrid->GetNCells()];
    if(runawayGrid != nullptr)
        kineticVectorRE  = new real_t[runawayGrid->GetNCells()];

    // HELPER MACROS (to make definitions more compact)
    // Define on scalar grid
    #define DEF_SC(NAME, DESC, FUNC) \
        this->all_quantities.push_back(new OtherQuantity((NAME), (DESC), scalarGrid, 1, FVM::FLUXGRIDTYPE_DISTRIBUTION, [this](const real_t, QuantityData *qd) {FUNC}));

    // Define on fluid grid
    #define DEF_FL(NAME, DESC, FUNC) \
        this->all_quantities.push_back(new OtherQuantity((NAME), (DESC), fluidGrid, 1, FVM::FLUXGRIDTYPE_DISTRIBUTION, [this](const real_t, QuantityData *qd) {FUNC}));
    #define DEF_FL_FR(NAME, DESC, FUNC) \
        this->all_quantities.push_back(new OtherQuantity((NAME), (DESC), fluidGrid, 1, FVM::FLUXGRIDTYPE_RADIAL, [this](const real_t, QuantityData *qd) {FUNC}));
    #define DEF_FL_MUL(NAME, MUL, DESC, FUNC) \
        this->all_quantities.push_back(new OtherQuantity((NAME), (DESC), fluidGrid, (MUL), FVM::FLUXGRIDTYPE_DISTRIBUTION, [this](const real_t, QuantityData *qd) {FUNC}));

    // Define on hot-tail grid
    #define DEF_HT(NAME, DESC, FUNC) \
        this->all_quantities.push_back(new OtherQuantity((NAME), (DESC), hottailGrid, 1, FVM::FLUXGRIDTYPE_DISTRIBUTION, [this,nr_ht,n1_ht,n2_ht](const real_t, QuantityData *qd) {FUNC}));
    #define DEF_HT_FR(NAME, DESC, FUNC) \
        this->all_quantities.push_back(new OtherQuantity((NAME), (DESC), hottailGrid, 1, FVM::FLUXGRIDTYPE_RADIAL, [this,nr_ht,n1_ht,n2_ht](const real_t, QuantityData *qd) {FUNC}));
    #define DEF_HT_F1(NAME, DESC, FUNC) \
        this->all_quantities.push_back(new OtherQuantity((NAME), (DESC), hottailGrid, 1, FVM::FLUXGRIDTYPE_P1, [this,nr_ht,n1_ht,n2_ht](const real_t, QuantityData *qd) {FUNC}));
    #define DEF_HT_F2(NAME, DESC, FUNC) \
        this->all_quantities.push_back(new OtherQuantity((NAME), (DESC), hottailGrid, 1, FVM::FLUXGRIDTYPE_P2, [this,nr_ht,n1_ht,n2_ht](const real_t, QuantityData *qd) {FUNC}));
	#define DEF_HT_MUL(NAME, MUL, DESC, FUNC) \
		this->all_quantities.push_back(new OtherQuantity((NAME), (DESC), hottailGrid, (MUL), FVM::FLUXGRIDTYPE_DISTRIBUTION, [this,nr_ht,n1_ht,n2_ht](const real_t, QuantityData *qd) {FUNC}));

    // Define on runaway grid
    #define DEF_RE(NAME, DESC, FUNC) \
        this->all_quantities.push_back(new OtherQuantity((NAME), (DESC), runawayGrid, 1, FVM::FLUXGRIDTYPE_DISTRIBUTION, [this,nr_re,n1_re,n2_re](const real_t, QuantityData *qd) {FUNC}));
    #define DEF_RE_FR(NAME, DESC, FUNC) \
        this->all_quantities.push_back(new OtherQuantity((NAME), (DESC), runawayGrid, 1, FVM::FLUXGRIDTYPE_RADIAL, [this,nr_re,n1_re,n2_re](const real_t, QuantityData *qd) {FUNC}));
    #define DEF_RE_F1(NAME, DESC, FUNC) \
        this->all_quantities.push_back(new OtherQuantity((NAME), (DESC), runawayGrid, 1, FVM::FLUXGRIDTYPE_P1, [this,nr_re,n1_re,n2_re](const real_t, QuantityData *qd) {FUNC}));
    #define DEF_RE_F2(NAME, DESC, FUNC) \
        this->all_quantities.push_back(new OtherQuantity((NAME), (DESC), runawayGrid, 1, FVM::FLUXGRIDTYPE_P2, [this,nr_re,n1_re,n2_re](const real_t, QuantityData *qd) {FUNC}));
	#define DEF_RE_MUL(NAME, MUL, DESC, FUNC) \
		this->all_quantities.push_back(new OtherQuantity((NAME), (DESC), runawayGrid, (MUL), FVM::FLUXGRIDTYPE_DISTRIBUTION, [this,nr_re,n1_re,n2_re](const real_t, QuantityData *qd) {FUNC}));

    // fluid/...
    DEF_FL("fluid/conductivity", "Electric conductivity in SI, Sauter formula (based on Braams)", qd->Store(this->REFluid->GetElectricConductivity()););
    DEF_FL("fluid/Eceff", "Effective critical electric field [V/m]", qd->Store(this->REFluid->GetEffectiveCriticalField()););
    DEF_FL("fluid/Ecfree", "Connor-Hastie threshold field (calculated with n=n_free) [V/m]", qd->Store(this->REFluid->GetConnorHastieField_COMPLETESCREENING()););
    DEF_FL("fluid/Ectot", "Connor-Hastie threshold field (calculated with n=n_tot) [V/m]", qd->Store(this->REFluid->GetConnorHastieField_NOSCREENING()););
    DEF_FL("fluid/EDreic", "Dreicer electric field [V/m]", qd->Store(this->REFluid->GetDreicerElectricField()););
    DEF_FL("fluid/GammaAva", "Avalanche growth rate [s^-1]", qd->Store(this->REFluid->GetAvalancheGrowthRate()););
    DEF_FL("fluid/gammaDreicer", "Dreicer runaway rate [s^-1 m^-3]", qd->Store(this->REFluid->GetDreicerRunawayRate()););
    if(tracked_terms->comptonSource_fluid != nullptr){
        DEF_FL("fluid/gammaCompton", "Compton runaway rate to n_re [s^-1 m^-3]",
		    const real_t *ntot = this->unknowns->GetUnknownData(this->id_ntot);
			real_t *S_C = qd->StoreEmpty();

			//qd->Store(nr_ht, n1_ht*(n2_ht+1), Axi);
			for (len_t ir = 0; ir < fluidGrid->GetNr(); ir++) {
				S_C[ir] = -this->tracked_terms->comptonSource_fluid->GetSourceFunction(ir,0,0) * ntot[ir];
			}
	    );
    } else {
        DEF_FL("fluid/gammaCompton", "Compton runaway rate [s^-1 m^-3]",
		    const real_t *cr = this->REFluid->GetComptonRunawayRate();
		    const real_t *n_tot = this->unknowns->GetUnknownData(this->id_ntot);
		    real_t *v = qd->StoreEmpty();
		    for (len_t ir = 0; ir < this->fluidGrid->GetNr(); ir++)
			    v[ir] = cr[ir] * n_tot[ir];
	    );
    }

    if (tracked_terms->n_re_hottail_rate != nullptr) {
        DEF_FL("fluid/gammaHottail", "Hottail runaway rate [s^-1 m^-3]", qd->Store(tracked_terms->n_re_hottail_rate->GetRunawayRate()););
<<<<<<< HEAD
    }
    DEF_FL("fluid/gammaTritium", "Tritium runaway rate [s^-1 m^-3]",
=======
	}

    DEF_FL("fluid/gammaTritium", "Tritium runaway rate [s^-1 m^-3]", 
>>>>>>> 3971131b
        const real_t *gt = this->REFluid->GetTritiumRunawayRate();
        real_t *v = qd->StoreEmpty();
        for (len_t ir = 0; ir < this->fluidGrid->GetNr(); ir++)
            v[ir] = gt[ir] * this->ions->GetTritiumDensity(ir);
    );
    if(tracked_terms->lcfsLossRate_fluid != nullptr){
        DEF_FL("fluid/gammaLCFSLoss", "LCFS runaway loss rate (weights * n_re) [s^-1 m^-3]", 
            real_t *v = qd->StoreEmpty();
            const real_t *gLCFS = tracked_terms->lcfsLossRate_fluid->GetLCFSLossWeights();
            real_t *nRE = this->unknowns->GetUnknownData(id_n_re);
            for (len_t ir = 0; ir < this->fluidGrid->GetNr(); ir++){
                v[ir] = gLCFS[ir] * nRE[ir];
            }
        );
    }

	if (tracked_terms->n_re_f_hot_flux != nullptr) {
		DEF_FL("fluid/gammaFhot", "Electron flux from f_hot to n_re [s^-1 m^-3]",
			const real_t *f_hot = this->unknowns->GetUnknownData(this->id_f_hot);
			real_t *v = qd->StoreEmpty();
			for (len_t ir = 0; ir < this->fluidGrid->GetNr(); ir++)
				v[ir] = 0;

			tracked_terms->n_re_f_hot_flux->AddToVectorElements(v, f_hot);

			// Flip sign to get flux from f_hot -> n_re
			for (len_t ir = 0; ir < this->fluidGrid->GetNr(); ir++)
				v[ir] = -v[ir];
		);
	}else if (tracked_terms->f_re_f_hot_flux != nullptr) {
		DEF_FL("fluid/gammaFhot", "Electron flux from f_hot to f_re [s^-1 m^-3]",
			const real_t *f_hot = this->unknowns->GetUnknownData(this->id_f_hot);
			real_t *v = qd->StoreEmpty();
			for (len_t ir = 0; ir < this->fluidGrid->GetNr(); ir++)
				v[ir] = 0;

			tracked_terms->f_re_f_hot_flux->AddToVectorElements(v, f_hot);

			// Flip sign to get flux from f_hot -> f_re
			for (len_t ir = 0; ir < this->fluidGrid->GetNr(); ir++)
				v[ir] = -v[ir];
		);
	}

    // Magnetic ripple resonant momentum
    if (tracked_terms->f_hot_ripple_Dxx != nullptr) {
        len_t nModes = tracked_terms->f_hot_ripple_Dxx->GetNumberOfModes();
        DEF_FL_MUL("fluid/f_hot_ripple_pmn", nModes, "Magnetic ripple resonant momentum for f_hot [mc]", qd->Store(this->tracked_terms->f_hot_ripple_Dxx->GetResonantMomentum()[0]););
    }
    if (tracked_terms->f_re_ripple_Dxx != nullptr) {
        len_t nModes = tracked_terms->f_re_ripple_Dxx->GetNumberOfModes();
        DEF_FL_MUL("fluid/f_re_ripple_pmn", nModes, "Magnetic ripple resonant momentum for f_re [mc]", qd->Store(this->tracked_terms->f_re_ripple_Dxx->GetResonantMomentum()[0]););
    }
    // TODO at some point in the future, the mode numbers should be stored in
    // the RadialGrid instead of the RipplePitchScattering term, and so this
    // if statement would become unnecessary...
    if (tracked_terms->f_hot_ripple_Dxx != nullptr) {
        DEF_FL("fluid/ripple_m", "Magnetic ripple poloidal mode number", qd->Store(this->tracked_terms->f_hot_ripple_Dxx->GetPoloidalModeNumbers()););
        DEF_FL("fluid/ripple_n", "Magnetic ripple toroidal mode number", qd->Store(this->tracked_terms->f_hot_ripple_Dxx->GetToroidalModeNumbers()););
    } else if (tracked_terms->f_re_ripple_Dxx != nullptr) {
        DEF_FL("fluid/ripple_m", "Magnetic ripple poloidal mode number", qd->Store(this->tracked_terms->f_re_ripple_Dxx->GetPoloidalModeNumbers()););
        DEF_FL("fluid/ripple_n", "Magnetic ripple toroidal mode number", qd->Store(this->tracked_terms->f_re_ripple_Dxx->GetToroidalModeNumbers()););
    }

    DEF_FL("fluid/lnLambdaC", "Coulomb logarithm (relativistic)", qd->Store(this->REFluid->GetLnLambda()->GetLnLambdaC()););
    DEF_FL("fluid/lnLambdaT", "Coulomb logarithm (thermal)", qd->Store(this->REFluid->GetLnLambda()->GetLnLambdaT()););
    DEF_FL("fluid/pCrit", "Critical momentum for avalanche, compton and tritium (in units of mc)", qd->Store(this->REFluid->GetEffectiveCriticalRunawayMomentum()););
    if(tracked_terms->n_re_hottail_rate != nullptr){
        DEF_FL("fluid/pCritHottail", "Critical momentum for hottail (in units of mc)", qd->Store(tracked_terms->n_re_hottail_rate->GetHottailCriticalMomentum()););
    }
	DEF_FL("fluid/pStar", "Effective critical momentum in Hesslow theory", qd->Store(this->REFluid->GetPStar()););
	DEF_FL("fluid/nusnuDatPStar", "Slowing-down times deflection frequency for electrons, evaluated at pStar", qd->Store(this->REFluid->GetNusNuDatPStar()););
    DEF_FL("fluid/runawayRate", "Total runaway rate, dn_RE / dt [s^-1 m^-3]", qd->Store(this->postProcessor->GetRunawayRate()););
    DEF_FL("fluid/qR0", "Safety factor multiplied by major radius R0 [m]",
        real_t *vec = qd->StoreEmpty();
        const real_t *jtot = this->unknowns->GetUnknownData(id_jtot);
        for(len_t ir=0; ir<this->fluidGrid->GetNr(); ir++){
            real_t mu0Ip = Constants::mu0 * TotalPlasmaCurrentFromJTot::EvaluateIpInsideR(ir,this->fluidGrid->GetRadialGrid(),jtot);
            vec[ir] = this->fluidGrid->GetRadialGrid()->SafetyFactorNormalized(ir,mu0Ip);
        }
    );
    // NOTE: Since the 'AdvectionDiffusionTerm' combines all advection
    // coefficients, we cannot distinguish between the usual Svensson A, and the
    // advection coefficient obtained when evaluating d/dr on the diffusion
    // term, so we store both as 'svensson_A' in the output.
    if (tracked_terms->svensson_A != nullptr) {
        DEF_FL_FR("fluid/svensson_A", "Advection coefficient used in Svensson n_re transport.", qd->Store(this->tracked_terms->svensson_A->GetAdvectionCoeffR()[0]););
    } else if (tracked_terms->svensson_advD != nullptr) {
        DEF_FL_FR("fluid/svensson_A", "Advection coefficient used in Svensson n_re transport.", qd->Store(this->tracked_terms->svensson_advD->GetAdvectionCoeffR()[0]););
    }
    if (tracked_terms->svensson_D != nullptr)
        DEF_FL_FR("fluid/svensson_D", "Advection coefficient used in Svensson n_re transport.", qd->Store(this->tracked_terms->svensson_D->GetDiffusionCoeffRR()[0]););
    
    if (tracked_terms->svensson_A != nullptr || tracked_terms->svensson_advD != nullptr || tracked_terms->svensson_D != nullptr)
        DEF_FL("fluid/svensson_transport", "Transported runaway density [s^-1 m^-3]",
            real_t *n_re = this->unknowns->GetUnknownData(this->id_n_re);
            real_t *vec = qd->StoreEmpty();
            for(len_t ir=0; ir<this->fluidGrid->GetNr(); ir++)
                vec[ir] = 0;
            if (tracked_terms->svensson_A != nullptr)
                tracked_terms->svensson_A->SetVectorElements(vec, n_re);
            else if (tracked_terms->svensson_advD != nullptr)
                tracked_terms->svensson_advD->SetVectorElements(vec, n_re);
            if (tracked_terms->svensson_D != nullptr)
                tracked_terms->svensson_D->SetVectorElements(vec, n_re);
        );

    DEF_FL("fluid/tauEERel", "Relativistic electron collision time (4*pi*lnL*n_cold*r^2*c)^-1 [s]", qd->Store(this->REFluid->GetElectronCollisionTimeRelativistic()););
    DEF_FL("fluid/tauEETh", "Thermal electron collision time (tauEERel * [2T/mc^2]^1.5) [s]", qd->Store(this->REFluid->GetElectronCollisionTimeThermal()););

    // Hyperresistive parameter
    if (tracked_terms->psi_p_hyperresistive != nullptr)
        DEF_FL_FR("fluid/Lambda_hypres", "Hyper-resistive diffusion coefficient Lambda [H]",
            qd->Store(this->tracked_terms->psi_p_hyperresistive->GetLambda());
        );
    // Power terms in heat equation
    if (tracked_terms->T_cold_ohmic != nullptr)
        DEF_FL("fluid/Tcold_ohmic", "Ohmic heating power density [J s^-1 m^-3]",
            real_t *Eterm = this->unknowns->GetUnknownData(this->id_Eterm);
            real_t *vec = qd->StoreEmpty();
            for(len_t ir=0; ir<this->fluidGrid->GetNr(); ir++)
                vec[ir] = 0;
            this->tracked_terms->T_cold_ohmic->SetVectorElements(vec, Eterm);
        );
    if (tracked_terms->T_cold_fhot_coll != nullptr)
        DEF_FL("fluid/Tcold_fhot_coll", "Collisional heating power density by f_hot [J s^-1 m^-3]",
            real_t *fhot = this->unknowns->GetUnknownData(id_f_hot);
            real_t *vec = qd->StoreEmpty();
            for(len_t ir=0; ir<this->fluidGrid->GetNr(); ir++)
                vec[ir] = 0;
            this->tracked_terms->T_cold_fhot_coll->SetVectorElements(vec, fhot);
        );
    if (tracked_terms->T_cold_fre_coll != nullptr)
        DEF_FL("fluid/Tcold_fre_coll", "Collisional heating power density by f_re [J s^-1 m^-3]",
            real_t *fre = this->unknowns->GetUnknownData(id_f_re);
            real_t *vec = qd->StoreEmpty();
            for(len_t ir=0; ir<this->fluidGrid->GetNr(); ir++)
                vec[ir] = 0;
            this->tracked_terms->T_cold_fre_coll->SetVectorElements(vec, fre);
        );
    if (tracked_terms->T_cold_nre_coll != nullptr)
        DEF_FL("fluid/Tcold_nre_coll", "Collisional heating power density by n_re [J s^-1 m^-3]",
            real_t *nre = this->unknowns->GetUnknownData(id_n_re);
            real_t *vec = qd->StoreEmpty();
            for(len_t ir=0; ir<this->fluidGrid->GetNr(); ir++)
                vec[ir] = 0;
            this->tracked_terms->T_cold_nre_coll->SetVectorElements(vec, nre);
        );

    if (tracked_terms->T_cold_transport != nullptr)
        DEF_FL("fluid/Tcold_transport", "Transported power density [J s^-1 m^-3]",
            real_t *Tcold = this->unknowns->GetUnknownData(this->id_Tcold);
            real_t *vec = qd->StoreEmpty();
            for(len_t ir=0; ir<this->fluidGrid->GetNr(); ir++)
                vec[ir] = 0;
            this->tracked_terms->T_cold_transport->SetVectorElements(vec, Tcold);
        );
    if (tracked_terms->T_cold_radiation != nullptr)
        DEF_FL("fluid/Tcold_radiation", "Radiated power density [J s^-1 m^-3]",
            real_t *ncold = this->unknowns->GetUnknownData(this->id_ncold);
            real_t *vec = qd->StoreEmpty();
            for(len_t ir=0; ir<this->fluidGrid->GetNr(); ir++)
                vec[ir] = 0;
            this->tracked_terms->T_cold_radiation->SetVectorElements(vec, ncold);
        );
    if (tracked_terms->T_cold_ion_coll != nullptr)
        DEF_FL("fluid/Tcold_ion_coll", "Collisional heating power density by ions [J s^-1 m^-3]",
            real_t *vec = qd->StoreEmpty();
            for(len_t ir=0; ir<this->fluidGrid->GetNr(); ir++)
                vec[ir] = 0;
            this->tracked_terms->T_cold_ion_coll->SetVectorElements(vec, nullptr);
        );

    if (tracked_terms->T_cold_transport) {
        if (tracked_terms->T_cold_transport->GetAdvectionTerms().size() > 0) {
            DEF_FL_FR("fluid/Wcold_Tcold_Ar", "Net radial heat advection [m/s]",
                const real_t *Ar = this->tracked_terms->T_cold_transport->GetAdvectionCoeffR(0);
                qd->Store(Ar);
            );
        }
        if (tracked_terms->T_cold_transport->GetDiffusionTerms().size() > 0) {
            DEF_FL_FR("fluid/Wcold_Tcold_Drr", "Net radial heat diffusion [m/s]",
                const real_t *Drr = this->tracked_terms->T_cold_transport->GetDiffusionCoeffRR(0);
                qd->Store(Drr);
            );
        }
    }

    DEF_FL("fluid/W_hot", "Energy density in f_hot [J m^-3]",
        real_t *vec = qd->StoreEmpty();
        if(hottailGrid != nullptr){
            const real_t *f_hot = this->unknowns->GetUnknownData(id_f_hot);
            const len_t nr = this->hottailGrid->GetNr();
            const real_t pThreshold = postProcessor->GetPThreshold();
            bool hasThreshold = (pThreshold != 0);
            const FVM::MomentQuantity::pThresholdMode pMode = postProcessor->GetPThresholdMode();

            len_t offset = 0;
            for(len_t ir=0; ir<nr; ir++){
                FVM::MomentumGrid *mg = this->hottailGrid->GetMomentumGrid(ir);
                const len_t n1 = mg->GetNp1();
                const len_t n2 = mg->GetNp2();
                for(len_t i=0; i<n1; i++){
                    real_t envelope = 1;
                    if(hasThreshold)
                        envelope = FVM::MomentQuantity::ThresholdEnvelope(i, pThreshold, pMode, mg, unknowns->GetUnknownData(id_Tcold)[ir]);
                    for(len_t j=0; j<n2; j++){
                        real_t kineticEnergy = Constants::me * Constants::c * Constants::c * (mg->GetGamma(i,j)-1);
                        this->kineticVectorHot[offset + n1*j + i] = envelope * kineticEnergy * f_hot[offset + n1*j + i];
                    }
                }
                vec[ir] = this->hottailGrid->IntegralMomentumAtRadius(ir, this->kineticVectorHot+offset);
                offset += n1*n2;
            }
        }
    );
    DEF_FL("fluid/W_re", "Energy density in f_re [J m^-3]",
        real_t *vec = qd->StoreEmpty();
        if(runawayGrid != nullptr){
            const real_t *f_re = this->unknowns->GetUnknownData(id_f_re);
            const len_t nr = this->runawayGrid->GetNr();
            len_t offset = 0;
            for(len_t ir=0; ir<nr; ir++){
                FVM::MomentumGrid *mg = this->runawayGrid->GetMomentumGrid(ir);
                const len_t n1 = mg->GetNp1();
                const len_t n2 = mg->GetNp2();
                for(len_t i=0; i<n1; i++)
                    for(len_t j=0; j<n2; j++){
                        real_t kineticEnergy = Constants::me * Constants::c * Constants::c * (mg->GetGamma(i,j)-1);
                        this->kineticVectorRE[offset + n1*j + i] = kineticEnergy * f_re[offset + n1*j + i];
                    }
                vec[ir] = this->runawayGrid->IntegralMomentumAtRadius(ir, this->kineticVectorRE+offset);
                offset += n1*n2;
            }
        }
    );
    DEF_FL("fluid/Zeff", "Effective charge", qd->Store(this->REFluid->GetIonHandler()->GetZeff()););

    // hottail/...
    DEF_HT_F1("hottail/Ar", "Net radial advection on hot electron grid [m/s]",
        const real_t *const* Ar = this->unknown_equations->at(this->id_f_hot)->GetOperator(this->id_f_hot)->GetAdvectionCoeffR();
        qd->Store(nr_ht+1, n1_ht*n2_ht, Ar);
    );
    DEF_HT_F1("hottail/Ap1", "Net first momentum advection on hot electron grid [m/s]",
        const real_t *const* Ap = this->unknown_equations->at(this->id_f_hot)->GetOperator(this->id_f_hot)->GetAdvectionCoeff1();
        qd->Store(nr_ht, (n1_ht+1)*n2_ht, Ap);
    );
    DEF_HT_F2("hottail/Ap2", "Net second momentum advection on hot electron grid [m/s]",
        const real_t *const* Axi = this->unknown_equations->at(this->id_f_hot)->GetOperator(this->id_f_hot)->GetAdvectionCoeff2();
        qd->Store(nr_ht, n1_ht*(n2_ht+1), Axi);
    );
    DEF_HT_FR("hottail/Drr", "Net radial diffusion on hot electron grid [m/s]",
        const real_t *const* Drr = this->unknown_equations->at(this->id_f_hot)->GetOperator(this->id_f_hot)->GetDiffusionCoeffRR();
        qd->Store(nr_ht+1, n1_ht*n2_ht, Drr);
    );
    DEF_HT_F1("hottail/Dpp", "Net momentum-momentum diffusion on hot electron grid [m/s]",
        const real_t *const* Dpp = this->unknown_equations->at(this->id_f_hot)->GetOperator(this->id_f_hot)->GetDiffusionCoeff11();
        qd->Store(nr_ht, (n1_ht+1)*n2_ht, Dpp);
    );
    DEF_HT_F1("hottail/Dpx", "Net momentum-pitch diffusion on hot electron grid [m/s]",
        const real_t *const* Dpx = this->unknown_equations->at(this->id_f_hot)->GetOperator(this->id_f_hot)->GetDiffusionCoeff12();
        qd->Store(nr_ht, (n1_ht+1)*n2_ht, Dpx);
    );
    DEF_HT_F2("hottail/Dxp", "Net pitch-momentum diffusion on hot electron grid [m/s]",
        const real_t *const* Dxp = this->unknown_equations->at(this->id_f_hot)->GetOperator(this->id_f_hot)->GetDiffusionCoeff21();
        qd->Store(nr_ht, n1_ht*(n2_ht+1), Dxp);
    );
    DEF_HT_F2("hottail/Dxx", "Net pitch-pitch diffusion on hot electron grid [m/s]",
        const real_t *const* Dxx = this->unknown_equations->at(this->id_f_hot)->GetOperator(this->id_f_hot)->GetDiffusionCoeff22();
        qd->Store(nr_ht, n1_ht*(n2_ht+1), Dxx);
    );
    DEF_HT_F1("hottail/nu_s_f1", "Slowing down frequency (on p1 flux grid) [s^-1]", qd->Store(nr_ht,   (n1_ht+1)*n2_ht, this->cqtyHottail->GetNuS()->GetValue_f1()););
    DEF_HT_F2("hottail/nu_s_f2", "Slowing down frequency (on p2 flux grid) [s^-1]", qd->Store(nr_ht,   n1_ht*(n2_ht+1), this->cqtyHottail->GetNuS()->GetValue_f2()););
    DEF_HT_F1("hottail/nu_D_f1", "Pitch-angle scattering frequency (on p1 flux grid) [s^-1]", qd->Store(nr_ht,   (n1_ht+1)*n2_ht, this->cqtyHottail->GetNuD()->GetValue_f1()););
    DEF_HT_F2("hottail/nu_D_f2", "Pitch-angle scattering frequency (on p2 flux grid) [s^-1]", qd->Store(nr_ht,   n1_ht*(n2_ht+1), this->cqtyHottail->GetNuD()->GetValue_f2()););
    DEF_HT_F1("hottail/nu_par_f1", "Energy scattering frequency (on p1 flux grid) [s^-1]", qd->Store(nr_ht,   (n1_ht+1)*n2_ht, this->cqtyHottail->GetNuPar()->GetValue_f1()););
    DEF_HT_F2("hottail/nu_par_f2", "Energy scattering frequency (on p2 flux grid) [s^-1]", qd->Store(nr_ht,   n1_ht*(n2_ht+1), this->cqtyHottail->GetNuPar()->GetValue_f2()););
    DEF_HT_F1("hottail/lnLambda_ee_f1", "Coulomb logarithm for e-e collisions (on p1 flux grid)", qd->Store(nr_ht,   (n1_ht+1)*n2_ht, this->cqtyHottail->GetLnLambdaEE()->GetValue_f1()););
    DEF_HT_F2("hottail/lnLambda_ee_f2", "Coulomb logarithm for e-e collisions (on p2 flux grid)", qd->Store(nr_ht,   n1_ht*(n2_ht+1), this->cqtyHottail->GetLnLambdaEE()->GetValue_f2()););
    DEF_HT_F1("hottail/lnLambda_ei_f1", "Coulomb logarithm for e-i collisions (on p1 flux grid)", qd->Store(nr_ht,   (n1_ht+1)*n2_ht, this->cqtyHottail->GetLnLambdaEI()->GetValue_f1()););
    DEF_HT_F2("hottail/lnLambda_ei_f2", "Coulomb logarithm for e-i collisions (on p2 flux grid)", qd->Store(nr_ht,   n1_ht*(n2_ht+1), this->cqtyHottail->GetLnLambdaEI()->GetValue_f2()););
    DEF_HT("hottail/S_ava", "Rosenbluth-Putvinski avalanche source term",
        real_t *v = qd->StoreEmpty();

        FVM::Operator *avaPos = this->unknown_equations->at(this->id_f_hot)->GetOperatorUnsafe(this->id_n_re);
        const real_t *nre = unknowns->GetUnknownData(id_n_re);
        avaPos->SetVectorElements(v, nre);

        if (this->id_n_re_neg) {
            FVM::Operator * avaNeg = this->unknown_equations->at(this->id_f_hot)->GetOperatorUnsafe(this->id_n_re_neg);
            const real_t *nre_neg = unknowns->GetUnknownData(id_n_re_neg);
            avaNeg->SetVectorElements(v, nre_neg);
        }
    );
<<<<<<< HEAD

	if (tracked_terms->comptonSource != nullptr) {
=======
    
	if (tracked_terms->comptonSource_hottail != nullptr) {
>>>>>>> 3971131b
		DEF_HT("hottail/S_compton", "Compton scattering source term [s^-1 m^-3]",
			const real_t *ntot = this->unknowns->GetUnknownData(this->id_ntot);
			real_t *S_C = qd->StoreEmpty();

			for (len_t ir = 0; ir < nr_ht; ir++) {
				for (len_t j = 0; j < n2_ht; j++) {
					for (len_t i = 0; i < n1_ht; i++) {
						S_C[(ir*(n2_ht) + j)*n1_ht + i] = -this->tracked_terms->comptonSource_hottail->GetSourceFunction(ir,i,j) * ntot[ir];
					}
				}
			}
		);
	}
    if (!tracked_terms->tritiumSource.empty()) {
		DEF_HT("hottail/S_tritium", "Tritium decay source term [s^-1 m^-3]",
			real_t *S_T = qd->StoreEmpty();

			for (len_t ir = 0; ir < nr_ht; ir++) {
				for (len_t j = 0; j < n2_ht; j++) {
					for (len_t i = 0; i < n1_ht; i++) {
					    len_t nT = this->ions->GetNTritiumIndices();
                        S_T[(ir*(n2_ht) + j)*n1_ht + i] = 0;
                        for(len_t iT=0; iT<nT; iT++){
                            S_T[(ir*(n2_ht) + j)*n1_ht + i] += this->tracked_terms->tritiumSource[iT]->GetSourceFunction(ir,i,j) * this->ions->GetTritiumDensity(ir);
                        }
					}
				}
			}
		);
	}

	// Pitch angle scattering due to time varying B
	if (tracked_terms->f_hot_timevaryingb != nullptr) {
		DEF_HT_F2("hottail/timevaryingb_Ap2", "Pitch angle advection due to time-varying B",
			const real_t *const* BA = this->tracked_terms->f_hot_timevaryingb->GetBounceAverage();
			const real_t dB = this->tracked_terms->f_hot_timevaryingb->GetCurrentDbDt();
			real_t *Axi = qd->StoreEmpty();

			//qd->Store(nr_ht, n1_ht*(n2_ht+1), Axi);
			for (len_t ir = 0; ir < nr_ht; ir++) {
				for (len_t j_f = 0; j_f < n2_ht+1; j_f++) {
					for (len_t i = 0; i < n1_ht; i++) {
						Axi[(ir*(n2_ht+1) + j_f)*n1_ht + i] = 0.5 * BA[ir][j_f*n1_ht+i] * dB;
					}
				}
			}
		);
	}



    // Synchrotron radiation
	if (tracked_terms->f_hot_synchrotron != nullptr) {
		DEF_HT_F1("hottail/synchrotron_f1", "Advection due to Synchrotron radiation",
			real_t *Asyn = qd->StoreEmpty();

			for (len_t ir = 0; ir < nr_ht; ir++) {
                auto *mg = this->hottailGrid->GetMomentumGrid(ir);
                const real_t *BA1_f1 = this->hottailGrid->GetBA_B3_f1(ir);
                real_t Bmin = this->fluidGrid->GetRadialGrid()->GetBmin(ir);
				for (len_t j = 0; j < n2_ht; j++) {
					for (len_t i = 0; i < n1_ht + 1; i++) {
						Asyn[(ir*n2_ht + j)*(n1_ht + 1) + i] = this->tracked_terms->f_hot_synchrotron->getf1_PXI(i, j, mg, BA1_f1, Bmin, ir, this->fluidGrid->GetRadialGrid());
                    }
				}
			}
		);
	} 

	if (tracked_terms->f_hot_synchrotron != nullptr) {
		DEF_HT_F2("hottail/synchrotron_f2", "Advection due to Synchrotron radiation",
			real_t *Asyn = qd->StoreEmpty();

			for (len_t ir = 0; ir < nr_ht; ir++) {
                auto *mg = this->hottailGrid->GetMomentumGrid(ir);
                const real_t *BA2_f2 = this->hottailGrid->GetBA_xi2B2_f2(ir);
                real_t Bmin = this->fluidGrid->GetRadialGrid()->GetBmin(ir);
				for (len_t j = 0; j < n2_ht+1; j++) {
					for (len_t i = 0; i < n1_ht; i++) {
						Asyn[(ir*(n2_ht+1) + j)*n1_ht + i] = this->tracked_terms->f_hot_synchrotron->getf2_PXI(i, j, mg, BA2_f2, Bmin); 
                    }
				}
			}
		);
	} 
    
    // Bremsstrahlung radiation
    if (this->cqtyRunaway != nullptr) {
        if (this->cqtyHottail->GetCollisionQuantitySettings()->bremsstrahlung_mode == OptionConstants::EQTERM_BREMSSTRAHLUNG_MODE_STOPPING_POWER) {
            DEF_HT_F1("hottail/bremsstrahlung_f1", "Advection due to bremsstrahlung radiation",
                real_t *Abrems = qd->StoreEmpty();
                const len_t nZ = this->ions->GetNZ();
                real_t n_i;
                real_t p;
                for (len_t ir = 0; ir < nr_ht; ir++) {
                    auto *mg = this->hottailGrid->GetMomentumGrid(ir);
                    for (len_t i = 0; i < n1_ht + 1; i++) {   
                        p = mg->GetP1_f(i);
                        for (len_t j = 0; j < n2_ht; j++) {
                            Abrems[(ir*n2_ht + j)*(n1_ht + 1) + i] = 0;
                            for (len_t iZ = 0; iZ < nZ; iZ++) {
                                n_i = this->ions->GetTotalIonDensity(ir, iZ);
                                Abrems[(ir*n2_ht + j)*(n1_ht + 1) + i] += n_i*this->cqtyHottail->GetNuS()->evaluateBremsstrahlungAtPforZ(iZ, p, OptionConstants::EQTERM_BREMSSTRAHLUNG_MODE_STOPPING_POWER); 
                            }
                        }
                    }
                }
            );
        } 
    }
    

    // runaway/...
    DEF_RE_FR("runaway/Ar", "Net radial advection on runaway electron grid [m/s]",
        const real_t *const* Ar = this->unknown_equations->at(this->id_f_re)->GetOperator(this->id_f_re)->GetAdvectionCoeffR();
        qd->Store(nr_re+1, n1_re*n2_re, Ar);
    );
    DEF_RE_F1("runaway/Ap1", "Net first momentum advection on runaway electron grid [m/s]",
        const real_t *const* Ap = this->unknown_equations->at(this->id_f_re)->GetOperator(this->id_f_re)->GetAdvectionCoeff1();
        qd->Store(nr_re, (n1_re+1)*n2_re, Ap);
    );
    DEF_RE_F2("runaway/Ap2", "Net second momentum advection on runaway electron grid [m/s]",
        const real_t *const* Axi = this->unknown_equations->at(this->id_f_re)->GetOperator(this->id_f_re)->GetAdvectionCoeff2();
        qd->Store(nr_re, n1_re*(n2_re+1), Axi);
    );
    DEF_RE_FR("runaway/Drr", "Net radial diffusion on runaway electron grid [m/s]",
        const real_t *const* Drr = this->unknown_equations->at(this->id_f_re)->GetOperator(this->id_f_re)->GetDiffusionCoeffRR();
        qd->Store(nr_re+1, n1_re*n2_re, Drr);
    );
    DEF_RE_F1("runaway/Dpp", "Net momentum-momentum diffusion on runaway electron grid [m/s]",
        const real_t *const* Dpp = this->unknown_equations->at(this->id_f_re)->GetOperator(this->id_f_re)->GetDiffusionCoeff11();
        qd->Store(nr_re, (n1_re+1)*n2_re, Dpp);
    );
    DEF_RE_F1("runaway/Dpx", "Net momentum-pitch diffusion on runaway electron grid [m/s]",
        const real_t *const* Dpx = this->unknown_equations->at(this->id_f_re)->GetOperator(this->id_f_re)->GetDiffusionCoeff12();
        qd->Store(nr_re, (n1_re+1)*n2_re, Dpx);
    );
    DEF_RE_F2("runaway/Dxp", "Net pitch-momentum diffusion on runaway electron grid [m/s]",
        const real_t *const* Dxp = this->unknown_equations->at(this->id_f_re)->GetOperator(this->id_f_re)->GetDiffusionCoeff21();
        qd->Store(nr_re, n1_re*(n2_re+1), Dxp);
    );
    DEF_RE_F2("runaway/Dxx", "Net pitch-pitch diffusion on runaway electron grid [m/s]",
        const real_t *const* Dxx = this->unknown_equations->at(this->id_f_re)->GetOperator(this->id_f_re)->GetDiffusionCoeff22();
        qd->Store(nr_re, n1_re*(n2_re+1), Dxx);
    );
    DEF_RE_F1("runaway/nu_s_f1", "Slowing down frequency (on p1 flux grid) [s^-1]", qd->Store(nr_re,   (n1_re+1)*n2_re, this->cqtyRunaway->GetNuS()->GetValue_f1()););
    DEF_RE_F2("runaway/nu_s_f2", "Slowing down frequency (on p2 flux grid) [s^-1]", qd->Store(nr_re,   n1_re*(n2_re+1), this->cqtyRunaway->GetNuS()->GetValue_f2()););
    DEF_RE_F1("runaway/nu_D_f1", "Pitch-angle scattering frequency (on p1 flux grid) [s^-1]", qd->Store(nr_re,   (n1_re+1)*n2_re, this->cqtyRunaway->GetNuD()->GetValue_f1()););
    DEF_RE_F2("runaway/nu_D_f2", "Pitch-angle scattering frequency (on p2 flux grid) [s^-1]", qd->Store(nr_re,   n1_re*(n2_re+1), this->cqtyRunaway->GetNuD()->GetValue_f2()););
    DEF_RE_F1("runaway/nu_D_f1", "Energy scattering frequency (on p1 flux grid) [s^-1]", qd->Store(nr_re,   (n1_re+1)*n2_re, this->cqtyRunaway->GetNuPar()->GetValue_f1()););
    DEF_RE_F2("runaway/nu_D_f2", "Energy scattering frequency (on p2 flux grid) [s^-1]", qd->Store(nr_re,   n1_re*(n2_re+1), this->cqtyRunaway->GetNuPar()->GetValue_f2()););
    DEF_RE_F1("runaway/lnLambda_ee_f1", "Coulomb logarithm for e-e collisions (on p1 flux grid)", qd->Store(nr_re,   (n1_re+1)*n2_re, this->cqtyRunaway->GetLnLambdaEE()->GetValue_f1()););
    DEF_RE_F2("runaway/lnLambda_ee_f2", "Coulomb logarithm for e-e collisions (on p2 flux grid)", qd->Store(nr_re,   n1_re*(n2_re+1), this->cqtyRunaway->GetLnLambdaEE()->GetValue_f2()););
    DEF_RE_F1("runaway/lnLambda_ei_f1", "Coulomb logarithm for e-i collisions (on p1 flux grid)", qd->Store(nr_re,   (n1_re+1)*n2_re, this->cqtyRunaway->GetLnLambdaEI()->GetValue_f1()););
    DEF_RE_F2("runaway/lnLambda_ei_f2", "Coulomb logarithm for e-i collisions (on p2 flux grid)", qd->Store(nr_re,   n1_re*(n2_re+1), this->cqtyRunaway->GetLnLambdaEI()->GetValue_f2()););
    DEF_RE("runaway/S_ava", "Rosenbluth-Putvinski avalanche source term",
        real_t *v = qd->StoreEmpty();

        FVM::Operator *avaPos = this->unknown_equations->at(this->id_f_re)->GetOperatorUnsafe(this->id_n_re);
        const real_t *nre = unknowns->GetUnknownData(id_n_re);
        avaPos->SetVectorElements(v, nre);

        if (this->id_n_re_neg) {
            FVM::Operator * avaNeg = this->unknown_equations->at(this->id_f_re)->GetOperatorUnsafe(this->id_n_re_neg);
            const real_t *nre_neg = unknowns->GetUnknownData(id_n_re_neg);
            avaNeg->SetVectorElements(v, nre_neg);
        }
    );
    if (tracked_terms->comptonSource_runaway != nullptr) {
		DEF_RE("runaway/S_compton", "Compton scattering source term [s^-1 m^-3]",
			const real_t *ntot = this->unknowns->GetUnknownData(this->id_ntot);
			real_t *S_C = qd->StoreEmpty();

			for (len_t ir = 0; ir < nr_re; ir++) {
				for (len_t j = 0; j < n2_re; j++) {
					for (len_t i = 0; i < n1_re; i++) {
						S_C[(ir*(n2_re) + j)*n1_re + i] = -this->tracked_terms->comptonSource_runaway->GetSourceFunction(ir,i,j) * ntot[ir];
					}
				}
			}
		);
	}

	// Pitch angle scattering due to time varying B
	if (tracked_terms->f_re_timevaryingb != nullptr) {
		DEF_RE_F2("runaway/timevaryingb_Ap2", "Pitch angle advection due to time-varying B",
			const real_t *const* BA = this->tracked_terms->f_re_timevaryingb->GetBounceAverage();
			const real_t dB = this->tracked_terms->f_re_timevaryingb->GetCurrentDbDt();
			real_t *Axi = qd->StoreEmpty();

			for (len_t ir = 0; ir < nr_re; ir++) {
				for (len_t j_f = 0; j_f < n2_re+1; j_f++) {
					for (len_t i = 0; i < n1_re; i++) {
						Axi[(ir*(n2_re+1) + j_f)*n1_re + i] = 0.5 * BA[ir][j_f*n1_re+i] * dB;
					}
				}
			}
		);
	}

    // Synchrotron radiation
	if (tracked_terms->f_re_synchrotron != nullptr) {
		DEF_RE_F1("runaway/synchrotron_f1", "Advection due to synchrotron radiation",
			real_t *Asyn = qd->StoreEmpty();

			for (len_t ir = 0; ir < nr_re; ir++) {
                auto *mg = this->runawayGrid->GetMomentumGrid(ir);
                const real_t *BA1_f1 = this->runawayGrid->GetBA_B3_f1(ir);
                real_t Bmin = this->fluidGrid->GetRadialGrid()->GetBmin(ir);
				for (len_t j = 0; j < n2_re; j++) {
					for (len_t i = 0; i < n1_re + 1; i++) {
						Asyn[(ir*n2_re + j)*(n1_re + 1) + i] = this->tracked_terms->f_re_synchrotron->getf1_PXI(i, j, mg, BA1_f1, Bmin); 
                    }
				}
			}
		);
	} 

	if (tracked_terms->f_re_synchrotron != nullptr) {
		DEF_RE_F2("runaway/synchrotron_f2", "Advection due to synchrotron radiation",
			real_t *Asyn = qd->StoreEmpty();

			for (len_t ir = 0; ir < nr_re; ir++) {
                auto *mg = this->runawayGrid->GetMomentumGrid(ir);
                const real_t *BA2_f2 = this->runawayGrid->GetBA_xi2B2_f2(ir);
                real_t Bmin = this->fluidGrid->GetRadialGrid()->GetBmin(ir);
				for (len_t j = 0; j < n2_re+1; j++) {
					for (len_t i = 0; i < n1_re; i++) {
						Asyn[(ir*(n2_re+1) + j)*n1_re + i] = this->tracked_terms->f_re_synchrotron->getf2_PXI(i, j, mg, BA2_f2, Bmin); 
                    }
				}
			}
		);
	} 
    
    // Bremsstrahlung radiation
    if (this->cqtyRunaway != nullptr){
        if (this->cqtyRunaway->GetCollisionQuantitySettings()->bremsstrahlung_mode == OptionConstants::EQTERM_BREMSSTRAHLUNG_MODE_STOPPING_POWER) {
            DEF_RE_F1("runaway/bremsstrahlung_f1", "Advection due to bremsstrahlung radiation",
                real_t *Abrems = qd->StoreEmpty();
                const len_t nZ = this->ions->GetNZ();
                real_t n_i;
                real_t p;
                for (len_t ir = 0; ir < nr_re; ir++) {
                    auto *mg = this->runawayGrid->GetMomentumGrid(ir);
                    for (len_t i = 0; i < n1_re + 1; i++) {   
                        p = mg->GetP1_f(i);
                        for (len_t j = 0; j < n2_re; j++) {
                            Abrems[(ir*n2_re + j)*(n1_re + 1) + i] = 0;
                            for (len_t iZ = 0; iZ < nZ; iZ++) {
                                n_i = this->ions->GetTotalIonDensity(ir, iZ);
                                Abrems[(ir*n2_re + j)*(n1_re + 1) + i] += p*n_i*this->cqtyRunaway->GetNuS()->evaluateBremsstrahlungAtPforZ(iZ, p, OptionConstants::EQTERM_BREMSSTRAHLUNG_MODE_STOPPING_POWER); 
                            }
                        }
                    }
                }
            );
        } 
    }

    // scalar/..
    DEF_SC("scalar/radialloss_n_re", "Rate of runaway number loss through plasma edge, normalized to R0 [s^-1 m^-1]",
        const real_t *nre = this->unknowns->GetUnknownData(this->id_n_re);
        real_t v = 0;
        len_t nr = this->fluidGrid->GetNr();
        if (this->tracked_terms->n_re_advective_bc != nullptr)
            this->tracked_terms->n_re_advective_bc->AddToVectorElements((&v)-(nr-1), nre);
        if (this->tracked_terms->n_re_diffusive_bc != nullptr)
            this->tracked_terms->n_re_diffusive_bc->AddToVectorElements((&v)-(nr-1), nre);
        // multiply the flux through the boundary by the surface area (normalized to the major radius R0)
        v *= this->fluidGrid->GetVpVol(nr-1) * this->fluidGrid->GetRadialGrid()->GetDr(nr-1);
        qd->Store(&v);
    );

    DEF_SC("scalar/energyloss_T_cold", "Rate of energy loss through plasma edge from T_cold transport, normalized to R0 [J s^-1 m^-1]",
        const real_t *Tcold = this->unknowns->GetUnknownData(this->id_Tcold);
        real_t v=0;
        len_t nr = this->fluidGrid->GetNr();
        if (this->tracked_terms->T_cold_advective_bc != nullptr)
            this->tracked_terms->T_cold_advective_bc->AddToVectorElements((&v)-(nr-1), Tcold);
        if (this->tracked_terms->T_cold_diffusive_bc != nullptr)
            this->tracked_terms->T_cold_diffusive_bc->AddToVectorElements((&v)-(nr-1), Tcold);

        // multiply the flux through the boundary by the surface area (normalized to the major radius R0)
        v *= this->fluidGrid->GetVpVol(nr-1) * this->fluidGrid->GetRadialGrid()->GetDr(nr-1);
        qd->Store(&v);
    );

    if(this->tracked_terms->f_re_advective_bc != nullptr || this->tracked_terms->f_re_diffusive_bc != nullptr ) {
        DEF_SC("scalar/radialloss_f_re", "Rate of particle number loss through plasma edge from f_re transport, normalized to R0 [s^-1 m^-1]",
            real_t v = integratedKineticBoundaryTerm(
                this->id_f_re, [](len_t,len_t, FVM::MomentumGrid*){ return 1; },
                this->runawayGrid, this->tracked_terms->f_re_advective_bc, this->tracked_terms->f_re_diffusive_bc, kineticVectorRE
            );
            qd->Store(&v);
        );
        DEF_SC("scalar/energyloss_f_re", "Rate of energy loss through plasma edge from f_re transport, normalized to R0 [J s^-1 m^-1]",
            real_t v = integratedKineticBoundaryTerm(
                this->id_f_re, [](len_t i,len_t j, FVM::MomentumGrid *mg){ return Constants::me * Constants::c * Constants::c * (mg->GetGamma(i,j)-1); },
                this->runawayGrid, this->tracked_terms->f_re_advective_bc, this->tracked_terms->f_re_diffusive_bc, kineticVectorRE
            );
            qd->Store(&v);
        );
    }
    if(this->tracked_terms->f_hot_advective_bc != nullptr || this->tracked_terms->f_hot_diffusive_bc != nullptr ) {
        DEF_SC("scalar/radialloss_f_hot", "Rate of particle number loss through plasma edge from f_hot transport, normalized to R0 [s^-1 m^-1]",
            real_t v = integratedKineticBoundaryTerm(
                this->id_f_hot, [](len_t,len_t, FVM::MomentumGrid*){ return 1; },
                this->hottailGrid, this->tracked_terms->f_hot_advective_bc, this->tracked_terms->f_hot_diffusive_bc, kineticVectorHot
            );
            qd->Store(&v);
        );

        DEF_SC("scalar/energyloss_f_hot", "Rate of energy loss through plasma edge from f_hot transport, normalized to R0 [J s^-1 m^-1]",
            real_t v = integratedKineticBoundaryTerm(
                this->id_f_hot, [](len_t i,len_t j, FVM::MomentumGrid *mg){ return Constants::me * Constants::c * Constants::c * (mg->GetGamma(i,j)-1); },
                this->hottailGrid, this->tracked_terms->f_hot_advective_bc, this->tracked_terms->f_hot_diffusive_bc, kineticVectorHot
            );
            qd->Store(&v);
        );
    }

    // Diagnostics for ion rate equations
    const len_t nChargeStates = this->ions->GetNzs();
    DEF_FL_MUL("fluid/ni_posIonization", nChargeStates, "Positive ionization term in ion rate equation",
        real_t *v = qd->StoreEmpty();
        len_t offset = 0;
        const len_t nr = this->fluidGrid->GetNr();
        for (len_t iz = 0; iz < this->tracked_terms->ni_rates.size(); iz++) {
            IonRateEquation *ire = this->tracked_terms->ni_rates[iz];
            len_t Z = ire->GetZ();

            real_t **t = ire->GetPositiveIonizationTerm();
            for (len_t Z0 = 0; Z0 <= Z; Z0++)
                for (len_t ir = 0; ir < nr; ir++)
                    v[offset+Z0*nr+ir] = t[Z0][ir];
            offset+=(Z+1)*nr;
        }
    );

    // Diagnostics for ion rate equations
    DEF_FL_MUL("fluid/ni_negIonization", nChargeStates, "Negative ionization term in ion rate equation",
        real_t *v = qd->StoreEmpty();
        len_t offset = 0;
        const len_t nr = this->fluidGrid->GetNr();
        for (len_t iz = 0; iz < this->tracked_terms->ni_rates.size(); iz++) {
            IonRateEquation *ire = this->tracked_terms->ni_rates[iz];
            len_t Z = ire->GetZ();

            real_t **t = ire->GetNegativeIonizationTerm();
            for (len_t Z0 = 0; Z0 <= Z; Z0++)
                for (len_t ir = 0; ir < nr; ir++)
                    v[offset+Z0*nr+ir] = t[Z0][ir];
            offset+=(Z+1)*nr;
        }
    );

    // Diagnostics for ion rate equations
    DEF_FL_MUL("fluid/ni_posRecombination", nChargeStates, "Positive recombination term in ion rate equation",
        real_t *v = qd->StoreEmpty();
        len_t offset = 0;
        const len_t nr = this->fluidGrid->GetNr();
        for (len_t iz = 0; iz < this->tracked_terms->ni_rates.size(); iz++) {
            IonRateEquation *ire = this->tracked_terms->ni_rates[iz];
            len_t Z = ire->GetZ();

            real_t **t = ire->GetPositiveRecombinationTerm();
            for (len_t Z0 = 0; Z0 <= Z; Z0++)
                for (len_t ir = 0; ir < nr; ir++)
                    v[offset+Z0*nr+ir] = t[Z0][ir];
            offset+=(Z+1)*nr;
        }
    );

    // Diagnostics for ion rate equations
    DEF_FL_MUL("fluid/ni_negRecombination", nChargeStates, "Negative recombination term in ion rate equation",
        real_t *v = qd->StoreEmpty();
        len_t offset = 0;
        const len_t nr = this->fluidGrid->GetNr();
        for (len_t iz = 0; iz < this->tracked_terms->ni_rates.size(); iz++) {
            IonRateEquation *ire = this->tracked_terms->ni_rates[iz];
            len_t Z = ire->GetZ();

            real_t **t = ire->GetNegativeRecombinationTerm();
            for (len_t Z0 = 0; Z0 <= Z; Z0++)
                for (len_t ir = 0; ir < nr; ir++)
                    v[offset+Z0*nr+ir] = t[Z0][ir];
            offset+=(Z+1)*nr;
        }
    );

	if (this->tracked_terms->f_hot_kin_rates.size() > 0) {
		DEF_HT_MUL("hottail/kinioniz_vsigma", nChargeStates, "Kinetic ionization cross-section multiplied by the electron speed [m^-1 s^-1]",
			real_t *v = qd->StoreEmpty();

			for (len_t iz = 0, offs = 0; iz < this->tracked_terms->f_hot_kin_rates.size(); iz++) {
				IonKineticIonizationTerm *ikit = this->tracked_terms->f_hot_kin_rates[iz];
				real_t **intg = ikit->GetIntegrandAllCS();

				len_t Z = ions->GetZ(iz);
				for (len_t Z0 = 0; Z0 <= Z; Z0++)
					for (len_t ir = 0; ir < nr_ht; ir++)
						for (len_t j = 0; j < n2_ht; j++)
							for (len_t i = 0; i < n1_ht; i++, offs++)
								v[offs] = intg[Z0][n1_ht*j+i];
			}
		);
	}

	if (this->tracked_terms->f_re_kin_rates.size() > 0) {
		DEF_RE_MUL("runaway/kinioniz_vsigma", nChargeStates, "Kinetic ionization cross-section multiplied by the electron speed [m^-1 s^-1]",
			real_t *v = qd->StoreEmpty();

			for (len_t iz = 0, offs = 0; iz < this->tracked_terms->f_re_kin_rates.size(); iz++) {
				IonKineticIonizationTerm *ikit = this->tracked_terms->f_re_kin_rates[iz];
				real_t **intg = ikit->GetIntegrandAllCS();

				len_t Z = ions->GetZ(iz);
				for (len_t Z0 = 0; Z0 <= Z; Z0++)
					for (len_t ir = 0; ir < nr_re; ir++)
						for (len_t j = 0; j < n2_re; j++)
							for (len_t i = 0; i < n1_re; i++, offs++)
								v[offs] = intg[Z0][n1_re*j+i];
			}
		);
	}

    if (this->tracked_terms->n_re_kin_rates.size() > 0) {
        DEF_FL_MUL("fluid/kinioniz_vsigma", nChargeStates, "Approximated runaway impact ionization cross-section multiplied by the electron speed [m^-1 s^-1]",
            real_t *v = qd->StoreEmpty();
            const len_t nr = this->fluidGrid->GetNr();
            const real_t *nre = unknowns->GetUnknownData(id_n_re);
            len_t offset = 0;
            for (len_t iz = 0; iz < this->tracked_terms->n_re_kin_rates.size(); iz++) {
                IonFluidRunawayIonizationTerm *ifrit = this->tracked_terms->n_re_kin_rates[iz];
                real_t *weights = ifrit->GetWeights();
                len_t Z = ions->GetZ(iz);
                for (len_t Z0 = 0; Z0 <= Z; Z0++)
                    for (len_t ir = 0; ir < nr; ir++)
                        v[offset+Z0*nr+ir] = weights[ir*(Z+1)+Z0] * nre[ir];
                offset+=(Z+1)*nr;
            }
        );
    }

    if (this->unknowns->HasUnknown(OptionConstants::UQTY_POL_FLUX) &&
        this->unknowns->HasUnknown(OptionConstants::UQTY_PSI_WALL)) {
        // Magnetic energy and internal inductance
        DEF_SC("scalar/E_mag", "Total energy contained in the poloidal magnetic field within the vessel, normalized to R0 [J/m]",
            real_t v = evaluateMagneticEnergy();
            qd->Store(&v);
        );
        DEF_SC("scalar/L_i", "Internal inductance for poloidal magnetic energy normalized to R0 [J/A^2 m]",
            const real_t Ip = this->unknowns->GetUnknownData(id_Ip)[0];
            real_t v;
            if (Ip != 0)
                v = 2*evaluateMagneticEnergy() / (Ip*Ip);
            else
                v = std::numeric_limits<real_t>::infinity();

            qd->Store(&v);
        );
        DEF_SC("scalar/l_i", "Normalized internal inductance for poloidal magnetic energy (2Li/mu0R0)",
            const real_t Ip = this->unknowns->GetUnknownData(id_Ip)[0];
            real_t Li;
            if (Ip != 0)
                Li = 2*evaluateMagneticEnergy() / (Ip*Ip);
            else
                Li = std::numeric_limits<real_t>::infinity();

            real_t v = Li * 2/Constants::mu0;
            qd->Store(&v);
        );
        DEF_SC("scalar/L_i_flux", "Internal inductance for poloidal flux psi_p, normalized to R0 [J/A^2 m]",
            const real_t Ip = this->unknowns->GetUnknownData(id_Ip)[0];
            const real_t psip_0 = this->unknowns->GetUnknownData(id_psip)[0];
            const real_t psip_a = this->unknowns->GetUnknownData(id_psi_edge)[0];

            real_t v;
            if (Ip != 0)
                v = (psip_a - psip_0) / Ip;
            else
                v = std::numeric_limits<real_t>::infinity();

            qd->Store(&v);
        );
    }

	// Other quantities which are generally expensive to store
	// and which should therefore require some careful consideration
	// before using.
    DEF_FL("expensive/Tcold_radiationFromNuS", "Radiated power density predicted by the Hesslow screened nuS model [J s^-1 m^-3]",
        SlowingDownFrequency *nuS = this->REFluid->GetNuS();
        CollisionQuantity::collqty_settings settings_free;
        CollisionQuantity::collqty_settings settings_screened;
        settings_free.collfreq_type = OptionConstants::COLLQTY_COLLISION_FREQUENCY_TYPE_COMPLETELY_SCREENED;
        settings_screened.collfreq_type = OptionConstants::COLLQTY_COLLISION_FREQUENCY_TYPE_PARTIALLY_SCREENED;
        settings_free.collfreq_mode = settings_screened.collfreq_mode = OptionConstants::COLLQTY_COLLISION_FREQUENCY_MODE_FULL;
        settings_free.lnL_type = settings_screened.lnL_type = OptionConstants::COLLQTY_LNLAMBDA_ENERGY_DEPENDENT;
        settings_free.bremsstrahlung_mode = settings_screened.bremsstrahlung_mode = OptionConstants::EQTERM_BREMSSTRAHLUNG_MODE_STOPPING_POWER;
        settings_free.screened_diffusion = settings_screened.screened_diffusion = OptionConstants::COLLQTY_SCREENED_DIFFUSION_MODE_MAXWELLIAN;

        std::function<real_t(len_t,real_t)> weightFunc = ([nuS, &settings_free, &settings_screened](len_t ir, real_t p)
        {
            real_t v = Constants::c * p/sqrt(1+p*p);
            return Constants::me*Constants::c*v*p*(nuS->evaluateAtP(ir,p,&settings_screened) - nuS->evaluateAtP(ir,p,&settings_free));
        });
        real_t *ncold = this->unknowns->GetUnknownData(this->id_ncold);
        real_t *Tcold = this->unknowns->GetUnknownData(this->id_Tcold);
        real_t *vec = qd->StoreEmpty();
        for(len_t ir=0; ir<this->fluidGrid->GetNr(); ir++)
            vec[ir] = integrateWeightedMaxwellian(ir, ncold[ir], Tcold[ir], weightFunc);
    );

    // Declare groups of parameters (for registering
    // multiple parameters in one go)

    // Automatically add elements to the "fluid",
    // "hottail" and "runaway" groups
    for (auto qty : all_quantities) {
        if (qty->GetName().substr(0, 5) == "fluid")
            this->groups["fluid"].push_back(qty->GetName());
        else if (qty->GetName().substr(0, 7) == "hottail")
            this->groups["hottail"].push_back(qty->GetName());
        else if (qty->GetName().substr(0, 7) == "runaway")
            this->groups["runaway"].push_back(qty->GetName());
        else if (qty->GetName().substr(0, 6) == "scalar")
            this->groups["scalar"].push_back(qty->GetName());
    }

    this->groups["ripple"] = {
        "fluid/ripple_m", "fluid/ripple_n", "fluid/f_hot_ripple_pmn", "fluid/f_re_ripple_pmn"
    };
    this->groups["transport"] = {
        "scalar/radialloss_n_re", "scalar/energyloss_T_cold",
        "scalar/radialloss_f_re", "scalar/energyloss_f_re",
        "scalar/radialloss_f_hot", "scalar/energyloss_f_hot"
    };
    this->groups["nu_s"] = {
        "hottail/nu_s_f1", "hottail/nu_s_f2",
        "runaway/nu_s_f1", "runaway/nu_s_f2"
    };
    this->groups["nu_D"] = {
        "hottail/nu_D_f1", "hottail/nu_D_f2",
        "runaway/nu_D_f1", "runaway/nu_D_f2"
    };
    this->groups["nu_par"] = {
        "hottail/nu_par_f1", "hottail/nu_par_f2",
        "runaway/nu_par_f1", "runaway/nu_par_f2"
    };
    this->groups["lnLambda"] = {
        "hottail/lnLambda_ee_f1", "hottail/lnLambda_ee_f2",
        "hottail/lnLambda_ei_f1", "hottail/lnLambda_ei_f2",
        "runaway/lnLambda_ee_f1", "runaway/lnLambda_ee_f2",
        "runaway/lnLambda_ei_f1", "runaway/lnLambda_ei_f2"
    };
    this->groups["energy"] = {
        "fluid/Tcold_ohmic", "fluid/Tcold_fhot_coll", "fluid/Tcold_fre_coll",
        "fluid/Tcold_transport", "fluid/Tcold_radiation", "fluid/Tcold_ion_coll",
        "fluid/W_hot", "fluid/W_re", "scalar/E_mag", "scalar/L_i", "scalar/l_i",
        "scalar/energyloss_T_cold", "scalar/energyloss_f_re", "scalar/energyloss_f_hot"
    };
}


/**
 * Returns the scalar corresponding a kinetic boundary condition term which has
 * been integrated over momentum with a provided weight function.
 *
 * Parameters
 *  id_f:           unknown id of kinetic quantity
 *  momentFunction: weight function that we integrate the equation term over
 *  grid:           grid on which the kinetic quantity lives
 *  advective_bc:   the first boundary condition equation term
 *  diffusive_bc:   the second boundary condition equation term
 *  kineticVector:  an array sufficiently large to contain the kinetic grid
 */
real_t OtherQuantityHandler::integratedKineticBoundaryTerm(
        len_t id_f, std::function<real_t(len_t,len_t,FVM::MomentumGrid*)> momentFunction, FVM::Grid *grid,
        FVM::BC::BoundaryCondition *advective_bc, FVM::BC::BoundaryCondition *diffusive_bc,
        real_t *kineticVector
) {
    const real_t *f = this->unknowns->GetUnknownData(id_f);
    len_t nr = grid->GetNr();
    FVM::MomentumGrid *mg = grid->GetMomentumGrid(nr-1);
    len_t n1 = mg->GetNp1();
    len_t n2 = mg->GetNp2();
    len_t offset = grid->GetNCells() - n1*n2; // get offset for ir=nr-1
    for(len_t i=0; i<n1*n2; i++) // reset vector
        kineticVector[offset+i] = 0;
    if (advective_bc != nullptr)
        advective_bc->AddToVectorElements(kineticVector,f);
    if (diffusive_bc != nullptr)
        diffusive_bc->AddToVectorElements(kineticVector,f);

    // take energy moment of the boundary condition
    for(len_t i=0; i<n1; i++)
        for(len_t j=0; j<n2; j++)
            kineticVector[offset+n1*j+i] *= momentFunction(i,j,mg);

    real_t v = grid->IntegralMomentumAtRadius(nr-1,kineticVector+offset);
    v *= grid->GetVpVol(nr-1) * grid->GetRadialGrid()->GetDr(nr-1);
    return v;
}

/**
 * Returns the total poloidal magnetic energy internal
 * to the tokamak chamber normalized to R0
 */
real_t OtherQuantityHandler::evaluateMagneticEnergy(){
    FVM::RadialGrid *rGrid = this->fluidGrid->GetRadialGrid();
    const real_t *G_R0 = rGrid->GetBTorG();
    const real_t *VpVol = rGrid->GetVpVol();
    const real_t *dr = rGrid->GetDr();
    const real_t *FSA_1OverR2 = rGrid->GetFSA_1OverR2();
    const real_t *Bmin = rGrid->GetBmin();
    const real_t *jtot = this->unknowns->GetUnknownData(id_jtot);
    const real_t *psi_p = this->unknowns->GetUnknownData(id_psip);
    const real_t psi_p_wall = this->unknowns->GetUnknownData(id_psi_wall)[0];
    const real_t Ip = this->unknowns->GetUnknownData(id_Ip)[0];
    real_t E_mag = .5 * psi_p_wall*Ip;
    real_t fourPiInv = 1/(4*M_PI);
    for(len_t ir=0; ir<rGrid->GetNr(); ir++)
        E_mag -= fourPiInv*dr[ir] * VpVol[ir] * G_R0[ir] * FSA_1OverR2[ir] * jtot[ir] * psi_p[ir] / Bmin[ir];

    return E_mag;
}

/**
 * GSL function definitions defining the integrand of the Maxwellian moment.
 * Used in 'OtherQuantityHandler::integrateWeightedMaxwellian'
 */
struct MaxwellianIntegrandParams {len_t ir; real_t n; real_t T; std::function<real_t(len_t,real_t)> weightFunc;};
real_t MaxwellianIntegrandFunc(real_t p, void *par){
    MaxwellianIntegrandParams *params = (MaxwellianIntegrandParams*) par;
    return 4*M_PI*p*p*params->weightFunc(params->ir, p)*Constants::RelativisticMaxwellian(p,params->n, params->T);
}

/**
 * Evaluates the 'WeightFunc' (angle-averaged) moment over
 * a relativistic Maxwellian at density n and temperature T.
 * 'WeightFunc(ir,p)' is a function of radial grid index and momentum.
 * Integrates adaptively from 0 to infinity
 */
real_t OtherQuantityHandler::integrateWeightedMaxwellian(len_t ir, real_t n, real_t T, std::function<real_t(len_t,real_t)> weightFunc){
    gsl_integration_workspace *gsl_ad_w = gsl_integration_workspace_alloc(1000);

    MaxwellianIntegrandParams params = {ir,n,T,weightFunc};
    gsl_function GSL_Func;
    GSL_Func.function = &(MaxwellianIntegrandFunc);
    GSL_Func.params = &params;
    real_t result, error, reltol=1e-4, abstol=0;
    gsl_integration_qagiu(&GSL_Func, 0, abstol, reltol, gsl_ad_w->limit, gsl_ad_w, &result, &error);
    gsl_integration_workspace_free(gsl_ad_w);

    return result;
}<|MERGE_RESOLUTION|>--- conflicted
+++ resolved
@@ -300,14 +300,9 @@
 
     if (tracked_terms->n_re_hottail_rate != nullptr) {
         DEF_FL("fluid/gammaHottail", "Hottail runaway rate [s^-1 m^-3]", qd->Store(tracked_terms->n_re_hottail_rate->GetRunawayRate()););
-<<<<<<< HEAD
-    }
-    DEF_FL("fluid/gammaTritium", "Tritium runaway rate [s^-1 m^-3]",
-=======
 	}
 
     DEF_FL("fluid/gammaTritium", "Tritium runaway rate [s^-1 m^-3]", 
->>>>>>> 3971131b
         const real_t *gt = this->REFluid->GetTritiumRunawayRate();
         real_t *v = qd->StoreEmpty();
         for (len_t ir = 0; ir < this->fluidGrid->GetNr(); ir++)
@@ -602,13 +597,8 @@
             avaNeg->SetVectorElements(v, nre_neg);
         }
     );
-<<<<<<< HEAD
-
-	if (tracked_terms->comptonSource != nullptr) {
-=======
     
 	if (tracked_terms->comptonSource_hottail != nullptr) {
->>>>>>> 3971131b
 		DEF_HT("hottail/S_compton", "Compton scattering source term [s^-1 m^-3]",
 			const real_t *ntot = this->unknowns->GetUnknownData(this->id_ntot);
 			real_t *S_C = qd->StoreEmpty();
