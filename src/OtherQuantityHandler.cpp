--- conflicted
+++ resolved
@@ -55,17 +55,11 @@
     id_ncold = unknowns->GetUnknownID(OptionConstants::UQTY_N_COLD);
     id_n_re  = unknowns->GetUnknownID(OptionConstants::UQTY_N_RE);
     id_Tcold = unknowns->GetUnknownID(OptionConstants::UQTY_T_COLD);
-<<<<<<< HEAD
-
-    if (hottailGrid != nullptr) {
+    if (hottailGrid != nullptr) 
         id_f_hot = unknowns->GetUnknownID(OptionConstants::UQTY_F_HOT);
-    }
-    if (runawayGrid != nullptr) {
+    if (runawayGrid != nullptr) 
         id_f_hot = unknowns->GetUnknownID(OptionConstants::UQTY_F_RE);
-    }
-
-=======
->>>>>>> 75125db3
+
     this->DefineQuantities();
 }
 
@@ -260,14 +254,12 @@
         );
     if (tracked_terms->T_cold_fhot_coll != nullptr)
         DEF_FL("fluid/Tcold_fhot_coll", "Collisional heating power density by f_hot [J s^-1 m^-3]",
-            const len_t id_fhot = unknowns->GetUnknownID(OptionConstants::UQTY_F_HOT); // defining id here since f_hot may not be in the equation system
-            real_t *fhot = this->unknowns->GetUnknownData(id_fhot);
+            real_t *fhot = this->unknowns->GetUnknownData(id_f_hot);
             this->tracked_terms->T_cold_fhot_coll->SetVectorElements(qd->StoreEmpty(), fhot);
         );
     if (tracked_terms->T_cold_fre_coll != nullptr)
         DEF_FL("fluid/Tcold_fre_coll", "Collisional heating power density by f_re [J s^-1 m^-3]",
-            const len_t id_fre = unknowns->GetUnknownID(OptionConstants::UQTY_F_RE); // defining id here since f_re may not be in the equation system 
-            real_t *fre = this->unknowns->GetUnknownData(id_fre);
+            real_t *fre = this->unknowns->GetUnknownData(id_f_re);
             this->tracked_terms->T_cold_fre_coll->SetVectorElements(qd->StoreEmpty(), fre);
         );
     if (tracked_terms->T_cold_transport != nullptr)
