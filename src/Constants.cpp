--- conflicted
+++ resolved
@@ -39,31 +39,10 @@
 //Fine structure constant
 const real_t Constants::alpha = 0.0072973525693;
 
-<<<<<<< HEAD
 const real_t Constants::N_Avogadro=6.02214076e23;
 
-
-//Relativistic Maxwell-Jüttner distribution function at momentum p, density n, temperature T
-const real_t Constants::RelativisticMaxwellian(const real_t p, const real_t n, const real_t T){
-        real_t Theta  = T / mc2inEV;
-        real_t tK2exp = 4*M_PI*Theta * gsl_sf_bessel_Knu_scaled(2.0, 1.0/Theta);
-
-        const real_t g = sqrt(1+p*p);
-        const real_t gMinus1 = p*p/(g+1); // = g-1, for numerical stability for arbitrarily small p
-        return n / tK2exp * exp(-gMinus1/Theta);
-}
-
-
-
-
-
-
-
-
-=======
 //Rydberg constant in eV 
 const real_t Constants::Ry = 13.605693123; 
->>>>>>> 516e2d65
 
 
 //Relativistic Maxwell-Jüttner distribution function at momentum p, density n, temperature T.
