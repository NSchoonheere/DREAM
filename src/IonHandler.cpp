/**
 * Implementation of the object which helps map ion densities to
 * ion names and charges. This is needed since the ion densities
 * are stored a single, monolithic density in the EquationSystem.
 * Since the UnknownQuantity doesn't contain any information about
 * the ion charge, we must keep that information in this separate
 * object instead.
 */

#include <vector>
#include <string>
#include "DREAM/IonHandler.hpp"
#include "DREAM/Constants.hpp"

using namespace DREAM;
using namespace std;


/**
 * Z is a list of atomic numbers of the ion species included (size nZ).
 * Example: a plasma containing deuterium and argon. 
 *          Z is size nZ=2 where Z[0] = 1, Z[1] = 18.
 * 
 * Densities are given on a nr x nzs grid, where nr is the number of radial grid points
 * and nzs the number of ion species (counting seperate charge states individually, 
 * where each ion has Z+1 possible charge states):
 *      nzs = sum_i (Z_i + 1), i = 0, 1, ..., nZ
 * The density of an ion of charge Z and charge state Z0 at radial point ir is given by
 *      n_i[nr * iz + ir]
 * and iz = offset(Z) + Z0, 
 */


// Standard atomic weight of the elements, which are the atomic masses weighted
// by natural abundances and normalized to the atomic mass unit (dalton) u
const real_t IonHandler::atomicMassInMu[nIonMass] = 
{
// Z = 1,      2,      3,      4,      5,      6,      7,      8,      9,      10 
       1.008,  4.0026, 6.94,   9.0122, 10.81,  12.011, 14.007, 15.999, 18.998, 20.180, 
//     11,     12,     13,     14,     15,     16,     17,     18,     19,     20,        
       22.990, 24.305, 26.982, 28.085, 30.974, 32.06,  35.45,  39.95,  39.098, 40.078, 
//     21,     22,     23,     24,     25,     26,     27,     28,     29,     30   
       44.956, 47.867, 50.942, 51.996, 54.938, 55.845, 58.933, 58.693, 63.546, 65.38, 
//     31,     32,     33,     34,     35,     36,     37,     38,     39,     40
       69.723, 72.63,  74.922, 78.971, 79.904, 83.798, 85.468, 87.62,  88.906, 91.224
};

/**
 * Constructor.
 *
 * rg:      Radial grid on which the ions live.
 * u:       List of unknown quantities.
 * Z:       List of atomic charges for each species (size NZ).
 * NZ:      Number of atomic species.
 * names:   List of strings defining the names by which each ion species
 *          will be referred (must have 'NZ' elements).
 * tritium: List of names of the tritium ion species.
 */
IonHandler::IonHandler(
    FVM::RadialGrid *rg, FVM::UnknownQuantityHandler *u, const len_t *Z, len_t NZ,
    vector<string>& names, vector<string>& tritium
) {
    rGrid = rg;
    unknowns = u;

    this->Zs  = Z;
    nr = rGrid->GetNr();
    nZ = NZ;

    niID = unknowns->GetUnknownID(OptionConstants::UQTY_ION_SPECIES);

    this->ionNames = names;
    this->tritiumNames = tritium;
    this->nTritium = tritium.size();
    this->tritiumIndices = new len_t[nTritium];

    // Find index of tritum ions
    len_t ti = 0;
    for (len_t t = 0; t < tritium.size(); t++){
        for (len_t i = 0; i < names.size(); i++) 
            if (tritium[t] == names[i]) {
                this->tritiumIndices[ti++] = i;
                break;
            }
        if (ti != t+1)
            throw FVM::FVMException("Species '%s' declared as tritium, but ion species has not been defined.", tritium[t].c_str());
    }
    Initialize();
}

/**
 * Destructor.
 */
IonHandler::~IonHandler(){
    DeallocateAll();
    delete [] tritiumIndices;
}


/**
 * Calculate number of ion charge states and determine the indices
 * for where different ion species start in the ion array.
 */
void IonHandler::Initialize() {
    DeallocateAll();
    nzs = 0;
    for (len_t it=0; it<nZ; it++)
        nzs += Zs[it]+1;

    ZOffsets = new len_t[nZ];
    ZOffsets[0] = 0;
    if (nZ>0)
        for (len_t iz=1; iz<nZ; iz++)
            ZOffsets[iz] = ZOffsets[iz-1] + Zs[iz-1] + 1;

    izsList = new len_t[nzs];
    Z0sList = new len_t[nzs];
    for(len_t iz=0; iz<nZ; iz++)
        for(len_t Z0=0; Z0<=Zs[iz]; Z0++){
            len_t indZ = GetIndex(iz,Z0);
            izsList[indZ] = iz;
            Z0sList[indZ] = Z0;
        }

    nfree  = new real_t[nr];
    ntot   = new real_t[nr];
    nbound = new real_t[nr];
    nZ0Z0  = new real_t[nr];
    nZZ    = new real_t[nr];
    Zeff   = new real_t[nr];
    Ztot   = new real_t[nr];

    mi = new real_t[nZ];
    for(len_t iz=0; iz<nZ; iz++){
        if(Zs[iz]==1){ // assume pure deuterium unless it is marked as tritium
            bool isTritium = false;
            for(len_t it=0; it<nTritium; it++)
                if(iz==tritiumIndices[it])
                    isTritium = true;
            mi[iz] = isTritium ? Constants::mT : Constants::mD;
        } else if ( Zs[iz] > nIonMass ) // if heavier species than we store data for, assume simple linear scaling
            mi[iz] = 2.3*Zs[iz] * Constants::mu; 
        else // read from table
            mi[iz] = atomicMassInMu[Zs[iz]-1] * Constants::mu;
    }
}


/**
 * Evaluates and stores various moments of the ion densities. 
 * For initialization, this should be called immediately after
 * ion densities have been initialized. 
 */
void IonHandler::Rebuild(){
    for(len_t ir=0; ir<nr; ir++){
        nfree[ir]  = 0;
        ntot[ir]   = 0;
        nbound[ir] = 0;
        Zeff[ir]   = 0;
        Ztot[ir]   = 0;
        nZ0Z0[ir]  = 0;
        nZZ[ir]    = 0;

        for (len_t iz = 0; iz < nZ; iz++)
            for (len_t Z0 = 0; Z0<=Zs[iz]; Z0++){
                real_t ni = GetIonDensity(ir,iz,Z0);
                nfree[ir]  += Z0*ni;
                nbound[ir] += (Zs[iz]-Z0)*ni;
                ntot[ir]   += Zs[iz]*ni;
                nZ0Z0[ir]  += Z0*Z0*ni;
                nZZ[ir]    += Zs[iz]*Zs[iz]*ni;
            }
        if(nfree[ir])
            Zeff[ir] = nZ0Z0[ir] / nfree[ir];
        if(ntot[ir])
            Ztot[ir] = nZZ[ir] / ntot[ir];    

    }
}


/**
 *  Returns the density of ions which are characterised by 
 * atomic number Z and charge number Z0 at radial index ir.
 */
const real_t IonHandler::GetIonDensityAtZ(len_t ir, len_t Z, len_t Z0) const{
    real_t niReturn = 0;
    const real_t *n_i = unknowns->GetUnknownData(niID);
    for (len_t iz=0; iz<nZ; iz++)
        if (Zs[iz] == Z){
            len_t Zind = GetIndex(iz,Z0);
            niReturn += n_i[nr*Zind + ir];
        }
    
    return niReturn;
}

// Returns the density of ions which are characterised by 
// atomic number Z and charge number Z0 at radial index ir.
const real_t IonHandler::GetIonDensity(len_t ir, len_t iz, len_t Z0) const{

    if (Z0 > Zs[iz])
        throw FVM::FVMException("Ion charge number cannot be larger than atomic number.");

    const real_t *n_i = unknowns->GetUnknownData(niID);
    len_t Zind = GetIndex(iz,Z0);
    return n_i[nr*Zind + ir];
}



// Returns the densities of ions which have Z index "ir" at radial index ir, for each Z0 (size Z0+1).
const real_t* IonHandler::GetIonDensity(len_t ir, len_t iZ) const{
    real_t *niReturn = new real_t[1+Zs[iZ]];
    const real_t *n_i = unknowns->GetUnknownData(niID);
    for (len_t Z0=0; Z0<Zs[iZ]+1; Z0++){
        len_t Zind = GetIndex(iZ,Z0);
        niReturn[Z0] = n_i[nr*Zind + ir];
    }

    return niReturn;
}

// Returns the total density of ions which have Z index "ir" at radial index ir (summed over Z0).
const real_t IonHandler::GetTotalIonDensity(len_t ir, len_t iZ) const{
    real_t niReturn = 0;
    const real_t *n_i = unknowns->GetUnknownData(niID);
    for (len_t Z0=0; Z0<Zs[iZ]+1; Z0++){
        len_t Zind = GetIndex(iZ,Z0);
        niReturn += n_i[nr*Zind + ir];
    }
    return niReturn;
}


/**
 * Calculates the density of tritium in the plasma.
 *
 * ir: Radius at which to calculate the tritium density.
 */
const real_t IonHandler::GetTritiumDensity(len_t ir) const {
    const real_t *n_i = unknowns->GetUnknownData(niID);

    real_t nT = 0;
    if (this->nTritium > 0) {
        for (len_t it = 0; it < this->nTritium; it++)
            nT += n_i[nr*ZOffsets[this->tritiumIndices[it]] + ir] +     // Z0 = 0
                  n_i[nr*(1+ZOffsets[this->tritiumIndices[it]]) + ir];  // Z0 = 1
    }

    return nT; 
}


/**
 * The inverse of GetIndex(...): takes the ion index and 
 * returns the corresponding iz and Z0
 */
void IonHandler::GetIonIndices(len_t nMultiple, len_t &iz_in, len_t &Z0_in){
    iz_in = izsList[nMultiple];
    Z0_in = Z0sList[nMultiple];
}


/**
 * Checks whether the ion with the given index is a tritium
 * ion species.
 */
bool IonHandler::IsTritium(const len_t iIon) const {
    for (len_t i = 0; i < this->nTritium; i++) {
        if (iIon == this->tritiumIndices[i])
            return true;
    }

<<<<<<< HEAD

/**
 * Returns the bound electron density n_bound.
 *
 * nbound: If NOT 'nullptr', this array contains the bound electron
 *         density upon return. Otherwise, if 'nullptr', new memory
 *         is allocated for nbound.
 */
real_t* IonHandler::evaluateBoundElectronDensityFromQuasiNeutrality(real_t *nbound){
    if (nbound == nullptr)
        nbound = new real_t[nr];

    // Initialize array to zero
    for (len_t ir = 0; ir < nr; ir++)
        nbound[ir] = 0;

    for (len_t ir = 0; ir < nr; ir++)
        for (len_t iz = 0; iz < nZ; iz++)
            for (len_t Z0 = 0; Z0<Zs[iz]; Z0++)
                nbound[ir] += (GetZ(iz) - Z0)*GetIonDensity(ir,iz,Z0);

    return nbound;
}

/**
 * Returns the bound electron density n_bound at radial grid index ir.
 */
real_t IonHandler::evaluateBoundElectronDensityFromQuasiNeutrality(len_t ir){
    real_t nbound=0;
    for (len_t iz = 0; iz < nZ; iz++)
        for (len_t Z0 = 0; Z0<Zs[iz]; Z0++)
            nbound += (GetZ(iz) - Z0)*GetIonDensity(ir,iz,Z0);

    return nbound;
}


/**
 * Calculate the plasma effective charge,
 *
 *   Zeff = sum_i( n_i*Z_i0^2 ) / nfree
 *
 * where
 *   
 *   nfree = sum_i( n_i*Z_i0 )
 *
 * and the indices run over all ion species and charge states.
 */
real_t* IonHandler::evaluateZeff() {
    real_t *Zeff = new real_t[nr];
    for(len_t ir=0; ir<nr; ir++)
        Zeff[ir] = evaluateZeff(ir);
    return Zeff;
}

/**
 * Calculate the plasma effective charge at the specified radius.
 */
real_t IonHandler::evaluateZeff(len_t ir) {
    return evaluateZ0Z0(ir) / evaluateFreeElectronDensityFromQuasiNeutrality(ir);
}

/**
 * Calculate the Z0^2-weighted density.
 */
real_t IonHandler::evaluateZ0Z0(len_t ir) {
    real_t nZ0Z0 = 0;
    for (len_t iz=0; iz<nZ; iz++)
        for (len_t Z0=1; Z0<Zs[iz]+1; Z0++)
            nZ0Z0 += Z0*Z0*GetIonDensity(ir,iz,Z0);
    return nZ0Z0;
=======
    return false;
>>>>>>> 1956ac4f
}


/**
 * Calculate the effective bound charge,
 *   Zeff0 = sum_i( n_i*(Z_i^2 - Z_i0^2) ) / ntot
 * where
 *   ntot = sum_i( n_i*Z_i )
 * and the indices run over all ion species and charge states.
 */
real_t *IonHandler::evaluateZeff0() {
    real_t *Zeff0 = new real_t[nr];

    for (len_t ir = 0; ir < nr; ir++)
        Zeff0[ir] = evaluateZeff0(ir);

    return Zeff0;
}


/**
 * Calculate the effective bound charge.
 */
real_t IonHandler::evaluateZeff0(len_t ir) {
    real_t ntot   = 0;
    real_t ntotZ0 = 0;
    for (len_t iz = 0; iz < nZ; iz++) {
        real_t ntotz = GetTotalIonDensity(ir, iz);
        ntot += Zs[iz]*ntotz;

        for (len_t Z0=1; Z0<Zs[iz]+1; Z0++)
            ntotZ0 += (Zs[iz]*Zs[iz] - Z0*Z0)*ntotz;
    }
    return ntotZ0 / ntot;
}


/**
 * Evaluate
 *   Z0Z = sum_i( n_i*Z_i0*Z_i ) / ntot
 * where
 *   ntot = sum_i( n_i*Z_i )
 * and the indices run over all ion species and charge states.
 */
real_t *IonHandler::evaluateZ0Z() {
    real_t *Z0Z = new real_t[nr];
    for (len_t ir = 0; ir < nr; ir++)
        Z0Z[ir] = evaluateZ0Z(ir);
    return Z0Z;
}


/**
 * Evaluate Z0Z at the given radius.
 */
real_t IonHandler::evaluateZ0Z(len_t ir) {
    real_t ntot   = 0;
    real_t nZmul  = 0;
    for (len_t iz = 0; iz < nZ; iz++) {
        real_t ntotz = GetTotalIonDensity(ir, iz);
        ntot += Zs[iz]*ntotz;
        for (len_t Z0=1; Z0<Zs[iz]+1; Z0++)
            nZmul += (Z0 * Zs[iz])*ntotz;
    }
    return nZmul / ntot;
}

/**
 * Evaluate
 *   Z0_Z = sum_i( n_i*Z_i0 / Z_i ) / ntot
 * where
 *   ntot = sum_i( n_i*Z_i )
 * and the indices run over all ion species and charge states.
 */
real_t *IonHandler::evaluateZ0_Z() {
    real_t *Z0_Z = new real_t[nr];
    for (len_t ir = 0; ir < nr; ir++)
        Z0_Z[ir] = evaluateZ0_Z(ir);
    return Z0_Z;
}


/**
 * Evaluate Z0_Z at the specified radius.
 */
real_t IonHandler::evaluateZ0_Z(len_t ir) {
    real_t ntot   = 0;
    real_t nZdiv  = 0;
    for (len_t iz = 0; iz < nZ; iz++) {
        real_t ntotz = GetTotalIonDensity(ir, iz);
        ntot += Zs[iz]*ntotz;
        for (len_t Z0=1; Z0<Zs[iz]+1; Z0++)
            nZdiv += (Z0 / Zs[iz])*ntotz;
    }
    return nZdiv / ntot;
}


void IonHandler::DeallocateAll(){
    if(ZOffsets == nullptr)
        return;
    delete [] ZOffsets;
    delete [] izsList;
    delete [] Z0sList;
    delete [] nfree;
    delete [] ntot;
    delete [] nbound;
    delete [] nZ0Z0;
    delete [] nZZ;
    delete [] Zeff;
    delete [] Ztot;
    delete [] mi;
}<|MERGE_RESOLUTION|>--- conflicted
+++ resolved
@@ -272,81 +272,7 @@
             return true;
     }
 
-<<<<<<< HEAD
-
-/**
- * Returns the bound electron density n_bound.
- *
- * nbound: If NOT 'nullptr', this array contains the bound electron
- *         density upon return. Otherwise, if 'nullptr', new memory
- *         is allocated for nbound.
- */
-real_t* IonHandler::evaluateBoundElectronDensityFromQuasiNeutrality(real_t *nbound){
-    if (nbound == nullptr)
-        nbound = new real_t[nr];
-
-    // Initialize array to zero
-    for (len_t ir = 0; ir < nr; ir++)
-        nbound[ir] = 0;
-
-    for (len_t ir = 0; ir < nr; ir++)
-        for (len_t iz = 0; iz < nZ; iz++)
-            for (len_t Z0 = 0; Z0<Zs[iz]; Z0++)
-                nbound[ir] += (GetZ(iz) - Z0)*GetIonDensity(ir,iz,Z0);
-
-    return nbound;
-}
-
-/**
- * Returns the bound electron density n_bound at radial grid index ir.
- */
-real_t IonHandler::evaluateBoundElectronDensityFromQuasiNeutrality(len_t ir){
-    real_t nbound=0;
-    for (len_t iz = 0; iz < nZ; iz++)
-        for (len_t Z0 = 0; Z0<Zs[iz]; Z0++)
-            nbound += (GetZ(iz) - Z0)*GetIonDensity(ir,iz,Z0);
-
-    return nbound;
-}
-
-
-/**
- * Calculate the plasma effective charge,
- *
- *   Zeff = sum_i( n_i*Z_i0^2 ) / nfree
- *
- * where
- *   
- *   nfree = sum_i( n_i*Z_i0 )
- *
- * and the indices run over all ion species and charge states.
- */
-real_t* IonHandler::evaluateZeff() {
-    real_t *Zeff = new real_t[nr];
-    for(len_t ir=0; ir<nr; ir++)
-        Zeff[ir] = evaluateZeff(ir);
-    return Zeff;
-}
-
-/**
- * Calculate the plasma effective charge at the specified radius.
- */
-real_t IonHandler::evaluateZeff(len_t ir) {
-    return evaluateZ0Z0(ir) / evaluateFreeElectronDensityFromQuasiNeutrality(ir);
-}
-
-/**
- * Calculate the Z0^2-weighted density.
- */
-real_t IonHandler::evaluateZ0Z0(len_t ir) {
-    real_t nZ0Z0 = 0;
-    for (len_t iz=0; iz<nZ; iz++)
-        for (len_t Z0=1; Z0<Zs[iz]+1; Z0++)
-            nZ0Z0 += Z0*Z0*GetIonDensity(ir,iz,Z0);
-    return nZ0Z0;
-=======
     return false;
->>>>>>> 1956ac4f
 }
 
 
