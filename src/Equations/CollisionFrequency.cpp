/**
 * Implementation of the a which handles the construction of 
 * collision frequencies as well as their partial derivatives 
 * with respect to the unknown quantities.
 * CollisionFrequencies should be rebuilt after their CoulombLogarithms
 * have been rebuilt.
 */

#include "DREAM/Equations/CollisionFrequency.hpp"
#include "DREAM/Constants.hpp"
#include "DREAM/Settings/OptionConstants.hpp"
#include "FVM/UnknownQuantityHandler.hpp"
#include "DREAM/NotImplementedException.hpp"
#include "FVM/FVMException.hpp"
#include <string>
#include "gsl/gsl_sf_bessel.h"

using namespace DREAM;

/**
 * Constructor.
 */
CollisionFrequency::CollisionFrequency(FVM::Grid *g, FVM::UnknownQuantityHandler *u, IonHandler *ih,  
                CoulombLogarithm *lnLee, CoulombLogarithm *lnLei,
                enum OptionConstants::momentumgrid_type mgtype,  struct collqty_settings *cqset)
                : CollisionQuantity(g,u,ih,mgtype,cqset) {
    lnLambdaEE = lnLee;
    lnLambdaEI = lnLei;
}


/**
 * Destructor.
 */
CollisionFrequency::~CollisionFrequency(){
    DeallocatePartialQuantities();
}


/**
 * Evaluates the collision frequency at radial grid point ir and momentum p,
 * neglecting any contribution from the nonlinear collision operator, 
 * taking the settings used to construct the CollisionFrequency. 
 */
real_t CollisionFrequency::evaluateAtP(len_t ir, real_t p){
    return evaluateAtP(ir,p,collQtySettings);
}


/**
 * Evaluates the collision frequency at radial grid point ir and momentum p,
 * neglecting any contribution from the nonlinear collision operator, using
 * the input collqty_settings object.
 */
real_t CollisionFrequency::evaluateAtP(len_t ir, real_t p,collqty_settings *inSettings){ 
//OptionConstants::collqty_collfreq_type collfreq_type, OptionConstants::collqty_collfreq_mode collfreq_mode){
    bool isPartiallyScreened = (inSettings->collfreq_type==OptionConstants::COLLQTY_COLLISION_FREQUENCY_TYPE_PARTIALLY_SCREENED);
    bool isNonScreened = (inSettings->collfreq_type==OptionConstants::COLLQTY_COLLISION_FREQUENCY_TYPE_NON_SCREENED);
    bool isBrems = (inSettings->bremsstrahlung_mode != OptionConstants::EQTERM_BREMSSTRAHLUNG_MODE_NEGLECT);
    real_t *ncold = unknowns->GetUnknownData(id_ncold);
    real_t ntarget = ncold[ir];
    if (isNonScreened)
        ntarget += ionHandler->evaluateBoundElectronDensityFromQuasiNeutrality(ir);

    real_t preFact = evaluatePreFactorAtP(p,inSettings->collfreq_mode); 
    real_t lnLee = lnLambdaEE->evaluateAtP(ir,p,inSettings);
    real_t lnLei = lnLambdaEI->evaluateAtP(ir,p,inSettings);
    
    // Add electron contribution to collision frequency
    real_t collFreq = lnLee * evaluateElectronTermAtP(ir,p,inSettings->collfreq_mode) * ntarget;

    len_t ind;
    // Add ion contribution; SlowingDownFrequency doesn't have one and will skip this step
    if(hasIonTerm){
        if(isNonScreened)
            for(len_t iz = 0; iz<nZ; iz++)
                for(len_t Z0=0; Z0<=Zs[iz]; Z0++){
                    ind = ionIndex[iz][Z0];
                    collFreq += lnLei * Zs[iz]*Zs[iz] * evaluateIonTermAtP(iz,Z0,p) * ionDensities[ir][ind];
                }
        else 
            for(len_t iz = 0; iz<nZ; iz++)
                for(len_t Z0=0; Z0<=Zs[iz]; Z0++){
                    ind = ionIndex[iz][Z0];
                    collFreq += lnLei * Z0*Z0 * evaluateIonTermAtP(iz,Z0,p) * ionDensities[ir][ind];
                }
    }
    // Add screening contribution
    if(isPartiallyScreened)
        for(len_t iz = 0; iz<nZ; iz++)
            for(len_t Z0=0; Z0<=Zs[iz]; Z0++){
                ind = ionIndex[iz][Z0];
                collFreq +=  evaluateScreenedTermAtP(iz,Z0,p,inSettings->collfreq_mode) * ionDensities[ir][ind];
            }
    collFreq *= preFact;

    // Add Bremsstrahlung contribution
    if(isBrems)
        for(len_t iz = 0; iz<nZ; iz++)
            for(len_t Z0=0; Z0<=Zs[iz]; Z0++){
                ind = ionIndex[iz][Z0];
                collFreq +=  evaluateBremsstrahlungTermAtP(iz,Z0,p,inSettings->bremsstrahlung_mode,inSettings->collfreq_type) * ionDensities[ir][ind];
            }

    return collFreq;
}


/**
 *  Calculates and stores partial terms which depend on unknown quantities (density and temperature).
 */
void CollisionFrequency::RebuildPlasmaDependentTerms(){
    nbound = ionHandler->evaluateBoundElectronDensityFromQuasiNeutrality(nbound);
    len_t indZ;
    for(len_t iz = 0; iz<nZ; iz++)
        for(len_t Z0=0; Z0<=Zs[iz]; Z0++)
            for(len_t ir=0; ir<nr; ir++){
                indZ = ionIndex[iz][Z0];            
                ionDensities[ir][indZ] = ionHandler->GetIonDensity(ir,iz,Z0);
            }
    
    if(collQtySettings->collfreq_mode==OptionConstants::COLLQTY_COLLISION_FREQUENCY_MODE_FULL)
        InitializeGSLWorkspace();
    if (!buildOnlyF1F2){
        setElectronTerm(nColdTerm,mg->GetP(),nr,np1,np2_store);
        setElectronTerm(nColdTerm_fr,mg->GetP(),nr/*+1*/,np1,np2_store);
    }
    setElectronTerm(nColdTerm_f1,mg->GetP_f1(),nr,np1+1,np2_store);
    setElectronTerm(nColdTerm_f2,mg->GetP_f2(),nr,np1,np2_store+1);
}


/**
 * Calculates and stores all quantities that do not depend on momentum. Is to be used instead of Rebuild when
 * you only want to use the CollisionFrequency::evaluateAtP function (such as in RunawayFluid).
 */
void CollisionFrequency::RebuildRadialTerms(){
    if(gridRebuilt){
        DeallocateRadialQuantities();
        nr  = rGrid->GetNr();
        nZ  = ionHandler->GetNZ();
        nzs = ionHandler->GetNzs();
        AllocateRadialQuantities();
    }
    nbound = ionHandler->evaluateBoundElectronDensityFromQuasiNeutrality(nbound);
    len_t indZ;
    const len_t *ZAtomicCharge = ionHandler->GetZs();
    for(len_t iz = 0; iz<nZ; iz++){
        Zs[iz] = ZAtomicCharge[iz];
        for(len_t Z0=0; Z0<=Zs[iz]; Z0++){
            indZ = ionHandler->GetIndex(iz,Z0);
            ionIndex[iz][Z0] = indZ; 
        }
    }
    for(len_t iz = 0; iz<nZ; iz++)
        for(len_t Z0=0; Z0<=Zs[iz]; Z0++)
            for(len_t ir=0; ir<nr; ir++){
                indZ = ionIndex[iz][Z0];            
                ionDensities[ir][indZ] = ionHandler->GetIonDensity(ir,iz,Z0);
            }
    if(collQtySettings->collfreq_type==OptionConstants::COLLQTY_COLLISION_FREQUENCY_TYPE_PARTIALLY_SCREENED){
        for(len_t iZ = 0; iZ<nZ; iZ++)
            for(len_t Z0=0; Z0<=Zs[iZ]; Z0++){
                indZ = ionIndex[iZ][Z0];
                atomicParameter[indZ] = GetAtomicParameter(iZ,Z0);
            }
    }
    if(collQtySettings->collfreq_mode==OptionConstants::COLLQTY_COLLISION_FREQUENCY_MODE_FULL)
        InitializeGSLWorkspace();
}


/**
 * Allocates quantities involved in RebuildRadialTerms()
 */
void CollisionFrequency::AllocateRadialQuantities(){    
//    DeallocateRadialQuantities();
    InitializeGSLWorkspace();
    nbound = new real_t[nr];
    Zs = new real_t[nZ];
    ionIndex = new real_t*[nZ];
    ionDensities = new real_t*[nr];
    atomicParameter = new real_t[nzs];

    for(len_t iz=0;iz<nZ;iz++)
        ionIndex[iz] = new real_t[ionHandler->GetZ(iz)+1];
    for(len_t ir=0; ir<nr;ir++)
        ionDensities[ir] = new real_t[nzs];

}


/**
 * Deallocates quantities involved in RebuildRadialTerms()
 */
void CollisionFrequency::DeallocateRadialQuantities(){
    if(nbound!=nullptr){
        delete [] nbound;
        delete [] Zs;
        delete [] atomicParameter;

        for(len_t iz=0;iz<nZ;iz++)
            delete [] ionIndex[iz];
        for(len_t ir=0; ir<nr;ir++)
            delete [] ionDensities[ir];
        delete [] ionIndex;
        delete [] ionDensities;
    }
}


/**
 * Calculates and stores partial contributions that only depend on the grid. If using P-Xi grid, 
 * only store momentum dependent quantities on a size np1 array. 
 */
void CollisionFrequency::RebuildConstantTerms(){
    const len_t *ZAtomicCharge = ionHandler->GetZs();
    len_t indZ;
    for(len_t iz = 0; iz<nZ; iz++){
        Zs[iz] = ZAtomicCharge[iz];
        for(len_t Z0=0; Z0<=Zs[iz]; Z0++){
            indZ = ionHandler->GetIndex(iz,Z0);
            ionIndex[iz][Z0] = indZ; 
        }
    }
    if(collQtySettings->collfreq_type==OptionConstants::COLLQTY_COLLISION_FREQUENCY_TYPE_PARTIALLY_SCREENED){
        for(len_t iZ = 0; iZ<nZ; iZ++)
            for(len_t Z0=0; Z0<=Zs[iZ]; Z0++){
                indZ = ionIndex[iZ][Z0];
                atomicParameter[indZ] = GetAtomicParameter(iZ,Z0);
            }
    }

    if (!buildOnlyF1F2){
        setPreFactor(preFactor,mg->GetP(),np1,np2_store);
        setPreFactor(preFactor_fr,mg->GetP(),np1,np2_store);
        setIonTerm(ionTerm,mg->GetP(),np1,np2_store);
        setIonTerm(ionTerm_fr,mg->GetP(),np1,np2_store);
        if(isBrems){
            setBremsTerm(bremsTerm,mg->GetP(),np1,np2_store);
            setBremsTerm(bremsTerm_fr,mg->GetP(),np1,np2_store);
        }
        if(isPartiallyScreened){
            setScreenedTerm(screenedTerm,mg->GetP(),np1,np2_store);
            setScreenedTerm(screenedTerm_fr,mg->GetP(),np1,np2_store);
        }
    }
    setPreFactor(preFactor_f1,mg->GetP_f1(),np1+1,np2_store);
    setPreFactor(preFactor_f2,mg->GetP_f2(),np1,np2_store+1);
    setIonTerm(ionTerm_f1,mg->GetP_f1(),np1+1,np2_store);
    setIonTerm(ionTerm_f2,mg->GetP_f2(),np1,np2_store+1);
    if(isBrems){
        setBremsTerm(bremsTerm_f1,mg->GetP_f1(),np1+1,np2_store);
        setBremsTerm(bremsTerm_f2,mg->GetP_f2(),np1,np2_store+1);
    }
    if(isPartiallyScreened){
        setScreenedTerm(screenedTerm_f1,mg->GetP_f1(),np1+1,np2_store);
        setScreenedTerm(screenedTerm_f2,mg->GetP_f2(),np1,np2_store+1);
    }
    if(isNonlinear)
        calculateIsotropicNonlinearOperatorMatrix();
}


/**
 * Calculates and stores the partial contributions (i.e. kind of partial derivates of 
 * the collision frequencies)
 */
void CollisionFrequency::SetPartialContributions(FVM::fluxGridType fluxGridType){
    if(fluxGridType==FVM::FLUXGRIDTYPE_DISTRIBUTION){
        SetNColdPartialContribution(nColdTerm,preFactor,lnLambdaEE->GetValue(),nr,np1,np2,nColdPartialContribution);
        SetNiPartialContribution(nColdTerm,ionTerm, screenedTerm,bremsTerm,preFactor,lnLambdaEE->GetValue(),lnLambdaEI->GetValue(),nr,np1,np2,ionPartialContribution);
        SetTColdPartialContribution(preFactor,lnLambdaEE->GetValue(),mg->GetP(), nr,np1,np2,TColdPartialContribution);
    } else if(fluxGridType==FVM::FLUXGRIDTYPE_RADIAL){
        SetNColdPartialContribution(nColdTerm_fr,preFactor_fr,lnLambdaEE->GetValue_fr(),nr /*+1*/,np1,np2,nColdPartialContribution_fr);
        SetNiPartialContribution(nColdTerm_fr,ionTerm_fr,screenedTerm_fr,bremsTerm_fr, preFactor_fr,lnLambdaEE->GetValue_fr(),lnLambdaEI->GetValue_fr(),nr/*+1*/,np1,np2,ionPartialContribution_fr);
        SetTColdPartialContribution(preFactor_fr,lnLambdaEE->GetValue_fr(),mg->GetP(), nr/*+1*/,np1,np2,TColdPartialContribution_fr);
    } else if(fluxGridType==FVM::FLUXGRIDTYPE_P1){
        SetNColdPartialContribution(nColdTerm_f1,preFactor_f1,lnLambdaEE->GetValue_f1(),nr,np1+1,np2,nColdPartialContribution_f1);
        SetNiPartialContribution(nColdTerm_f1,ionTerm_f1,screenedTerm_f1,bremsTerm_f1, preFactor_f1,lnLambdaEE->GetValue_f1(),lnLambdaEI->GetValue_f1(),nr,np1+1,np2,ionPartialContribution_f1);
        SetTColdPartialContribution(preFactor_f1,lnLambdaEE->GetValue_f1(),mg->GetP_f1(), nr,np1+1,np2,TColdPartialContribution_f1);
    } else if(fluxGridType==FVM::FLUXGRIDTYPE_P2){
        SetNColdPartialContribution(nColdTerm_f2,preFactor_f2,lnLambdaEE->GetValue_f2(),nr,np1,np2+1,nColdPartialContribution_f2);
        SetNiPartialContribution(nColdTerm_f2,ionTerm_f2,screenedTerm_f2,bremsTerm_f2, preFactor_f2,lnLambdaEE->GetValue_f2(),lnLambdaEI->GetValue_f2(),nr,np1,np2+1,ionPartialContribution_f2);
        SetTColdPartialContribution(preFactor_f2,lnLambdaEE->GetValue_f2(),mg->GetP_f2(), nr,np1,np2+1,TColdPartialContribution_f2);
    }
    if(isNonlinear && (fluxGridType == FVM::FLUXGRIDTYPE_P1) )
        SetNonlinearPartialContribution(lnLambdaEE,fHotPartialContribution_f1);
}


/**
 * Calculates and stores the partial contributions to the collision frequency, 
 * and puts them together to get the full thing.
 */
void CollisionFrequency::AssembleQuantity(real_t **&collisionQuantity,  len_t nr, len_t np1, len_t np2, enum FVM::fluxGridType fluxGridType){
    real_t collQty;
    real_t *ncold = unknowns->GetUnknownData(id_ncold);

    SetPartialContributions(fluxGridType);

    const real_t *nColdContribution = GetNColdPartialContribution(fluxGridType);
    const real_t *ionContribution = GetNiPartialContribution(fluxGridType);

    len_t indZ;
    for(len_t ir=0; ir<nr; ir++)
        for(len_t j=0; j<np2; j++)
            for(len_t i=0; i<np1; i++){
                collQty = ncold[ir]*nColdContribution[np1*np2*ir + np1*j + i];
                for(len_t iz = 0; iz<nZ; iz++)
                    for(len_t Z0=0; Z0<=Zs[iz]; Z0++){
                        indZ = ionIndex[iz][Z0];
                        collQty += ionDensities[ir][indZ]*ionContribution[(indZ*nr + ir)*np1*np2 + np1*j + i];
                    }
                collisionQuantity[ir][j*np1+i] = collQty; 
            }
}


/**
 * Calculation of the partial contribution to the collision frequency from the unknown quantity
 * with ID id_unknown. Returns the partial derivative of the term with respect to that quantity 
 * (ignoring variations with lnLambda). See AssembleQuantity(...) or addNonlinearContribution() 
 * for how it is used.
 */
const real_t* CollisionFrequency::GetUnknownPartialContribution(len_t id_unknown, FVM::fluxGridType fluxGridType) const{
    if(id_unknown == id_ncold)
        return GetNColdPartialContribution(fluxGridType);
    else if(id_unknown == id_ni)
        return GetNiPartialContribution(fluxGridType);
    else if(id_unknown == id_Tcold)
        return GetTColdPartialContribution(fluxGridType);
    else if(id_unknown == unknowns->GetUnknownID(OptionConstants::UQTY_F_HOT)){
        if(!( (fluxGridType==FVM::FLUXGRIDTYPE_P1)&&(np2==1)&&(isPXiGrid) ) )
            throw FVM::FVMException("Nonlinear contribution to collision frequencies is only implemented for hot-tails, with p-xi grid and np2=1 and evaluated on the p flux grid.");
        return GetNonlinearPartialContribution(fluxGridType);
    } else {
        return nullptr;
//        throw FVM::FVMException("Invalid id_unknown: %s does not contribute to the collision frequencies",unknowns->GetUnknown(id_unknown)->GetName());
    }
}

const real_t* CollisionFrequency::GetNColdPartialContribution(FVM::fluxGridType fluxGridType) const{
    if(fluxGridType==FVM::FLUXGRIDTYPE_DISTRIBUTION)
        return nColdPartialContribution;
    else if (fluxGridType==FVM::FLUXGRIDTYPE_RADIAL)
        return nColdPartialContribution_fr;
    else if (fluxGridType==FVM::FLUXGRIDTYPE_P1)
        return nColdPartialContribution_f1;
    else if (fluxGridType==FVM::FLUXGRIDTYPE_P2)
        return nColdPartialContribution_f2;
    else {
        throw FVM::FVMException("Invalid fluxGridType");
        return nullptr;
    }
}

const real_t* CollisionFrequency::GetNiPartialContribution(FVM::fluxGridType fluxGridType) const{
    if(fluxGridType==FVM::FLUXGRIDTYPE_DISTRIBUTION)
        return ionPartialContribution;
    else if (fluxGridType==FVM::FLUXGRIDTYPE_RADIAL)
        return ionPartialContribution_fr;
    else if (fluxGridType==FVM::FLUXGRIDTYPE_P1)
        return ionPartialContribution_f1;
    else if (fluxGridType==FVM::FLUXGRIDTYPE_P2)
        return ionPartialContribution_f2;
    else {
        throw FVM::FVMException("Invalid fluxGridType");
        return nullptr;
    }
}

const real_t* CollisionFrequency::GetTColdPartialContribution(FVM::fluxGridType fluxGridType) const{
    if(fluxGridType==FVM::FLUXGRIDTYPE_DISTRIBUTION)
        return TColdPartialContribution;
    else if (fluxGridType==FVM::FLUXGRIDTYPE_RADIAL)
        return TColdPartialContribution_fr;
    else if (fluxGridType==FVM::FLUXGRIDTYPE_P1)
        return TColdPartialContribution_f1;
    else if (fluxGridType==FVM::FLUXGRIDTYPE_P2)
        return TColdPartialContribution_f2;
    else {
        throw FVM::FVMException("Invalid fluxGridType");
        return nullptr;
    }
}

const real_t* CollisionFrequency::GetNonlinearPartialContribution(FVM::fluxGridType fluxGridType) const{
    if(fluxGridType==FVM::FLUXGRIDTYPE_P1)
        return fHotPartialContribution_f1;
    else {
//        throw FVM::FVMException("Invalid fluxGridType. Nonlinear contribution only supported for p1 flux grid.");
        return nullptr;
    }
}


/** Adds the non-linear contribution to the collision frequency. For now, only supports 
 * hot-tail grids where np2=1 and using a pxi-grid, and only updates the p flux grid 
 * component.
 */
void CollisionFrequency::AddNonlinearContribution(){
    real_t *fHot = unknowns->GetUnknownData(OptionConstants::UQTY_F_HOT);
    const real_t* const fHotPartialContribution_f1 = GetNonlinearPartialContribution(FVM::FLUXGRIDTYPE_P1);

    for (len_t ir=0;ir<nr;ir++)
        for(len_t i=0; i<np1+1; i++)
            for(len_t ip=0; ip<np1; ip++)
                collisionQuantity_f1[ir][i] += fHotPartialContribution_f1[ip*(np1+1)*nr + ir*(np1+1) + i] * fHot[np1*ir+ip];
}


/**
 * Calculates and stores the momentum-dependent prefactor to the collision frequencies.
 */
void CollisionFrequency::setPreFactor(real_t *&preFactor, const real_t *pIn, len_t np1, len_t np2){
    real_t p;
    len_t ind;
    for(len_t i = 0; i<np1; i++)
        for (len_t j = 0; j<np2; j++){
            ind = np1*j+i;
            p = pIn[ind];
            preFactor[ind] = evaluatePreFactorAtP(p,collQtySettings->collfreq_mode);
        }
}


/**
 * Calculates and stores the ion contribution to the collision frequency.
 */
void CollisionFrequency::setIonTerm(real_t *&ionTerm, const real_t *pIn, len_t np1, len_t np2){
    if(!hasIonTerm)
        return;
    real_t p;
    len_t ind, pind;
    for(len_t i = 0; i<np1; i++)
        for (len_t j = 0; j<np2; j++){
            pind = np1*j+i;
            p = pIn[pind];
            for(len_t iz = 0; iz<nZ; iz++)
                for(len_t Z0=0; Z0<=Zs[iz]; Z0++){
                    ind = ionIndex[iz][Z0];
                    ionTerm[ind*np1*np2 + pind] = evaluateIonTermAtP(iz,Z0,p);
                }
        }
}


/**
 * Calculates and stores the partially-screened contribution to the collision frequency.
 */
void CollisionFrequency::setScreenedTerm(real_t *&screenedTerm, const real_t *pIn, len_t np1, len_t np2){
    len_t ind, pind;
    if(isPXiGrid)
        for(len_t i = 0; i<np1; i++)
            for(len_t iz = 0; iz<nZ; iz++)
                for(len_t Z0=0; Z0<=Zs[iz]; Z0++){
                    ind = ionIndex[iz][Z0];
                    real_t screenedAtP = evaluateScreenedTermAtP(iz,Z0,pIn[i], collQtySettings->collfreq_mode);
                    for (len_t j = 0; j<np2; j++)
                        screenedTerm[ind*np1*np2 + np1*j + i] = screenedAtP;
                }
    else
        for(len_t i = 0; i<np1; i++)
            for (len_t j = 0; j<np2; j++){
                pind = np1*j+i;
                for(len_t iz = 0; iz<nZ; iz++)
                    for(len_t Z0=0; Z0<=Zs[iz]; Z0++){
                        ind = ionIndex[iz][Z0];
                        screenedTerm[ind*np1*np2 + pind] = evaluateScreenedTermAtP(iz,Z0,pIn[pind], collQtySettings->collfreq_mode);
                    }
            }
}


/**
 * Calculates and stores the bremsstrahlung contribution to the collision frequency.
 */
void CollisionFrequency::setBremsTerm(real_t *&bremsTerm, const real_t *pIn, len_t np1, len_t np2){
    len_t ind, pind;

    if(isPXiGrid){
        for(len_t i = 0; i<np1; i++)
            for(len_t iz = 0; iz<nZ; iz++)
                for(len_t Z0=0; Z0<=Zs[iz]; Z0++){
                    ind = ionIndex[iz][Z0];
                    real_t bremsAtP = evaluateBremsstrahlungTermAtP(iz, Z0, pIn[i], collQtySettings->bremsstrahlung_mode, collQtySettings->collfreq_type);
                    for (len_t j = 0; j<np2; j++)
                        bremsTerm[ind*np1*np2 + np1*j + i] = bremsAtP;
                }
    } else {
        for(len_t i = 0; i<np1; i++)
            for (len_t j = 0; j<np2; j++){
                pind = np1*j+i;
                for(len_t iz = 0; iz<nZ; iz++)
                    for(len_t Z0=0; Z0<=Zs[iz]; Z0++){
                        ind = ionIndex[iz][Z0];
                        bremsTerm[ind*np1*np2 + pind] = evaluateBremsstrahlungTermAtP(iz, Z0, pIn[pind], collQtySettings->bremsstrahlung_mode, collQtySettings->collfreq_type);
                    }
            }
    }
}


/**
 * Calculates and stores the free-electron contribution to the collision frequency.
 */
void CollisionFrequency::setElectronTerm(real_t **&nColdTerm, const real_t *pIn, len_t nr, len_t np1, len_t np2){
    len_t pind;
    if(isPXiGrid)
        for(len_t i=0;i<np1;i++)
            for(len_t ir=0; ir<nr; ir++){
                real_t electronTerm = evaluateElectronTermAtP(ir,pIn[i],collQtySettings->collfreq_mode);
                for(len_t j=0;j<np2;j++)
                    nColdTerm[ir][np1*j+i] = electronTerm;
            }
    else
        for(len_t i=0;i<np1;i++)
            for(len_t j=0;j<np2;j++){
                pind = np1*j+i;
                for(len_t ir=0; ir<nr; ir++)
                    nColdTerm[ir][pind] = evaluateElectronTermAtP(ir,pIn[pind],collQtySettings->collfreq_mode);
            }
}


// PSI FUNCTIONS FOR EVALUATION OF "FULL" COLLFREQ_MODE 
// Is the relativistic generalisation of the Chandrasekhar functions,
// appearing in all collision frequencies.
real_t CollisionFrequency::psi0Integrand(real_t s, void *params){
    real_t Theta = *(real_t *) params;
    real_t gs = sqrt(1+s*s);
    real_t gsMinusOne = s*s/(1+gs); // = gs - 1
    return exp(-gsMinusOne/Theta)/gs;
}

real_t CollisionFrequency::psi1Integrand(real_t s, void *params){
    real_t Theta = *(real_t *) params;
    real_t gs = sqrt(1+s*s);
    real_t gsMinusOne = s*s/(1+gs); // = gs - 1
    return exp(-gsMinusOne/Theta);
}
real_t CollisionFrequency::psi2Integrand(real_t s, void *params){
    real_t Theta = *(real_t *) params;
    real_t gs = sqrt(1+s*s);
    real_t gsMinusOne = s*s/(1+gs); // = gs - 1
    return exp(-gsMinusOne/Theta)*gs;
}

/**
 * Evaluates the Psi0 thermal collision frequency function.
 */
real_t CollisionFrequency::evaluatePsi0(len_t ir, real_t p) {
    real_t *T_cold = unknowns->GetUnknownData(id_Tcold);
    real_t Theta = T_cold[ir] / Constants::mc2inEV;

    gsl_function F;
    F.function = &(CollisionFrequency::psi0Integrand); 
    F.params = &Theta;
    real_t psi0int, error; 

<<<<<<< HEAD
    real_t epsabs = 0, epsrel = 1e-6, lim = gsl_ad_w->limit; 
    gsl_integration_qags(&F,0,p,epsabs,epsrel,lim,gsl_ad_w,&psi0int,&error);
=======
    real_t epsabs = 0, epsrel = 1e-3, lim = gsl_ad_w->limit; 
    gsl_integration_qag(&F,0,p,epsabs,epsrel,lim,QAG_KEY,gsl_ad_w,&psi0int,&error);
>>>>>>> d6450edf
    return psi0int;
}

/**
 * Evaluates the Psi1 thermal collision frequency function.
 */
real_t CollisionFrequency::evaluatePsi1(len_t ir, real_t p) {
    real_t *T_cold = unknowns->GetUnknownData(id_Tcold);
    real_t Theta = T_cold[ir] / Constants::mc2inEV;

    gsl_function F;
    F.function = &(CollisionFrequency::psi1Integrand); 
    F.params = &Theta;
    real_t psi1int, error; 

<<<<<<< HEAD
    real_t epsabs = 0, epsrel = 1e-6, lim = gsl_ad_w->limit; 
    gsl_integration_qags(&F,0,p,epsabs,epsrel,lim,gsl_ad_w,&psi1int,&error);
=======
    real_t epsabs = 0, epsrel = 1e-3, lim = gsl_ad_w->limit; 
    gsl_integration_qag(&F,0,p,epsabs,epsrel,lim,QAG_KEY,gsl_ad_w,&psi1int,&error);
>>>>>>> d6450edf
    return psi1int;
}

real_t CollisionFrequency::evaluatePsi2(len_t ir, real_t p) {
    real_t *T_cold = unknowns->GetUnknownData(id_Tcold);
    real_t Theta = T_cold[ir] / Constants::mc2inEV;

    gsl_function F;
    F.function = &(CollisionFrequency::psi2Integrand); 
    F.params = &Theta;
    real_t psi2int, error; 

    real_t epsabs = 0, epsrel = 1e-6, lim = gsl_ad_w->limit; 
    gsl_integration_qags(&F,0,p,epsabs,epsrel,lim,gsl_ad_w,&psi2int,&error);
    return psi2int;
}


/**
 * Evaluates e^x K_n(x), with K_n the exponentially decreasing modified bessel function.
 */
real_t CollisionFrequency::evaluateExp1OverThetaK(real_t Theta, real_t n) {
    return gsl_sf_bessel_Kn_scaled(n,1.0/Theta);
}


void CollisionFrequency::SetNiPartialContribution(real_t **nColdTerm, real_t *ionTerm, real_t *screenedTerm, real_t *bremsTerm, real_t *preFactor, real_t *const* lnLee,  real_t *const* lnLei, len_t nr, len_t np1, len_t np2, real_t *&partQty){
    if(partQty==nullptr)
        partQty = new real_t[nzs*np1*np2*nr];
    for(len_t it = 0; it<nzs*np1*np2*nr; it++)
        partQty[it] = 0;

    len_t pind, pindStore, indZ;
    real_t partContrib;
    if(hasIonTerm)
        for(len_t i = 0; i<np1; i++)
            for(len_t j = 0; j<np2; j++){
                pind = np1*j+i;
                if(isPXiGrid) 
                    pindStore = i;
                else 
                    pindStore = pind;
                for(len_t ir = 0; ir<nr; ir++){
                    partContrib = preFactor[pindStore]*lnLei[ir][pind];
                    for(len_t iz=0; iz<nZ; iz++)
                        for(len_t Z0=0; Z0<=Zs[iz]; Z0++){
                            indZ = ionIndex[iz][Z0]; 
                            partQty[(indZ*nr+ir)*np1*np2 + pind] = Z0*Z0*ionTerm[indZ*np1*np2_store+pindStore]*partContrib;
                        }
                }
            }
    if(isBrems)
        for(len_t i = 0; i<np1; i++)
            for(len_t j = 0; j<np2; j++){
                pind = np1*j+i;
                if(isPXiGrid) 
                    pindStore = i;
                else 
                    pindStore = pind;
                
                for(len_t ir = 0; ir<nr; ir++)
                    for(len_t iz=0; iz<nZ; iz++)
                        for(len_t Z0=0; Z0<=Zs[iz]; Z0++){
                            indZ = ionIndex[iz][Z0]; 
                            partQty[(indZ*nr+ir)*np1*np2 + pind] += bremsTerm[indZ*np1*np2_store+pindStore];
                        }
            }       
    if(isNonScreened){
        real_t electronTerm;
        for(len_t i = 0; i<np1; i++)
            for(len_t j = 0; j<np2; j++){
                pind = np1*j+i;
                if(isPXiGrid)
                    pindStore = i;
                else
                    pindStore = pind;
                
                for(len_t ir = 0; ir<nr; ir++){
                    electronTerm = nColdTerm[ir][pindStore]*preFactor[pindStore]*lnLee[ir][pind];
                    for(len_t iz=0; iz<nZ; iz++)
                        for(len_t Z0=0; Z0<=Zs[iz]; Z0++){
                            indZ = ionIndex[iz][Z0]; 
                            partQty[(indZ*nr+ir)*np1*np2 + pind] += (Zs[iz]-Z0)*electronTerm;
                        }
                    
                    if(hasIonTerm){
                        partContrib = preFactor[pindStore]*lnLei[ir][pind];
                        for(len_t iz=0; iz<nZ; iz++)
                            for(len_t Z0=0; Z0<=Zs[iz]; Z0++){
                                indZ = ionIndex[iz][Z0]; 
                                partQty[(indZ*nr+ir)*np1*np2 + pind] += (Zs[iz]*Zs[iz]-Z0*Z0)*ionTerm[indZ*np1*np2_store+pindStore]*partContrib;
                            }                    
                    }
                }
            }
    } else if(isPartiallyScreened)
        for(len_t j = 0; j<np2; j++)
            for(len_t i = 0; i<np1; i++){
                pind = np1*j+i;
                if(isPXiGrid)
                    pindStore = i;
                 else 
                    pindStore = pind;
                
                // TODO: Possible optimization: if(isPXiGrid), calculate RHS outside the j loop
                for(len_t iz=0; iz<nZ; iz++)
                    for(len_t Z0=0; Z0<=Zs[iz]; Z0++){
                        indZ = ionIndex[iz][Z0]; 
                        for(len_t ir = 0; ir<nr; ir++)
                            partQty[indZ*nr*np1*np2 + ir*np1*np2 + pind] += preFactor[pindStore]*screenedTerm[indZ*np1*np2_store + pindStore];
                    }
            }
}


void CollisionFrequency::SetNColdPartialContribution(real_t **nColdTerm,real_t *preFactor, real_t *const* lnLee, len_t nr, len_t np1, len_t np2, real_t *&partQty){
    if(partQty==nullptr)
        partQty = new real_t[np1*np2*nr];
    for(len_t it=0; it < np1*np2*nr; it++)
        partQty[it] = 0;

    len_t pind, pindStore;
    for(len_t i = 0; i<np1; i++)
        for(len_t j = 0; j<np2; j++){
            pind = np1*j+i;
            if(isPXiGrid)
                pindStore = i;
            else
                pindStore = pind;
            
            // TODO: Possible optimization: if(isPXiGrid), calculate RHS outside the j loop
            for(len_t ir = 0; ir<nr; ir++){
                partQty[np1*np2*ir + pind] = nColdTerm[ir][pindStore]*preFactor[pindStore]*lnLee[ir][pind];
            }
        }
}


/**
 * Set partial derivative of quantity with respect to T_cold.
 * For now using a placeholder method where, if FULL operator,
 * assume a simple T^-1.5 dependence of the coefficient.
 */
void CollisionFrequency::SetTColdPartialContribution(real_t *preFactor, real_t *const* lnLee,  const real_t *pIn, len_t nr, len_t np1, len_t np2, real_t *&TColdPartialContribution){
    if(TColdPartialContribution==nullptr)
        TColdPartialContribution = new real_t[np1*np2*nr];    
    for(len_t it=0; it < np1*np2*nr; it++)
        TColdPartialContribution[it] = 0;

    // if not collfreq_mode FULL, simply set partial derivative to 0
    if ( collQtySettings->collfreq_mode != OptionConstants::COLLQTY_COLLISION_FREQUENCY_MODE_FULL)
        return;

    len_t pind;
    
    const real_t *ncold = unknowns->GetUnknownData(id_ncold);
    if(isPXiGrid)
        for(len_t i=0;i<np1;i++)
            for(len_t ir=0; ir<nr; ir++){
                real_t DDTElectronTerm = evaluateDDTElectronTermAtP(ir,pIn[i],collQtySettings->collfreq_mode);
                for(len_t j=0;j<np2;j++){
                    pind = np1*j+i;
                    TColdPartialContribution[np1*np2*ir + pind] = ncold[ir]*preFactor[i]*lnLee[ir][pind]*DDTElectronTerm;
                }
            }
    else
        for(len_t i=0;i<np1;i++)
            for(len_t j=0;j<np2;j++){
                pind = np1*j+i;
                for(len_t ir=0; ir<nr; ir++)
                    TColdPartialContribution[np1*np2*ir + pind] = ncold[ir]*preFactor[pind]*lnLee[ir][pind]*evaluateDDTElectronTermAtP(ir,pIn[pind],collQtySettings->collfreq_mode);
            }
}


/**
 * Sets the partial derivative of the frequency with respect to f_hot. 
 * (i.e. the distribution function on a hot-tail grid)
 */
void CollisionFrequency::SetNonlinearPartialContribution(CoulombLogarithm *lnLambda, real_t *&partQty){
    if(partQty==nullptr)
        partQty = new real_t[np1*(np1+1)*nr];
    for(len_t it=0; it < np1*(np1+1)*nr; it++)
        partQty[it] = 0;
    for(len_t i=0; i<np1+1; i++)
        for(len_t ir=0;ir<nr;ir++)
            for(len_t ip=0; ip<np1; ip++)
                partQty[ip*(np1+1)*nr + (np1+1)*ir + i] = lnLambda->GetLnLambdaT(ir)*nonlinearMat[i][ip];
}


/**
 * Allocates quantities which will be used in the calculation of the collision frequencies.
 */
void CollisionFrequency::AllocatePartialQuantities(){
    DeallocatePartialQuantities();
    InitializeGSLWorkspace();
    nbound = new real_t[nr];
    Zs = new real_t[nZ];
    ionIndex = new real_t*[nZ];
    ionDensities = new real_t*[nr];
    atomicParameter = new real_t[nzs];

    for(len_t iz=0;iz<nZ;iz++)
        ionIndex[iz] = new real_t[ionHandler->GetZ(iz)+1];
    for(len_t ir=0; ir<nr;ir++)
        ionDensities[ir] = new real_t[nzs];
    if(!buildOnlyF1F2){
        preFactor    = new real_t[np1*np2_store];
        preFactor_fr = new real_t[np1*np2_store];
        if(hasIonTerm){
            ionTerm = new real_t[nzs*np1*np2_store];
            ionTerm_fr = new real_t[nzs*np1*np2_store];
        }
        ionPartialContribution    = new real_t[nzs*nr*np1*np2];
        ionPartialContribution_fr = new real_t[nzs*(nr+1)*np1*np2];
        if(isPartiallyScreened){
            screenedTerm    = new real_t[nzs*np1*np2_store];
            screenedTerm_fr = new real_t[nzs*np1*np2_store];
        }
        if(isBrems){
            bremsTerm    = new real_t[nzs*np1*np2_store];
            bremsTerm_fr = new real_t[nzs*np1*np2_store];
        }
        nColdTerm = new real_t*[nr];
        nColdTerm_fr = new real_t*[nr+1];
        for(len_t ir=0;ir<nr;ir++)
            nColdTerm[ir] = new real_t[np1*np2_store];
        for(len_t ir=0;ir<nr+1;ir++)
            nColdTerm_fr[ir] = new real_t[np1*np2_store];
        nColdPartialContribution    = new real_t[nr*np1*np2];
        nColdPartialContribution_fr = new real_t[(nr+1)*np1*np2];
        TColdPartialContribution    = new real_t[nr*np1*np2];
        TColdPartialContribution_fr = new real_t[(nr+1)*np1*np2];
    }
    preFactor_f1 = new real_t[(np1+1)*np2_store];
    preFactor_f2 = new real_t[np1*(np2_store+1)];
    if(hasIonTerm){
        ionTerm_f1 = new real_t[nzs*(np1+1)*np2_store];
        ionTerm_f2 = new real_t[nzs*np1*(np2_store+1)];
    }
    ionPartialContribution_f1 = new real_t[nzs*nr*(np1+1)*np2];
    ionPartialContribution_f2 = new real_t[nzs*nr*np1*(np2+1)];
    if(isPartiallyScreened){
        screenedTerm_f1 = new real_t[nzs*(np1+1)*np2_store];
        screenedTerm_f2 = new real_t[nzs*np1*(np2_store+1)];
    }
    if(isBrems){
        bremsTerm_f1 = new real_t[nzs*(np1+1)*np2_store];
        bremsTerm_f2 = new real_t[nzs*np1*(np2_store+1)];
    }
    nColdTerm_f1 = new real_t*[nr];
    nColdTerm_f2 = new real_t*[nr];
    for(len_t ir=0;ir<nr;ir++){
        nColdTerm_f1[ir] = new real_t[(np1+1)*np2_store];
        nColdTerm_f2[ir] = new real_t[np1*(np2_store+1)];
    }
    nColdPartialContribution_f1 = new real_t[nr*(np1+1)*np2];
    nColdPartialContribution_f2 = new real_t[nr*np1*(np2+1)];
    TColdPartialContribution_f1 = new real_t[nr*(np1+1)*np2];
    TColdPartialContribution_f2 = new real_t[nr*np1*(np2+1)];

    if (isNonlinear){
        nonlinearMat = new real_t*[np1+1]; // multiply matrix by f lnLc to get p*nu_s on p flux grid
        for (len_t i = 0; i<np1+1; i++)
            nonlinearMat[i] = new real_t[np1];

        const real_t *p = mg->GetP1();
        trapzWeights = new real_t[np1];
        for (len_t i = 1; i<np1-1; i++)
            trapzWeights[i] = (p[i+1]-p[i-1])/2;

        fHotPartialContribution_f1 = new real_t[nr*np1*(np1+1)];    
    }
}


/**
 * Deallocator
 */
void CollisionFrequency::DeallocatePartialQuantities(){
    DeallocateGSL();
    if (nbound != nullptr){
        delete [] nbound;
        delete [] Zs;
        for(len_t iz=0; iz<nZ; iz++)
            delete [] ionIndex[iz];
        for(len_t ir=0; ir<nr;ir++)
            delete [] ionDensities[ir];
        
        delete [] ionIndex;
        delete [] ionDensities; 
    }
    if(preFactor!=nullptr){
        delete [] preFactor;
        delete [] preFactor_fr;
    }
    if(ionTerm!=nullptr){
        delete [] ionTerm;
        delete [] ionTerm_fr;
    }   
    if(preFactor_f1 != nullptr){
        delete [] preFactor_f1;
        delete [] preFactor_f2;
    }
    if(ionTerm!=nullptr){
        delete [] ionTerm_f1;
        delete [] ionTerm_f2;
    }
    if(nColdTerm != nullptr){
        for(len_t ir=0;ir<nr;ir++)
            delete [] nColdTerm[ir];
        for(len_t ir=0;ir<nr+1;ir++)
            delete [] nColdTerm_fr[ir];
        delete [] nColdTerm;
        delete [] nColdTerm_fr;
    }
    if (screenedTerm != nullptr){
        delete [] screenedTerm;
        delete [] screenedTerm_fr;            
    }
    if (screenedTerm_f1 != nullptr){
        delete [] screenedTerm_f1;
        delete [] screenedTerm_f2;
    }
    if (nColdPartialContribution != nullptr){
        delete [] nColdPartialContribution;
        delete [] nColdPartialContribution_fr;
    }
    if (nColdPartialContribution_f1 != nullptr){
        delete [] nColdPartialContribution_f1;
        delete [] nColdPartialContribution_f2;
    }
    if (TColdPartialContribution != nullptr){
        delete [] TColdPartialContribution;
        delete [] TColdPartialContribution_fr;
    }
    if (TColdPartialContribution_f1 != nullptr){
        delete [] TColdPartialContribution_f1;
        delete [] TColdPartialContribution_f2;
    }
    if (ionPartialContribution != nullptr){
        delete [] ionPartialContribution;
        delete [] ionPartialContribution_fr;
    }
    if (ionPartialContribution_f1 != nullptr){
        delete [] ionPartialContribution_f1;
        delete [] ionPartialContribution_f2;
    }
    if(nColdTerm_f1 != nullptr){
        for(len_t ir=0;ir<nr;ir++){
            delete [] nColdTerm_f1[ir];
            delete [] nColdTerm_f2[ir];
        }
        delete [] nColdTerm_f1;
        delete [] nColdTerm_f2;
    }
    if(atomicParameter != nullptr)
        delete [] atomicParameter;
    if(nonlinearMat != nullptr){
        for(len_t i = 0; i<np1+1;i++)
            delete [] nonlinearMat[i];
        delete [] nonlinearMat;
        delete [] trapzWeights;
        delete [] fHotPartialContribution_f1;
    }
}


/**
 * Initializes a GSL workspace for evaluation of full e-e test particle operator
 */
void CollisionFrequency::InitializeGSLWorkspace(){
    DeallocateGSL();
    gsl_ad_w = gsl_integration_workspace_alloc(1000); 
}


/**
 * Deallocator
 */
void CollisionFrequency::DeallocateGSL(){
    if (this->gsl_ad_w != nullptr)
        gsl_integration_workspace_free(gsl_ad_w);
    /*
    if (this->gsl_w != nullptr) 
        for (len_t ir=0; ir<this->nr; ir++)
        gsl_integration_fixed_free(gsl_w[ir]);
    */
}


/**
 * Evaluates the Jacobian with respect to unknown derivId of the  
 * collision frequency at radial grid point ir and momentum p.
 */
real_t CollisionFrequency::evaluatePartialAtP(len_t ir, real_t p, len_t derivId, len_t n,struct collqty_settings *inSettings){ 
    // Return 0 for all other derivId but ncold, ni or Tcold (when collfreq mode is FULL)
    if( ! ( (derivId == id_ncold) || (derivId == id_ni) || ((derivId == id_Tcold)&& (inSettings->collfreq_mode==OptionConstants::COLLQTY_COLLISION_FREQUENCY_MODE_FULL) ) ) )
        return 0;

    real_t ntarget = 0;
    if (isNonScreened)
        ntarget += ionHandler->evaluateBoundElectronDensityFromQuasiNeutrality(ir);

    len_t ind;
    real_t preFact = evaluatePreFactorAtP(p,inSettings->collfreq_mode); 
    real_t lnLee = lnLambdaEE->evaluateAtP(ir,p,inSettings);
    real_t lnLei = lnLambdaEI->evaluateAtP(ir,p,inSettings);
    
    real_t electronTerm = lnLee * evaluateElectronTermAtP(ir,p,inSettings->collfreq_mode);

    // if ncold, this is the jacobian
    if(derivId == id_ncold)
        return preFact*electronTerm;

    // else, for ions or Tcold, we move on...
    // set iz and Z0 corresponding to input nMultiple "n"
    len_t iz_in, Zs_in=0, Z0_in;
    for(len_t iz = 0; iz<nZ; iz++)
        for(len_t Z0=0; Z0<=Zs[iz]; Z0++){
            ind = ionIndex[iz][Z0];
            if(ind==n){
                iz_in = iz;
                Zs_in = Zs[iz_in];
                Z0_in = Z0;
                }
        }
    if (Zs_in==0)
        FVM::FVMException("Invalid nMultiple called in evalatePartialAtP: must correspond to an ion index.");

    // return T_cold expression
    if(derivId == id_Tcold){
        real_t DDTelectronTerm = lnLee*evaluateDDTElectronTermAtP(ir,p,inSettings->collfreq_mode);
        real_t DDTpreFact = preFact * unknowns->GetUnknownData(id_ncold)[ir];
        if(isNonScreened) // add contribution from bound
            DDTpreFact += preFact * (Zs_in - Z0_in)*ionHandler->GetIonDensity(ir,iz_in,Z0_in);
        return DDTpreFact * DDTelectronTerm;
    }

    real_t collFreq = 0;
    if(isNonScreened)
        collFreq += (Zs_in-Z0_in)*electronTerm;

    // Add ion contribution; SlowingDownFrequency doesn't have one and will skip this step
    if(hasIonTerm){
        if(isNonScreened)
            collFreq += lnLei * Zs_in*Zs_in * evaluateIonTermAtP(iz_in,Z0_in,p);
        else 
            collFreq += lnLei * Z0_in*Z0_in * evaluateIonTermAtP(iz_in,Z0_in,p);
    }
    // Add screening contribution
    if(isPartiallyScreened)
        collFreq +=  evaluateScreenedTermAtP(iz_in,Z0_in,p,inSettings->collfreq_mode);

    collFreq *= preFact;

    // Add Bremsstrahlung contribution
    if(isBrems)
        collFreq +=  evaluateBremsstrahlungTermAtP(iz_in,Z0_in,p,inSettings->bremsstrahlung_mode,inSettings->collfreq_type);

    return collFreq;
}

real_t CollisionFrequency::evaluatePartialAtP(len_t ir, real_t p, len_t derivId, len_t n){ 
    return evaluatePartialAtP(ir,p,derivId,n,this->collQtySettings);
}
<|MERGE_RESOLUTION|>--- conflicted
+++ resolved
@@ -559,13 +559,8 @@
     F.params = &Theta;
     real_t psi0int, error; 
 
-<<<<<<< HEAD
-    real_t epsabs = 0, epsrel = 1e-6, lim = gsl_ad_w->limit; 
-    gsl_integration_qags(&F,0,p,epsabs,epsrel,lim,gsl_ad_w,&psi0int,&error);
-=======
     real_t epsabs = 0, epsrel = 1e-3, lim = gsl_ad_w->limit; 
     gsl_integration_qag(&F,0,p,epsabs,epsrel,lim,QAG_KEY,gsl_ad_w,&psi0int,&error);
->>>>>>> d6450edf
     return psi0int;
 }
 
@@ -581,13 +576,8 @@
     F.params = &Theta;
     real_t psi1int, error; 
 
-<<<<<<< HEAD
-    real_t epsabs = 0, epsrel = 1e-6, lim = gsl_ad_w->limit; 
-    gsl_integration_qags(&F,0,p,epsabs,epsrel,lim,gsl_ad_w,&psi1int,&error);
-=======
     real_t epsabs = 0, epsrel = 1e-3, lim = gsl_ad_w->limit; 
     gsl_integration_qag(&F,0,p,epsabs,epsrel,lim,QAG_KEY,gsl_ad_w,&psi1int,&error);
->>>>>>> d6450edf
     return psi1int;
 }
 
