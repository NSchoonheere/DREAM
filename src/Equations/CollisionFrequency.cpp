/**
 * Implementation of the a which handles the construction of 
 * collision frequencies as well as their partial derivatives 
 * with respect to the unknown quantities.
 * CollisionFrequencies should be rebuilt after their CoulombLogarithms
 * have been rebuilt.
 */

#include "DREAM/Equations/CollisionFrequency.hpp"
#include "DREAM/Constants.hpp"
#include "DREAM/Settings/OptionConstants.hpp"
#include "FVM/UnknownQuantityHandler.hpp"
#include "DREAM/NotImplementedException.hpp"
#include "FVM/FVMException.hpp"
#include <string>
#include "gsl/gsl_sf_bessel.h"

using namespace DREAM;

/**
 * Constructor.
 */
CollisionFrequency::CollisionFrequency(FVM::Grid *g, FVM::UnknownQuantityHandler *u, IonHandler *ih,  
                CoulombLogarithm *lnLee, CoulombLogarithm *lnLei,
                enum OptionConstants::momentumgrid_type mgtype,  struct collqty_settings *cqset)
                : CollisionQuantity(g,u,ih,mgtype,cqset) {
    lnLambdaEE = lnLee;
    lnLambdaEI = lnLei;
}


/**
 * Destructor.
 */
CollisionFrequency::~CollisionFrequency(){
    DeallocatePartialQuantities();
}


/**
 * Evaluates the collision frequency at radial grid point ir and momentum p,
 * neglecting any contribution from the nonlinear collision operator, using
 * the input collqty_settings object.
 */
real_t CollisionFrequency::evaluateAtP(len_t ir, real_t p,collqty_settings *inSettings){ 
    bool isPartiallyScreened = (inSettings->collfreq_type==OptionConstants::COLLQTY_COLLISION_FREQUENCY_TYPE_PARTIALLY_SCREENED);
    bool isNonScreened = (inSettings->collfreq_type==OptionConstants::COLLQTY_COLLISION_FREQUENCY_TYPE_NON_SCREENED);
    bool isBrems = (inSettings->bremsstrahlung_mode != OptionConstants::EQTERM_BREMSSTRAHLUNG_MODE_NEGLECT);
    real_t ntarget = GetNTarget(ir, isNonScreened);
    real_t preFact = evaluatePreFactorAtP(p,inSettings->collfreq_mode); 
    real_t lnLee = lnLambdaEE->evaluateAtP(ir,p,inSettings);
    real_t lnLei = lnLambdaEI->evaluateAtP(ir,p,inSettings);
    
    // Add electron contribution to collision frequency
    real_t collFreq = lnLee * evaluateElectronTermAtP(ir,p,inSettings->collfreq_mode) * ntarget;

    len_t ind;
    // Add ion contribution; SlowingDownFrequency doesn't have one and will skip this step
    if(hasIonTerm){
        for(len_t iz = 0; iz<nZ; iz++)
            for(len_t Z0=0; Z0<=Zs[iz]; Z0++){
                ind = ionIndex[iz][Z0];
                len_t Zfact = Z0*Z0;
                if(isNonScreened)
                    Zfact = Zs[iz]*Zs[iz];
                collFreq += lnLei * Zfact * evaluateIonTermAtP(iz,Z0,p) * ionDensities[ir][ind];
            }
    }
    // Add screening contribution
    if(isPartiallyScreened)
        for(len_t iz = 0; iz<nZ; iz++)
            for(len_t Z0=0; Z0<=Zs[iz]; Z0++){
                ind = ionIndex[iz][Z0];
                collFreq +=  evaluateScreenedTermAtP(iz,Z0,p,inSettings->collfreq_mode) * ionDensities[ir][ind];
            }
    collFreq *= preFact;

    // Add Bremsstrahlung contribution
    if(isBrems)
        for(len_t iz = 0; iz<nZ; iz++)
            for(len_t Z0=0; Z0<=Zs[iz]; Z0++){
                ind = ionIndex[iz][Z0];
                collFreq +=  evaluateBremsstrahlungTermAtP(iz,Z0,p,inSettings->bremsstrahlung_mode,inSettings->collfreq_type) * ionDensities[ir][ind];
            }

    return collFreq;
}


/**
 *  Calculates and stores partial terms which depend on unknown quantities (density and temperature).
 */
void CollisionFrequency::RebuildPlasmaDependentTerms(){
    len_t indZ;
    for(len_t iz = 0; iz<nZ; iz++)
        for(len_t Z0=0; Z0<=Zs[iz]; Z0++)
            for(len_t ir=0; ir<nr; ir++){
                indZ = ionIndex[iz][Z0];            
                ionDensities[ir][indZ] = ionHandler->GetIonDensity(ir,iz,Z0);
            }
    
    for(len_t ir=0; ir<nr; ir++){
        const real_t Theta = unknowns->GetUnknownData(id_Tcold)[ir] / Constants::mc2inEV;
        K0Scaled[ir] = evaluateExp1OverThetaK(Theta,0.0);
        K1Scaled[ir] = evaluateExp1OverThetaK(Theta,1.0);
        K2Scaled[ir] = evaluateExp1OverThetaK(Theta,2.0);
    }
    
    if(collQtySettings->collfreq_mode==OptionConstants::COLLQTY_COLLISION_FREQUENCY_MODE_FULL)
        InitializeGSLWorkspace();
    if (!buildOnlyF1F2){
        setElectronTerm(nColdTerm,mg->GetP(),nr,np1,np2_store);
        setElectronTerm(nColdTerm_fr,mg->GetP(),nr/*+1*/,np1,np2_store);
    }
    setElectronTerm(nColdTerm_f1,mg->GetP_f1(),nr,np1+1,np2_store);
    setElectronTerm(nColdTerm_f2,mg->GetP_f2(),nr,np1,np2_store+1);
}


/**
 * Calculates and stores all quantities that do not depend on momentum. Is to be used instead of Rebuild when
 * you only want to use the CollisionFrequency::evaluateAtP function (such as in RunawayFluid).
 */
void CollisionFrequency::RebuildRadialTerms(){
    if(gridRebuilt){
        DeallocateRadialQuantities();
        nr  = rGrid->GetNr();
        nZ  = ionHandler->GetNZ();
        nzs = ionHandler->GetNzs();
        AllocateRadialQuantities();
    }
    len_t indZ;
    const len_t *ZAtomicCharge = ionHandler->GetZs();
    for(len_t iz = 0; iz<nZ; iz++){
        Zs[iz] = ZAtomicCharge[iz];
        for(len_t Z0=0; Z0<=Zs[iz]; Z0++){
            indZ = ionHandler->GetIndex(iz,Z0);
            ionIndex[iz][Z0] = indZ; 
            atomicParameter[indZ] = GetAtomicParameter(iz,Z0);
            for(len_t ir=0; ir<nr; ir++)
                ionDensities[ir][indZ] = ionHandler->GetIonDensity(ir,iz,Z0);
        }
    }
    if(collQtySettings->collfreq_mode==OptionConstants::COLLQTY_COLLISION_FREQUENCY_MODE_FULL)
        InitializeGSLWorkspace();
}


/**
 * Allocates quantities involved in RebuildRadialTerms()
 */
void CollisionFrequency::AllocateRadialQuantities(){    
//    DeallocateRadialQuantities();
    InitializeGSLWorkspace();
    Zs = new real_t[nZ];
    ionIndex = new real_t*[nZ];
    ionDensities = new real_t*[nr];
    atomicParameter = new real_t[nzs];

    for(len_t iz=0;iz<nZ;iz++)
        ionIndex[iz] = new real_t[ionHandler->GetZ(iz)+1];
    for(len_t ir=0; ir<nr;ir++)
        ionDensities[ir] = new real_t[nzs];

}


/**
 * Deallocates quantities involved in RebuildRadialTerms()
 */
void CollisionFrequency::DeallocateRadialQuantities(){
    if(Zs!=nullptr){
        delete [] Zs;
        delete [] atomicParameter;

        for(len_t iz=0;iz<nZ;iz++)
            delete [] ionIndex[iz];
        for(len_t ir=0; ir<nr;ir++)
            delete [] ionDensities[ir];
        delete [] ionIndex;
        delete [] ionDensities;
    }
}


/**
 * Calculates and stores partial contributions that only depend on the grid. If using P-Xi grid, 
 * only store momentum dependent quantities on a size np1 array. 
 */
void CollisionFrequency::RebuildConstantTerms(){
    const len_t *ZAtomicCharge = ionHandler->GetZs();
    len_t indZ;
    for(len_t iz = 0; iz<nZ; iz++){
        Zs[iz] = ZAtomicCharge[iz];
        for(len_t Z0=0; Z0<=Zs[iz]; Z0++){
            indZ = ionHandler->GetIndex(iz,Z0);
            ionIndex[iz][Z0] = indZ; 
            atomicParameter[indZ] = GetAtomicParameter(iz,Z0);
        }
    }

    if (!buildOnlyF1F2){
        setPreFactor(preFactor,mg->GetP(),np1,np2_store);
        setPreFactor(preFactor_fr,mg->GetP(),np1,np2_store);
        setIonTerm(ionTerm,mg->GetP(),np1,np2_store);
        setIonTerm(ionTerm_fr,mg->GetP(),np1,np2_store);
        if(isBrems){
            setBremsTerm(bremsTerm,mg->GetP(),np1,np2_store);
            setBremsTerm(bremsTerm_fr,mg->GetP(),np1,np2_store);
        }
        if(isPartiallyScreened){
            setScreenedTerm(screenedTerm,mg->GetP(),np1,np2_store);
            setScreenedTerm(screenedTerm_fr,mg->GetP(),np1,np2_store);
        }
    }
    setPreFactor(preFactor_f1,mg->GetP_f1(),np1+1,np2_store);
    setPreFactor(preFactor_f2,mg->GetP_f2(),np1,np2_store+1);
    setIonTerm(ionTerm_f1,mg->GetP_f1(),np1+1,np2_store);
    setIonTerm(ionTerm_f2,mg->GetP_f2(),np1,np2_store+1);
    if(isBrems){
        setBremsTerm(bremsTerm_f1,mg->GetP_f1(),np1+1,np2_store);
        setBremsTerm(bremsTerm_f2,mg->GetP_f2(),np1,np2_store+1);
    }
    if(isPartiallyScreened){
        setScreenedTerm(screenedTerm_f1,mg->GetP_f1(),np1+1,np2_store);
        setScreenedTerm(screenedTerm_f2,mg->GetP_f2(),np1,np2_store+1);
    }
    if(isNonlinear)
        calculateIsotropicNonlinearOperatorMatrix();
}


/**
 * Calculates and stores the partial contributions (i.e. kind of partial derivates of 
 * the collision frequencies)
 */
void CollisionFrequency::SetPartialContributions(FVM::fluxGridType fluxGridType){
    if(fluxGridType==FVM::FLUXGRIDTYPE_DISTRIBUTION){
        SetNColdPartialContribution(nColdTerm,preFactor,lnLambdaEE->GetValue(),nr,np1,np2,nColdPartialContribution);
        SetNiPartialContribution(nColdTerm,ionTerm, screenedTerm,bremsTerm,preFactor,lnLambdaEE->GetValue(),lnLambdaEI->GetValue(),nr,np1,np2,ionPartialContribution, ionLnLambdaPartialContribution);
        SetTColdPartialContribution(nColdTerm,ionTerm, preFactor,lnLambdaEE->GetValue(),mg->GetP(), nr,np1,np2,TColdPartialContribution);
    } else if(fluxGridType==FVM::FLUXGRIDTYPE_RADIAL){
        SetNColdPartialContribution(nColdTerm_fr,preFactor_fr,lnLambdaEE->GetValue_fr(),nr /*+1*/,np1,np2,nColdPartialContribution_fr);
        SetNiPartialContribution(nColdTerm_fr,ionTerm_fr,screenedTerm_fr,bremsTerm_fr, preFactor_fr,lnLambdaEE->GetValue_fr(),lnLambdaEI->GetValue_fr(),nr/*+1*/,np1,np2,ionPartialContribution_fr, ionLnLambdaPartialContribution_fr);
        SetTColdPartialContribution(nColdTerm_fr,ionTerm_fr,preFactor_fr,lnLambdaEE->GetValue_fr(),mg->GetP(), nr/*+1*/,np1,np2,TColdPartialContribution_fr);
    } else if(fluxGridType==FVM::FLUXGRIDTYPE_P1){
        SetNColdPartialContribution(nColdTerm_f1,preFactor_f1,lnLambdaEE->GetValue_f1(),nr,np1+1,np2,nColdPartialContribution_f1);
        SetNiPartialContribution(nColdTerm_f1,ionTerm_f1,screenedTerm_f1,bremsTerm_f1, preFactor_f1,lnLambdaEE->GetValue_f1(),lnLambdaEI->GetValue_f1(),nr,np1+1,np2,ionPartialContribution_f1, ionLnLambdaPartialContribution_f1);
        SetTColdPartialContribution(nColdTerm_f1,ionTerm_f1,preFactor_f1,lnLambdaEE->GetValue_f1(),mg->GetP_f1(), nr,np1+1,np2,TColdPartialContribution_f1);
    } else if(fluxGridType==FVM::FLUXGRIDTYPE_P2){
        SetNColdPartialContribution(nColdTerm_f2,preFactor_f2,lnLambdaEE->GetValue_f2(),nr,np1,np2+1,nColdPartialContribution_f2);
        SetNiPartialContribution(nColdTerm_f2,ionTerm_f2,screenedTerm_f2,bremsTerm_f2, preFactor_f2,lnLambdaEE->GetValue_f2(),lnLambdaEI->GetValue_f2(),nr,np1,np2+1,ionPartialContribution_f2, ionLnLambdaPartialContribution_f2);
        SetTColdPartialContribution(nColdTerm_f2,ionTerm_f2,preFactor_f2,lnLambdaEE->GetValue_f2(),mg->GetP_f2(), nr,np1,np2+1,TColdPartialContribution_f2);
    }
    if(isNonlinear && (fluxGridType == FVM::FLUXGRIDTYPE_P1) )
        SetNonlinearPartialContribution(lnLambdaEE,fHotPartialContribution_f1);
}


/**
 * Calculates and stores the partial contributions to the collision frequency, 
 * and puts them together to get the full thing.
 */
void CollisionFrequency::AssembleQuantity(real_t **&collisionQuantity,  len_t nr, len_t np1, len_t np2, enum FVM::fluxGridType fluxGridType){
    real_t collQty;
    real_t *ncold = unknowns->GetUnknownData(id_ncold);

    SetPartialContributions(fluxGridType);

    const real_t *nColdContribution = GetNColdPartialContribution(fluxGridType);
    real_t *ionLnLContrib;
    const real_t *ionContribution = GetNiPartialContribution(fluxGridType, &ionLnLContrib);

    len_t Nc = np1*np2;
    len_t nrNc = nr*Nc;
    for(len_t ir=0; ir<nr; ir++)
        for(len_t pind=0; pind<Nc; pind++){
            // the collision frequencies are linear in ncold
            collQty = ncold[ir]*nColdContribution[Nc*ir + pind];
            len_t ind0 = ir*Nc + pind;
            for(len_t indZ = 0; indZ<nzs; indZ++){
                len_t ind = ind0 + indZ*nrNc;
                // when subtracting the lnLambda terms, the collision frequencies are linear in ion densities
                collQty += ionDensities[ir][indZ]*(ionContribution[ind] - ionLnLContrib[ind]);
            }
            collisionQuantity[ir][pind] = collQty; 
        }
}


/**
 * Calculation of the partial contribution to the collision frequency from the unknown quantity
 * with ID id_unknown. Returns the partial derivative of the term with respect to that quantity 
 * (ignoring variations with lnLambda). See AssembleQuantity(...) or addNonlinearContribution() 
 * for how it is used.
 */
const real_t* CollisionFrequency::GetUnknownPartialContribution(len_t id_unknown, FVM::fluxGridType fluxGridType) const{
    if(id_unknown == id_ncold)
        return GetNColdPartialContribution(fluxGridType);
    else if(id_unknown == id_ni)
        return GetNiPartialContribution(fluxGridType);
    else if(id_unknown == id_Tcold)
        return GetTColdPartialContribution(fluxGridType);
    else if(id_unknown == unknowns->GetUnknownID(OptionConstants::UQTY_F_HOT)){
        if(!( (fluxGridType==FVM::FLUXGRIDTYPE_P1)&&(np2==1)&&(isPXiGrid) ) )
            throw FVM::FVMException("Nonlinear contribution to collision frequencies is only implemented for hot-tails, with p-xi grid and np2=1 and evaluated on the p flux grid.");
        return GetNonlinearPartialContribution(fluxGridType);
    } else {
        return nullptr;
//        throw FVM::FVMException("Invalid id_unknown: %s does not contribute to the collision frequencies",unknowns->GetUnknown(id_unknown)->GetName());
    }
}

const real_t* CollisionFrequency::GetNColdPartialContribution(FVM::fluxGridType fluxGridType) const{
    if(fluxGridType==FVM::FLUXGRIDTYPE_DISTRIBUTION)
        return nColdPartialContribution;
    else if (fluxGridType==FVM::FLUXGRIDTYPE_RADIAL)
        return nColdPartialContribution_fr;
    else if (fluxGridType==FVM::FLUXGRIDTYPE_P1)
        return nColdPartialContribution_f1;
    else if (fluxGridType==FVM::FLUXGRIDTYPE_P2)
        return nColdPartialContribution_f2;
    else {
        throw FVM::FVMException("Invalid fluxGridType");
        return nullptr;
    }
}

const real_t* CollisionFrequency::GetNiPartialContribution(FVM::fluxGridType fluxGridType, real_t **lnLambdaContrib) const{
    bool setLL = (lnLambdaContrib != nullptr);
    if(fluxGridType==FVM::FLUXGRIDTYPE_DISTRIBUTION){
        if(setLL) *lnLambdaContrib = ionLnLambdaPartialContribution;
        return ionPartialContribution;
    } else if (fluxGridType==FVM::FLUXGRIDTYPE_RADIAL){
        if(setLL) *lnLambdaContrib = ionLnLambdaPartialContribution_fr;
        return ionPartialContribution_fr;
    } else if (fluxGridType==FVM::FLUXGRIDTYPE_P1){
        if(setLL) *lnLambdaContrib = ionLnLambdaPartialContribution_f1;
        return ionPartialContribution_f1;
    } else if (fluxGridType==FVM::FLUXGRIDTYPE_P2){
        if(setLL) *lnLambdaContrib = ionLnLambdaPartialContribution_f2;
        return ionPartialContribution_f2;
    } else {
        throw FVM::FVMException("Invalid fluxGridType");
        return nullptr;
    }
}

const real_t* CollisionFrequency::GetTColdPartialContribution(FVM::fluxGridType fluxGridType) const{
    if(fluxGridType==FVM::FLUXGRIDTYPE_DISTRIBUTION)
        return TColdPartialContribution;
    else if (fluxGridType==FVM::FLUXGRIDTYPE_RADIAL)
        return TColdPartialContribution_fr;
    else if (fluxGridType==FVM::FLUXGRIDTYPE_P1)
        return TColdPartialContribution_f1;
    else if (fluxGridType==FVM::FLUXGRIDTYPE_P2)
        return TColdPartialContribution_f2;
    else {
        throw FVM::FVMException("Invalid fluxGridType");
        return nullptr;
    }
}

const real_t* CollisionFrequency::GetNonlinearPartialContribution(FVM::fluxGridType fluxGridType) const{
    if(fluxGridType==FVM::FLUXGRIDTYPE_P1)
        return fHotPartialContribution_f1;
    else {
//        throw FVM::FVMException("Invalid fluxGridType. Nonlinear contribution only supported for p1 flux grid.");
        return nullptr;
    }
}


/** Adds the non-linear contribution to the collision frequency. For now, only supports 
 * hot-tail grids where np2=1 and using a pxi-grid, and only updates the p flux grid 
 * component.
 */
void CollisionFrequency::AddNonlinearContribution(){
    real_t *fHot = unknowns->GetUnknownData(OptionConstants::UQTY_F_HOT);
    const real_t* const fHotPartialContribution_f1 = GetNonlinearPartialContribution(FVM::FLUXGRIDTYPE_P1);

    for (len_t ir=0;ir<nr;ir++)
        for(len_t i=0; i<np1+1; i++)
            for(len_t ip=0; ip<np1; ip++)
                collisionQuantity_f1[ir][i] += fHotPartialContribution_f1[ip*(np1+1)*nr + ir*(np1+1) + i] * fHot[np1*ir+ip];
}


/**
 * Calculates and stores the momentum-dependent prefactor to the collision frequencies.
 */
void CollisionFrequency::setPreFactor(real_t *&preFactor, const real_t *pIn, len_t np1, len_t np2){
    len_t N = np1*np2;
    for (len_t pind = 0; pind<N; pind++)
        preFactor[pind] = evaluatePreFactorAtP(pIn[pind],collQtySettings->collfreq_mode);
}


/**
 * Calculates and stores the ion contribution to the collision frequency.
 */
void CollisionFrequency::setIonTerm(real_t *&ionTerm, const real_t *pIn, len_t np1, len_t np2){
    if(!hasIonTerm)
        return;
    real_t p;
    len_t ind, pind;
    len_t N = np1*np2;
    for(len_t i = 0; i<np1; i++)
        for (len_t j = 0; j<np2; j++){
            pind = np1*j+i;
            p = pIn[pind];
            for(len_t iz = 0; iz<nZ; iz++)
                for(len_t Z0=0; Z0<=Zs[iz]; Z0++){
                    ind = ionIndex[iz][Z0];
                    ionTerm[ind*N + pind] = evaluateIonTermAtP(iz,Z0,p);
                }
        }
}


/**
 * Calculates and stores the partially-screened contribution to the collision frequency.
 */
void CollisionFrequency::setScreenedTerm(real_t *&screenedTerm, const real_t *pIn, len_t np1, len_t np2){
    len_t ind;
    len_t N = np1*np2;
    if(isPXiGrid)
        for(len_t i = 0; i<np1; i++)
            for(len_t iz = 0; iz<nZ; iz++)
                for(len_t Z0=0; Z0<=Zs[iz]; Z0++){
                    ind = ionIndex[iz][Z0];
                    real_t screenedAtP = evaluateScreenedTermAtP(iz,Z0,pIn[i], collQtySettings->collfreq_mode);
                    for (len_t j = 0; j<np2; j++)
                        screenedTerm[ind*N + np1*j + i] = screenedAtP;
                }
    else
        for (len_t pind = 0; pind<N; pind++)
            for(len_t iz = 0; iz<nZ; iz++)
                for(len_t Z0=0; Z0<=Zs[iz]; Z0++){
                    ind = ionIndex[iz][Z0];
                    screenedTerm[ind*N + pind] = evaluateScreenedTermAtP(iz,Z0,pIn[pind], collQtySettings->collfreq_mode);
                }
}


/**
 * Calculates and stores the bremsstrahlung contribution to the collision frequency.
 */
void CollisionFrequency::setBremsTerm(real_t *&bremsTerm, const real_t *pIn, len_t np1, len_t np2){
    len_t ind;
    len_t N = np1*np2;

    if(isPXiGrid){
        for(len_t i = 0; i<np1; i++)
            for(len_t iz = 0; iz<nZ; iz++)
                for(len_t Z0=0; Z0<=Zs[iz]; Z0++){
                    ind = ionIndex[iz][Z0];
                    real_t bremsAtP = evaluateBremsstrahlungTermAtP(iz, Z0, pIn[i], collQtySettings->bremsstrahlung_mode, collQtySettings->collfreq_type);
                    for (len_t j = 0; j<np2; j++)
                        bremsTerm[ind*N + np1*j + i] = bremsAtP;
                }
    } else {
        for (len_t pind = 0; pind<N; pind++)
            for(len_t iz = 0; iz<nZ; iz++)
                for(len_t Z0=0; Z0<=Zs[iz]; Z0++){
                    ind = ionIndex[iz][Z0];
                    bremsTerm[ind*N + pind] = evaluateBremsstrahlungTermAtP(iz, Z0, pIn[pind], collQtySettings->bremsstrahlung_mode, collQtySettings->collfreq_type);
                }
    }
}


/**
 * Calculates and stores the free-electron contribution to the collision frequency.
 */
void CollisionFrequency::setElectronTerm(real_t **&nColdTerm, const real_t *pIn, len_t nr, len_t np1, len_t np2){
    if(isPXiGrid)
        for(len_t i=0;i<np1;i++)
            for(len_t ir=0; ir<nr; ir++){
                real_t electronTerm = evaluateElectronTermAtP(ir,pIn[i],collQtySettings->collfreq_mode);
                for(len_t j=0;j<np2;j++)
                    nColdTerm[ir][np1*j+i] = electronTerm;
            }
    else
        for(len_t pind=0; pind<np1*np2;pind++)
            for(len_t ir=0; ir<nr; ir++)
                nColdTerm[ir][pind] = evaluateElectronTermAtP(ir,pIn[pind],collQtySettings->collfreq_mode);
            
}


// PSI FUNCTIONS FOR EVALUATION OF "FULL" COLLFREQ_MODE 
// Is the relativistic generalisation of the Chandrasekhar functions,
// appearing in all collision frequencies.
real_t CollisionFrequency::psi0Integrand(real_t s, void *params){
    real_t Theta = *(real_t *) params;
    real_t gs = sqrt(1+s*s);
    real_t gsMinusOne = s*s/(1+gs); // = gs - 1
    return exp(-gsMinusOne/Theta)/gs;
}

real_t CollisionFrequency::psi1Integrand(real_t s, void *params){
    real_t Theta = *(real_t *) params;
    real_t gs = sqrt(1+s*s);
    real_t gsMinusOne = s*s/(1+gs); // = gs - 1
    return exp(-gsMinusOne/Theta);
}
real_t CollisionFrequency::psi2Integrand(real_t s, void *params){
    real_t Theta = *(real_t *) params;
    real_t gs = sqrt(1+s*s);
    real_t gsMinusOne = s*s/(1+gs); // = gs - 1
    return exp(-gsMinusOne/Theta)*gs;
}

/**
 * Evaluates the second-order asymptotic expansion of the Psi_n functions in
 * the low-energy or low-temperature limit p<<1 or Theta<<1.
 * Documented in doc/notes/psi0psi1evaluation
 */
real_t CollisionFrequency::evaluatePsiLowenergyLimit(len_t n, real_t p, real_t Theta){
    real_t gamma = sqrt(1+p*p);
    real_t x = sqrt( (gamma-1) / Theta );
    real_t x2 = x*x;
    real_t erfAtX = erf(x);
    real_t Theta2 = Theta*Theta;
    real_t O1 = (4.0*n - 1.0); // (4n-1)
    real_t O2 = 2.0*n*n - 3.0*n + 0.375; // 2n^2 - 3n + 3/8
    real_t psi_n = (1 + Theta*0.125*O1 + Theta2*0.1875 * O2 ) * 0.5*M_SQRTPI * erfAtX;
    psi_n -= 0.125*Theta*x*exp(-x2) * (O1 + Theta*O2*0.5*(3+2*x2));
    psi_n *= sqrt(2*Theta);

    return psi_n;
}


/**
 * Returns true if we are in the superthermal limit
 * where the appropriate asymptotic expansion for the
 * Psi functions is applicable.
 * Defined as E = sqrt(1+p^2)-1 > energyThreshold.
 * At 10 thermal energies, the relative errors in the 
 * asymptotic expansion are less than 1e-8
 */
bool isSuperthermalLimit(real_t p, real_t Theta){
    real_t superthermalEnergyThreshold = 10.0*Theta;
    return (p*p > superthermalEnergyThreshold*(superthermalEnergyThreshold+2));
}

/**
 * Returns true if we are in the low-energy limit
 * where the appropriate asymptotic expansion for the
 * Psi functions is applicable.
 * Satisfied either if temperature is sufficiently low
 * (in which case it is applicable for all energies)
 * or if the momentum is non-relativistic (then valid
 * for all temperatures). The conditions (p<0.15 and Theta<0.005)
 * ensure relative errors <1e-8 when using the low-energy
 * asymptotic expansion for Psi. 
 */
bool isLowEnergyLimit(real_t p, real_t Theta){
    return (p<0.15) || (Theta<0.005);
}

/**
 * Evaluates the Psi0 thermal collision frequency function.
 */
real_t CollisionFrequency::evaluatePsi0(len_t ir, real_t p) {
    real_t *T_cold = unknowns->GetUnknownData(id_Tcold);
    real_t Theta = T_cold[ir] / Constants::mc2inEV;

<<<<<<< HEAD
    gsl_function F;
    F.function = &(CollisionFrequency::psi0Integrand); 
    F.params = &Theta;
    real_t psi0int, error; 

    real_t epsabs = 0, epsrel = 5e-8, lim = gsl_ad_w->limit; 
    gsl_integration_qag(&F,0,p,epsabs,epsrel,lim,QAG_KEY,gsl_ad_w,&psi0int,&error);
    return psi0int;
=======
    bool superthermalLimit = isSuperthermalLimit(p,Theta);  
    bool lowenergyLimit = isLowEnergyLimit(p,Theta);
    if(superthermalLimit){
        // asymptotic expansion described in doc/notes/psi0psi1evaluation
        real_t gamma = sqrt(1+p*p);
        real_t gammaMinusOne = p*p/(gamma+1); // = gamma-1
        real_t expTerm = exp(-gammaMinusOne/Theta);
        real_t Term0 = K0Scaled[ir];
        real_t Term1 = -1.0/p * expTerm;
        real_t Term2 = gamma/(p*p*p) * expTerm;
        return Term0 + Theta*Term1 + Theta*Theta*Term2; 
    } else if (lowenergyLimit){
        return evaluatePsiLowenergyLimit(0,p,Theta);
    } else {
        gsl_function F;
        F.function = &(CollisionFrequency::psi0Integrand); 
        F.params = &Theta;
        real_t psi0int, error; 

        real_t epsabs = 0, epsrel = 1e-8, lim = gsl_ad_w->limit; 
        gsl_integration_qag(&F,0,p,epsabs,epsrel,lim,QAG_KEY,gsl_ad_w,&psi0int,&error);
        return psi0int;
    }
>>>>>>> a4671230
}

/**
 * Evaluates the Psi1 thermal collision frequency function.
 */
real_t CollisionFrequency::evaluatePsi1(len_t ir, real_t p) {
    real_t *T_cold = unknowns->GetUnknownData(id_Tcold);
    real_t Theta = T_cold[ir] / Constants::mc2inEV;

<<<<<<< HEAD
    gsl_function F;
    F.function = &(CollisionFrequency::psi1Integrand); 
    F.params = &Theta;
    real_t psi1int, error; 

    real_t epsabs = 0, epsrel = 5e-8, lim = gsl_ad_w->limit; 
    gsl_integration_qag(&F,0,p,epsabs,epsrel,lim,QAG_KEY,gsl_ad_w,&psi1int,&error);
    return psi1int;
=======
    bool superthermalLimit = isSuperthermalLimit(p,Theta);  
    bool lowenergyLimit = isLowEnergyLimit(p,Theta);
    if(superthermalLimit){
        // asymptotic expansion described in doc/notes/psi0psi1evaluation
        real_t gamma = sqrt(1+p*p);
        real_t gammaMinusOne = p*p/(gamma+1); // = gamma-1
        real_t expTerm = exp(-gammaMinusOne/Theta);
        real_t Term0 = K1Scaled[ir];
        real_t Term1 = -gamma/p * expTerm;
        real_t Term2 = 1.0/(p*p*p) * expTerm;
        return Term0 + Theta*Term1 + Theta*Theta*Term2; 
    } else if (lowenergyLimit){
        return evaluatePsiLowenergyLimit(1,p,Theta);
    }  else {
        gsl_function F;
        F.function = &(CollisionFrequency::psi1Integrand); 
        F.params = &Theta;
        real_t psi1int, error; 

        real_t epsabs = 0, epsrel = 1e-8, lim = gsl_ad_w->limit; 
        gsl_integration_qag(&F,0,p,epsabs,epsrel,lim,QAG_KEY,gsl_ad_w,&psi1int,&error);
        return psi1int;
    }
>>>>>>> a4671230
}

real_t CollisionFrequency::evaluatePsi2(len_t ir, real_t p) {
    real_t *T_cold = unknowns->GetUnknownData(id_Tcold);
    real_t Theta = T_cold[ir] / Constants::mc2inEV;

<<<<<<< HEAD
    gsl_function F;
    F.function = &(CollisionFrequency::psi2Integrand); 
    F.params = &Theta;
    real_t psi2int, error; 

    real_t epsabs = 0, epsrel = 5e-8, lim = gsl_ad_w->limit; 
    gsl_integration_qags(&F,0,p,epsabs,epsrel,lim,gsl_ad_w,&psi2int,&error);
    return psi2int;
=======
    bool superthermalLimit = isSuperthermalLimit(p,Theta);  
    bool lowenergyLimit = isLowEnergyLimit(p,Theta);
    if(superthermalLimit){
        // asymptotic expansion described in doc/notes/psi0psi1evaluation
        real_t gamma = sqrt(1+p*p);
        real_t gammaMinusOne = p*p/(gamma+1); // = gamma-1
        real_t expTerm = exp(-gammaMinusOne/Theta);
        real_t Term0 = K0Scaled[ir];
        real_t Term1 = K1Scaled[ir] - gamma*gamma/p * expTerm;
        real_t Term2 = -gamma*(gamma*gamma-2)/(p*p*p) * expTerm;
        return Term0 + Theta*Term1 + Theta*Theta*Term2; 
    } else if (lowenergyLimit){
        return evaluatePsiLowenergyLimit(2,p,Theta);
    }  else {
        gsl_function F;
        F.function = &(CollisionFrequency::psi2Integrand); 
        F.params = &Theta;
        real_t psi2int, error; 

        real_t epsabs = 0, epsrel = 1e-8, lim = gsl_ad_w->limit; 
        gsl_integration_qags(&F,0,p,epsabs,epsrel,lim,gsl_ad_w,&psi2int,&error);
        return psi2int;
    }
>>>>>>> a4671230
}


/**
 * Evaluates e^x K_n(x), with K_n the exponentially decreasing modified bessel function.
 */
real_t CollisionFrequency::evaluateExp1OverThetaK(real_t Theta, real_t n) {
    return gsl_sf_bessel_Kn_scaled(n,1.0/Theta);
}


void CollisionFrequency::SetNiPartialContribution(real_t **nColdTerm, real_t *ionTerm, real_t *screenedTerm, real_t *bremsTerm, real_t *preFactor, real_t *const* lnLee,  real_t *const* lnLei, len_t nr, len_t np1, len_t np2, real_t *&partQty, real_t *&ionLnLContrib){
    len_t N = nzs*np1*np2*nr;
    if(partQty==nullptr){
        partQty = new real_t[N];
        ionLnLContrib = new real_t[N];
    }
    
    for(len_t it = 0; it<N; it++){
        partQty[it] = 0;
        ionLnLContrib[it] = 0;
    }
    

    real_t **lnLEE_partialNi = new real_t*[nr];
    real_t **lnLEI_partialNi = new real_t*[nr];
    for(len_t ir=0; ir<nr; ir++){
        lnLEE_partialNi[ir] = new real_t[nzs];
        lnLEI_partialNi[ir] = new real_t[nzs];
        for(len_t iz=0; iz<nZ; iz++)
            for(len_t Z0=0; Z0<=Zs[iz]; Z0++){
                len_t indZ = ionIndex[iz][Z0]; 
                lnLEE_partialNi[ir][indZ] = lnLambdaEE->evaluatePartialAtP(ir,0,id_ni,indZ);
                lnLEI_partialNi[ir][indZ] = lnLambdaEI->evaluatePartialAtP(ir,0,id_ni,indZ);
            }
    }
    len_t pind, indZ;
    real_t partContrib;
    real_t electronTerm;

    len_t pindStore;
    N = np1*np2;
    if(isPXiGrid)
        for(len_t ir = 0; ir<nr; ir++){
            real_t ntarget = GetNTarget(ir, isNonScreened);
            for(len_t i = 0; i<np1; i++){
                electronTerm = ntarget*nColdTerm[ir][i]*preFactor[i];
                for(len_t indZ=0; indZ<nzs; indZ++){
                    real_t lnLContrib = electronTerm * lnLEE_partialNi[ir][indZ];
                    len_t rind = (indZ*nr+ir)*N + i;
                    len_t Nmax = rind + N; 
                    for(len_t ind = rind; ind<Nmax; ind+=np1){
                        ionLnLContrib[ind] += lnLContrib; 
                        partQty[ind] += lnLContrib;
                    }
                }
            }      
        }
    else {
        for(len_t i = 0; i<np1; i++)
            for(len_t j = 0; j<np2; j++){
                pind = np1*j+i;                
                for(len_t ir = 0; ir<nr; ir++){
                    real_t ntarget = GetNTarget(ir, isNonScreened);
                    electronTerm = ntarget*nColdTerm[ir][pind]*preFactor[pind];
                    for(len_t indZ=0; indZ<nzs; indZ++){
                        len_t ind = (indZ*nr+ir)*N + pind;
                        real_t lnLContrib = electronTerm * lnLEE_partialNi[ir][indZ];
                        ionLnLContrib[ind] += lnLContrib; 
                        partQty[ind] += lnLContrib;
                    }
                }
            }           
    }
    if(hasIonTerm){
        if(isPXiGrid){
            len_t np2_store = 1 + np2 - this->np2; // account for the +1 on p2 flux grid
            for(len_t i = 0; i<np1; i++){
                for(len_t ir = 0; ir<nr; ir++){
                    partContrib = preFactor[i]*lnLei[ir][i];
                    for(len_t iz=0; iz<nZ; iz++)
                        for(len_t Z0=0; Z0<=Zs[iz]; Z0++){
                            indZ = ionIndex[iz][Z0];
                            real_t DpartContrib = ionDensities[ir][indZ] * preFactor[i] * lnLEI_partialNi[ir][indZ];
                            len_t Zfact;
                            len_t zind = indZ*np1*np2_store; 
                            if(isNonScreened)
                                Zfact = Zs[iz]*Zs[iz]*ionTerm[zind+i];
                            else 
                                Zfact = Z0*Z0*ionTerm[zind+i];
                            real_t lnLContrib = Zfact*DpartContrib;
                            real_t tmpQty = Zfact*partContrib + lnLContrib;
                            len_t rind = (indZ*nr+ir)*N + i;
                            len_t Nmax = rind + N; 
                            for(len_t ind = rind; ind<Nmax; ind+=np1){
                                ionLnLContrib[ind] += lnLContrib;
                                partQty[ind] += tmpQty;
                            }
                    }
                }
            }
        } else {
            for(len_t pind = 0; pind<N; pind++)
                for(len_t ir = 0; ir<nr; ir++){
                    partContrib = preFactor[pind]*lnLei[ir][pind];
                    for(len_t iz=0; iz<nZ; iz++)
                        for(len_t Z0=0; Z0<=Zs[iz]; Z0++){
                            indZ = ionIndex[iz][Z0]; 
                            len_t ind = (indZ*nr+ir)*N + pind;
                            real_t DpartContrib = ionDensities[ir][indZ] * preFactor[pind] * lnLEI_partialNi[ir][indZ];
                            len_t Zfact;
                            if(isNonScreened)
                                Zfact = Zs[iz]*Zs[iz]*ionTerm[indZ*N+pind];
                            else 
                                Zfact = Z0*Z0*ionTerm[indZ*N+pind];
                            real_t lnLContrib = Zfact*DpartContrib;
                            ionLnLContrib[ind] += lnLContrib;
                            partQty[ind] += Zfact*partContrib + lnLContrib;
                        }
                }
        }
    }
    if(isBrems){
        len_t np2_store;
        if(isPXiGrid)
            np2_store = 1 + np2 - this->np2; // account for the +1 on p2 flux grid
        else 
            np2_store = np2;
        len_t N_store = np1*np2_store;
        for(len_t i = 0; i<np1; i++)
            for(len_t j = 0; j<np2; j++){
                pind = np1*j+i;
                if(isPXiGrid) 
                    pindStore = i;
                else 
                    pindStore = pind;
                for(len_t indZ=0; indZ<nzs; indZ++){
                    real_t bT = bremsTerm[indZ*N_store+pindStore];
                    len_t indN = indZ*nr*N + pind;
                    len_t Nmax = indN + nr*N;
                    for(len_t ir = indN; ir<Nmax; ir+=N)
                        partQty[ir] += bT;
                }
            }       
    } if(isNonScreened)
        for(len_t i = 0; i<np1; i++)
            for(len_t j = 0; j<np2; j++){
                pind = np1*j+i;
                if(isPXiGrid)
                    pindStore = i;
                else
                    pindStore = pind;
                
                for(len_t ir = 0; ir<nr; ir++){
                    electronTerm = nColdTerm[ir][pindStore]*preFactor[pindStore]*lnLee[ir][pind];
                    for(len_t iz=0; iz<nZ; iz++)
                        for(len_t Z0=0; Z0<=Zs[iz]; Z0++){
                            indZ = ionIndex[iz][Z0]; 
                            partQty[(indZ*nr+ir)*N + pind] += (Zs[iz]-Z0)*electronTerm;
                        }
                }
            }
    else if(isPartiallyScreened){
        if(isPXiGrid){
            len_t np2_store = 1 + np2 - this->np2; // account for the +1 on p2 flux grid
            for(len_t i = 0; i<np1; i++)
                for(len_t indZ=0; indZ<nzs; indZ++)
                    for(len_t ir = 0; ir<nr; ir++){
                        real_t tmpQty = preFactor[i]*screenedTerm[indZ*np1*np2_store + i];
                        len_t rInd = indZ*nr*N + ir*N + i;
                        len_t Nmax = rInd + N;
                        for(len_t j = rInd; j<Nmax; j+=np1)
                            partQty[j] += tmpQty;
                    }
        } else 
            for(len_t pind = 0; pind<N; pind++)
                for(len_t indZ=0; indZ<nzs; indZ++)
                    for(len_t ir = 0; ir<nr; ir++)
                        partQty[(indZ*nr + ir)*N + pind] += preFactor[pind]*screenedTerm[indZ*N + pind];
    }
    
    for(len_t ir=0; ir<nr; ir++){
        delete [] lnLEE_partialNi[ir];
        delete [] lnLEI_partialNi[ir];
    }
    delete [] lnLEE_partialNi;
    delete [] lnLEI_partialNi;
}


void CollisionFrequency::SetNColdPartialContribution(real_t **nColdTerm,real_t *preFactor, real_t *const* lnLee, len_t nr, len_t np1, len_t np2, real_t *&partQty){
    len_t N = np1*np2*nr;
    if(partQty==nullptr)
        partQty = new real_t[N];
    for(len_t it=0; it < N; it++)
        partQty[it] = 0;

    len_t pind, pindStore;
    N = np1*np2;
    for(len_t i = 0; i<np1; i++)
        for(len_t j = 0; j<np2; j++){
            pind = np1*j+i;
            if(isPXiGrid)
                pindStore = i;
            else
                pindStore = pind;
            
            // TODO: Possible optimization: if(isPXiGrid), calculate RHS outside the j loop
            for(len_t ir = 0; ir<nr; ir++)
                partQty[N*ir + pind] = nColdTerm[ir][pindStore]*preFactor[pindStore]*lnLee[ir][pind];
        }
}


/**
 * Set partial derivative of quantity with respect to T_cold.
 * For now using a placeholder method where, if FULL operator,
 * assume a simple T^-1.5 dependence of the coefficient.
 */
void CollisionFrequency::SetTColdPartialContribution(real_t **nColdTerm, real_t *ionTerm, real_t *preFactor, real_t *const* lnLee,  const real_t *pIn, len_t nr, len_t np1, len_t np2, real_t *&TColdPartialContribution){
    len_t N = np1*np2*nr;
    if(TColdPartialContribution==nullptr)
        TColdPartialContribution = new real_t[N];    
    for(len_t it=0; it < N; it++)
        TColdPartialContribution[it] = 0;

    len_t pind;
    
    const real_t *ncold = unknowns->GetUnknownData(id_ncold);
    N = np1*np2;
    if(isPXiGrid)
        for(len_t i=0;i<np1;i++)
            for(len_t ir=0; ir<nr; ir++){
                real_t DDTElectronTerm = evaluateDDTElectronTermAtP(ir,pIn[i],collQtySettings->collfreq_mode);
                real_t dLnL = lnLambdaEE->evaluatePartialAtP(ir,pIn[i],id_Tcold,0);
                for(len_t j=0;j<np2;j++){
                    pind = np1*j+i;
                    TColdPartialContribution[N*ir + pind] = ncold[ir] * preFactor[i] *
                        (lnLee[ir][pind]*DDTElectronTerm + dLnL * nColdTerm[ir][i]);
                }
            }
    else
        for(len_t pind=0;pind<N;pind++)
            for(len_t ir=0; ir<nr; ir++){
                real_t dLnL = lnLambdaEE->evaluatePartialAtP(ir,pIn[pind],id_Tcold,0);
                TColdPartialContribution[N*ir + pind] = ncold[ir]*preFactor[pind] * 
                    (lnLee[ir][pind]*evaluateDDTElectronTermAtP(ir,pIn[pind],collQtySettings->collfreq_mode) + dLnL * nColdTerm[ir][pind]);
            }
    len_t indZ, Zfact;
    if(hasIonTerm){
        if(isPXiGrid){
            len_t np2_store = 1 + np2 - this->np2; // account for the +1 on p2 flux grid
            for(len_t i=0;i<np1;i++)
                for(len_t ir=0; ir<nr; ir++){
                    real_t lnLEI_partialT = lnLambdaEI->evaluatePartialAtP(ir, pIn[i], id_Tcold, 0);
                    for(len_t iz = 0; iz<nZ; iz++)
                        for(len_t Z0=0; Z0<=Zs[iz]; Z0++){
                            indZ = ionIndex[iz][Z0];
                            if(isNonScreened)
                                Zfact = Zs[iz]*Zs[iz];
                            else
                                Zfact = Z0*Z0;
                            real_t PZFactor = Zfact * preFactor[i] * ionTerm[indZ*np1*np2_store+i];
                            real_t TCold_tmp = PZFactor * lnLEI_partialT * ionDensities[ir][indZ];
                            len_t ind0 = N*ir + i;
                            len_t Nmax = ind0 + N;
                            for(len_t j=ind0;j<Nmax;j+=np1)
                                TColdPartialContribution[j] += TCold_tmp;
                        }
                }
        } else
            for(len_t i=0;i<np1;i++)
                for(len_t j=0;j<np2;j++){
                    pind = np1*j+i;
                    for(len_t iz = 0; iz<nZ; iz++)
                        for(len_t Z0=0; Z0<=Zs[iz]; Z0++){
                            indZ = ionIndex[iz][Z0];
                            if(isNonScreened)
                                Zfact = Zs[iz]*Zs[iz];
                            else
                                Zfact = Z0*Z0;
                            real_t PZFactor = Zfact * preFactor[pind] * ionTerm[indZ*N+pind];
                            for(len_t ir=0; ir<nr; ir++)
                                TColdPartialContribution[N*ir + pind] += PZFactor * lnLambdaEI->evaluatePartialAtP(ir, pIn[pind], id_Tcold, 0) * ionDensities[ir][indZ];
                        }
                }
            }
}

/**
 * Evaluate the number density of target electrons, corresponding
 * to the number of cold electrons unless using 'NONSCREENED', in which
 * case we add the bound electrons.
 */
real_t CollisionFrequency::GetNTarget(len_t ir, bool isNonScreened){
    real_t *ncold = unknowns->GetUnknownData(id_ncold);
    real_t ntarget = ncold[ir];
    if (isNonScreened)
        ntarget += ionHandler->GetBoundElectronDensity(ir);
    if(ntarget<0) // resolve roundoff error
        ntarget = 0; 
    return ntarget;
}

/**
 * Sets the partial derivative of the frequency with respect to f_hot. 
 * (i.e. the distribution function on a hot-tail grid)
 */
void CollisionFrequency::SetNonlinearPartialContribution(CoulombLogarithm *lnLambda, real_t *&partQty){
    if(partQty==nullptr)
        partQty = new real_t[np1*(np1+1)*nr];
    for(len_t it=0; it < np1*(np1+1)*nr; it++)
        partQty[it] = 0;
    for(len_t i=0; i<np1+1; i++)
        for(len_t ir=0;ir<nr;ir++)
            for(len_t ip=0; ip<np1; ip++)
                partQty[ip*(np1+1)*nr + (np1+1)*ir + i] = lnLambda->GetLnLambdaT(ir)*nonlinearMat[i][ip];
}


/**
 * Allocates quantities which will be used in the calculation of the collision frequencies.
 */
void CollisionFrequency::AllocatePartialQuantities(){
    DeallocatePartialQuantities();
    InitializeGSLWorkspace();
    Zs = new real_t[nZ];
    ionIndex = new real_t*[nZ];
    ionDensities = new real_t*[nr];
    atomicParameter = new real_t[nzs];

    K0Scaled = new real_t[nr];
    K1Scaled = new real_t[nr];
    K2Scaled = new real_t[nr];

    for(len_t iz=0;iz<nZ;iz++)
        ionIndex[iz] = new real_t[ionHandler->GetZ(iz)+1];
    for(len_t ir=0; ir<nr;ir++)
        ionDensities[ir] = new real_t[nzs];
    if(!buildOnlyF1F2){
        preFactor    = new real_t[np1*np2_store];
        preFactor_fr = new real_t[np1*np2_store];
        if(hasIonTerm){
            ionTerm = new real_t[nzs*np1*np2_store];
            ionTerm_fr = new real_t[nzs*np1*np2_store];
        }
        ionPartialContribution    = new real_t[nzs*nr*np1*np2];
        ionPartialContribution_fr = new real_t[nzs*(nr+1)*np1*np2];
        ionLnLambdaPartialContribution    = new real_t[nzs*nr*np1*np2];
        ionLnLambdaPartialContribution_fr = new real_t[nzs*(nr+1)*np1*np2];
        
        if(isPartiallyScreened){
            screenedTerm    = new real_t[nzs*np1*np2_store];
            screenedTerm_fr = new real_t[nzs*np1*np2_store];
        }
        if(isBrems){
            bremsTerm    = new real_t[nzs*np1*np2_store];
            bremsTerm_fr = new real_t[nzs*np1*np2_store];
        }
        nColdTerm = new real_t*[nr];
        nColdTerm_fr = new real_t*[nr+1];
        for(len_t ir=0;ir<nr;ir++)
            nColdTerm[ir] = new real_t[np1*np2_store];
        for(len_t ir=0;ir<nr+1;ir++)
            nColdTerm_fr[ir] = new real_t[np1*np2_store];
        nColdPartialContribution    = new real_t[nr*np1*np2];
        nColdPartialContribution_fr = new real_t[(nr+1)*np1*np2];
        TColdPartialContribution    = new real_t[nr*np1*np2];
        TColdPartialContribution_fr = new real_t[(nr+1)*np1*np2];
    }
    preFactor_f1 = new real_t[(np1+1)*np2_store];
    preFactor_f2 = new real_t[np1*(np2_store+1)];
    if(hasIonTerm){
        ionTerm_f1 = new real_t[nzs*(np1+1)*np2_store];
        ionTerm_f2 = new real_t[nzs*np1*(np2_store+1)];
    }
    ionPartialContribution_f1 = new real_t[nzs*nr*(np1+1)*np2];
    ionPartialContribution_f2 = new real_t[nzs*nr*np1*(np2+1)];
    ionLnLambdaPartialContribution_f1 = new real_t[nzs*nr*(np1+1)*np2];
    ionLnLambdaPartialContribution_f2 = new real_t[nzs*nr*np1*(np2+1)];
    if(isPartiallyScreened){
        screenedTerm_f1 = new real_t[nzs*(np1+1)*np2_store];
        screenedTerm_f2 = new real_t[nzs*np1*(np2_store+1)];
    }
    if(isBrems){
        bremsTerm_f1 = new real_t[nzs*(np1+1)*np2_store];
        bremsTerm_f2 = new real_t[nzs*np1*(np2_store+1)];
    }
    nColdTerm_f1 = new real_t*[nr];
    nColdTerm_f2 = new real_t*[nr];
    for(len_t ir=0;ir<nr;ir++){
        nColdTerm_f1[ir] = new real_t[(np1+1)*np2_store];
        nColdTerm_f2[ir] = new real_t[np1*(np2_store+1)];
    }
    nColdPartialContribution_f1 = new real_t[nr*(np1+1)*np2];
    nColdPartialContribution_f2 = new real_t[nr*np1*(np2+1)];
    TColdPartialContribution_f1 = new real_t[nr*(np1+1)*np2];
    TColdPartialContribution_f2 = new real_t[nr*np1*(np2+1)];

    if (isNonlinear){
        nonlinearMat = new real_t*[np1+1]; // multiply matrix by f lnLc to get p*nu_s on p flux grid
        for (len_t i = 0; i<np1+1; i++)
            nonlinearMat[i] = new real_t[np1];

        const real_t *p = mg->GetP1();
        trapzWeights = new real_t[np1];
        for (len_t i = 1; i<np1-1; i++)
            trapzWeights[i] = (p[i+1]-p[i-1])/2;

        fHotPartialContribution_f1 = new real_t[nr*np1*(np1+1)];    
    }
}


/**
 * Deallocator
 */
void CollisionFrequency::DeallocatePartialQuantities(){
    DeallocateGSL();
    if (Zs != nullptr){
        delete [] Zs;
        for(len_t iz=0; iz<nZ; iz++)
            delete [] ionIndex[iz];
        for(len_t ir=0; ir<nr;ir++)
            delete [] ionDensities[ir];
        
        delete [] ionIndex;
        delete [] ionDensities; 
    }
    if(K0Scaled != nullptr){
        delete [] K0Scaled;
        delete [] K1Scaled;
        delete [] K2Scaled;
    }
    if(preFactor!=nullptr){
        delete [] preFactor;
        delete [] preFactor_fr;
    }
    if(ionTerm!=nullptr){
        delete [] ionTerm;
        delete [] ionTerm_fr;
    }   
    if(preFactor_f1 != nullptr){
        delete [] preFactor_f1;
        delete [] preFactor_f2;
    }
    if(ionTerm!=nullptr){
        delete [] ionTerm_f1;
        delete [] ionTerm_f2;
    }
    if(nColdTerm != nullptr){
        for(len_t ir=0;ir<nr;ir++)
            delete [] nColdTerm[ir];
        for(len_t ir=0;ir<nr+1;ir++)
            delete [] nColdTerm_fr[ir];
        delete [] nColdTerm;
        delete [] nColdTerm_fr;
    }
    if (screenedTerm != nullptr){
        delete [] screenedTerm;
        delete [] screenedTerm_fr;            
    }
    if (screenedTerm_f1 != nullptr){
        delete [] screenedTerm_f1;
        delete [] screenedTerm_f2;
    }
    if (nColdPartialContribution != nullptr){
        delete [] nColdPartialContribution;
        delete [] nColdPartialContribution_fr;
    }
    if (nColdPartialContribution_f1 != nullptr){
        delete [] nColdPartialContribution_f1;
        delete [] nColdPartialContribution_f2;
    }
    if (TColdPartialContribution != nullptr){
        delete [] TColdPartialContribution;
        delete [] TColdPartialContribution_fr;
    }
    if (TColdPartialContribution_f1 != nullptr){
        delete [] TColdPartialContribution_f1;
        delete [] TColdPartialContribution_f2;
    }
    if (ionPartialContribution != nullptr){
        delete [] ionPartialContribution;
        delete [] ionPartialContribution_fr;
        delete [] ionLnLambdaPartialContribution;
        delete [] ionLnLambdaPartialContribution_fr;
    }
    if (ionPartialContribution_f1 != nullptr){
        delete [] ionPartialContribution_f1;
        delete [] ionPartialContribution_f2;
        delete [] ionLnLambdaPartialContribution_f1;
        delete [] ionLnLambdaPartialContribution_f2;
    }
    if(nColdTerm_f1 != nullptr){
        for(len_t ir=0;ir<nr;ir++){
            delete [] nColdTerm_f1[ir];
            delete [] nColdTerm_f2[ir];
        }
        delete [] nColdTerm_f1;
        delete [] nColdTerm_f2;
    }
    if(atomicParameter != nullptr)
        delete [] atomicParameter;
    if(nonlinearMat != nullptr){
        for(len_t i = 0; i<np1+1;i++)
            delete [] nonlinearMat[i];
        delete [] nonlinearMat;
        delete [] trapzWeights;
        delete [] fHotPartialContribution_f1;
    }
}


/**
 * Initializes a GSL workspace for evaluation of full e-e test particle operator
 */
void CollisionFrequency::InitializeGSLWorkspace(){
    DeallocateGSL();
    gsl_ad_w = gsl_integration_workspace_alloc(1000); 
}


/**
 * Deallocator
 */
void CollisionFrequency::DeallocateGSL(){
    if (this->gsl_ad_w != nullptr)
        gsl_integration_workspace_free(gsl_ad_w);
}


/**
 * Evaluates the Jacobian with respect to unknown derivId of the  
 * collision frequency at radial grid point ir and momentum p.
 */
real_t CollisionFrequency::evaluatePartialAtP(len_t ir, real_t p, len_t derivId, len_t n,struct collqty_settings *inSettings){     
    // Return 0 for all other derivId but ncold, ni or Tcold (when collfreq mode is FULL)
    if( ! ( derivId == id_ncold || derivId == id_ni || derivId == id_Tcold  ) )
        return 0;

    bool isPartiallyScreened = (inSettings->collfreq_type == OptionConstants::COLLQTY_COLLISION_FREQUENCY_TYPE_PARTIALLY_SCREENED);
    bool isNonScreened = (inSettings->collfreq_type == OptionConstants::COLLQTY_COLLISION_FREQUENCY_TYPE_NON_SCREENED);
    bool isBrems = (inSettings->bremsstrahlung_mode != OptionConstants::EQTERM_BREMSSTRAHLUNG_MODE_NEGLECT);


    real_t preFact = evaluatePreFactorAtP(p,inSettings->collfreq_mode); 
    real_t lnLee = lnLambdaEE->evaluateAtP(ir,p,inSettings);
    real_t lnLei = lnLambdaEI->evaluateAtP(ir,p,inSettings);
    
    real_t electronTerm = evaluateElectronTermAtP(ir,p,inSettings->collfreq_mode);

    // if ncold, this is the jacobian
    if(derivId == id_ncold)
        return preFact*lnLee *electronTerm;
    // else, for ions or Tcold, we move on...

    real_t dLnLee = lnLambdaEE->evaluatePartialAtP(ir,p,derivId,n,inSettings);
    real_t dLnLei = lnLambdaEI->evaluatePartialAtP(ir,p,derivId,n,inSettings);
    
    real_t ntarget = GetNTarget(ir, isNonScreened);
    // evaluate and return T_cold expression
    if(derivId == id_Tcold){
        real_t DDTelectronTerm = lnLee*evaluateDDTElectronTermAtP(ir,p,inSettings->collfreq_mode) 
                                + dLnLee*electronTerm;
        real_t electronContribution = preFact * ntarget * DDTelectronTerm; 
        real_t ionContribution = 0;
        if(hasIonTerm)
            for(len_t iz = 0; iz<nZ; iz++)
                for(len_t Z0=0; Z0<=Zs[iz]; Z0++){
                    len_t Zfact = Z0*Z0;
                    len_t indZ = ionIndex[iz][Z0];
                    if(isNonScreened)
                        Zfact = Zs[iz]*Zs[iz];
                    ionContribution += preFact * dLnLei * Zfact * evaluateIonTermAtP(iz,Z0,p) * ionDensities[ir][indZ];
                }
        return electronContribution + ionContribution;
    }

    // else treat n_i case
    // set iz and Z0 corresponding to input nMultiple "n"
    len_t iz_in, Z0_in;
    ionHandler->GetIonIndices(n, iz_in, Z0_in);
    len_t Zs_in = Zs[iz_in];

    real_t collFreq = dLnLee*electronTerm*ntarget;
    if(isNonScreened)
        collFreq += (Zs_in-Z0_in) * lnLee *electronTerm;

    // Add ion contribution; SlowingDownFrequency doesn't have one and will skip this step
    if(hasIonTerm){
        len_t Zfact;
        if(isNonScreened)
            Zfact = Zs_in*Zs_in;
        else 
            Zfact = Z0_in*Z0_in;
        collFreq += (lnLei + dLnLei*ionDensities[ir][n]) * Zfact * evaluateIonTermAtP(iz_in,Z0_in,p);
    }
    // Add bound-electron contribution
    if(isPartiallyScreened)
        collFreq += evaluateScreenedTermAtP(iz_in,Z0_in,p,inSettings->collfreq_mode);

    collFreq *= preFact;

    // Add Bremsstrahlung contribution
    if(isBrems)
        collFreq += evaluateBremsstrahlungTermAtP(iz_in,Z0_in,p,inSettings->bremsstrahlung_mode,inSettings->collfreq_type);

    return collFreq;
}<|MERGE_RESOLUTION|>--- conflicted
+++ resolved
@@ -568,16 +568,6 @@
     real_t *T_cold = unknowns->GetUnknownData(id_Tcold);
     real_t Theta = T_cold[ir] / Constants::mc2inEV;
 
-<<<<<<< HEAD
-    gsl_function F;
-    F.function = &(CollisionFrequency::psi0Integrand); 
-    F.params = &Theta;
-    real_t psi0int, error; 
-
-    real_t epsabs = 0, epsrel = 5e-8, lim = gsl_ad_w->limit; 
-    gsl_integration_qag(&F,0,p,epsabs,epsrel,lim,QAG_KEY,gsl_ad_w,&psi0int,&error);
-    return psi0int;
-=======
     bool superthermalLimit = isSuperthermalLimit(p,Theta);  
     bool lowenergyLimit = isLowEnergyLimit(p,Theta);
     if(superthermalLimit){
@@ -601,7 +591,6 @@
         gsl_integration_qag(&F,0,p,epsabs,epsrel,lim,QAG_KEY,gsl_ad_w,&psi0int,&error);
         return psi0int;
     }
->>>>>>> a4671230
 }
 
 /**
@@ -611,16 +600,6 @@
     real_t *T_cold = unknowns->GetUnknownData(id_Tcold);
     real_t Theta = T_cold[ir] / Constants::mc2inEV;
 
-<<<<<<< HEAD
-    gsl_function F;
-    F.function = &(CollisionFrequency::psi1Integrand); 
-    F.params = &Theta;
-    real_t psi1int, error; 
-
-    real_t epsabs = 0, epsrel = 5e-8, lim = gsl_ad_w->limit; 
-    gsl_integration_qag(&F,0,p,epsabs,epsrel,lim,QAG_KEY,gsl_ad_w,&psi1int,&error);
-    return psi1int;
-=======
     bool superthermalLimit = isSuperthermalLimit(p,Theta);  
     bool lowenergyLimit = isLowEnergyLimit(p,Theta);
     if(superthermalLimit){
@@ -644,23 +623,12 @@
         gsl_integration_qag(&F,0,p,epsabs,epsrel,lim,QAG_KEY,gsl_ad_w,&psi1int,&error);
         return psi1int;
     }
->>>>>>> a4671230
 }
 
 real_t CollisionFrequency::evaluatePsi2(len_t ir, real_t p) {
     real_t *T_cold = unknowns->GetUnknownData(id_Tcold);
     real_t Theta = T_cold[ir] / Constants::mc2inEV;
 
-<<<<<<< HEAD
-    gsl_function F;
-    F.function = &(CollisionFrequency::psi2Integrand); 
-    F.params = &Theta;
-    real_t psi2int, error; 
-
-    real_t epsabs = 0, epsrel = 5e-8, lim = gsl_ad_w->limit; 
-    gsl_integration_qags(&F,0,p,epsabs,epsrel,lim,gsl_ad_w,&psi2int,&error);
-    return psi2int;
-=======
     bool superthermalLimit = isSuperthermalLimit(p,Theta);  
     bool lowenergyLimit = isLowEnergyLimit(p,Theta);
     if(superthermalLimit){
@@ -684,7 +652,6 @@
         gsl_integration_qags(&F,0,p,epsabs,epsrel,lim,gsl_ad_w,&psi2int,&error);
         return psi2int;
     }
->>>>>>> a4671230
 }
 
 
