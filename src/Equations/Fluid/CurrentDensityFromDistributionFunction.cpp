/**
 * Implementation of an operator which evaluates the parallel current density
 * moment j_||/(B/Bmin) normalized to the local magnetic field strength
 * of a given distribution function.
 */

#include "DREAM/Equations/Fluid/CurrentDensityFromDistributionFunction.hpp"
#include "FVM/Grid/Grid.hpp"
#include "FVM/Grid/MomentumGrid.hpp"
#include "FVM/UnknownQuantityHandler.hpp"

using namespace DREAM;


/**
 * Constructor.
 */
CurrentDensityFromDistributionFunction::CurrentDensityFromDistributionFunction(
    FVM::Grid *densityGrid, FVM::Grid *distributionGrid, len_t id_n, len_t id_f,
    FVM::UnknownQuantityHandler *u, real_t pThreshold, pThresholdMode pMode, real_t scaleFactor)
     : MomentQuantity(densityGrid, distributionGrid, id_n, id_f, u, pThreshold, pMode) {

    this->scaleFactor = scaleFactor;
    // Build moment integrand
    this->GridRebuilt();
}

/**
 * Method that is called whenever the grid is rebuilt. We only
 * need to rebuild this EquationTerm if the total number of grid
 * cells changes.
 */
bool CurrentDensityFromDistributionFunction::GridRebuilt() {
    if (this->MomentQuantity::GridRebuilt()) {
        // XXX assumes same momentumgrid at all radii.
        FVM::MomentumGrid *mg;
        FVM::RadialGrid *rGrid = fGrid->GetRadialGrid();

        len_t np1, np2, ind;
        real_t v, xi0, geometricFactor;
        len_t offset = 0;
        for(len_t ir = 0; ir<rGrid->GetNr(); ir++){
            mg = fGrid->GetMomentumGrid(ir);
            np1 = mg->GetNp1();
            np2 = mg->GetNp2();
<<<<<<< HEAD
            real_t xi0Trapped = rGrid->GetXi0TrappedBoundary(ir);
            for(len_t ip1 = 0; ip1<np1; ip1++){
                for(len_t ip2 = 0; ip2<np2; ip2++){
                    ind = offset+ip2*np1+ip1;
                    v = Constants::c *mg->GetP(ip1,ip2)/mg->GetGamma(ip1,ip2);
                    xi0 = mg->GetXi0(ip1,ip2);

                    // the geometricFactor is the fraction of the cell that lies in the passing region
                    // This is a compacted method of evaluating the cell-averaged (over pitch) bounce integral
                    // XXX: it assumes p-xi grid to work optimally (where _f2 is the pitch flux grid)
                    geometricFactor = 1;
                    if(xi0Trapped){ 
                        real_t xi1 = mg->GetXi0_f2(ip1,ip2);
                        real_t xi2 = mg->GetXi0_f2(ip1,ip2+1);
                        real_t dxiBarTrapped = std::min(xi2,xi0Trapped) - std::max(xi1,-xi0Trapped); // pitch interval that overlaps with trapped region
                        geometricFactor = 1 - dxiBarTrapped / (xi2-xi1);
                    }
                    this->integrand[ind] = Constants::ec * v * xi0 * geometricFactor;
                }
            }
            offset += np1*np2;
=======
            for(len_t ip1 = 0; ip1<np1; ip1++)
                for(len_t ip2 = 0; ip2<np2; ip2++){
                    // the geometric factor equals 1 for passing particles and 0 for trapped particles. 
                    // It should be identical to rGrid->GetIsTrapped(...).
                    //if(IsTrapped(ir,ip1,ip2))
                    //    this->integrand[ind] = 0;
                    //else ...
                    ind = ir*np1*np2+ip2*np1+ip1;
                    v = Constants::c *mg->GetP(ip1,ip2)/mg->GetGamma(ip1,ip2);
                    xi0 = mg->GetXi0(ip1,ip2);
                    geometricFactor = bounceAverage[ir][ip2*np1+ip1] / fluxSurfaceAverage[ir]; 
                    this->integrand[ind] = scaleFactor * Constants::ec * v * xi0 * geometricFactor;
                }
>>>>>>> bc529b63
        }

        return true;
    } else return false;
}<|MERGE_RESOLUTION|>--- conflicted
+++ resolved
@@ -43,7 +43,6 @@
             mg = fGrid->GetMomentumGrid(ir);
             np1 = mg->GetNp1();
             np2 = mg->GetNp2();
-<<<<<<< HEAD
             real_t xi0Trapped = rGrid->GetXi0TrappedBoundary(ir);
             for(len_t ip1 = 0; ip1<np1; ip1++){
                 for(len_t ip2 = 0; ip2<np2; ip2++){
@@ -59,27 +58,13 @@
                         real_t xi1 = mg->GetXi0_f2(ip1,ip2);
                         real_t xi2 = mg->GetXi0_f2(ip1,ip2+1);
                         real_t dxiBarTrapped = std::min(xi2,xi0Trapped) - std::max(xi1,-xi0Trapped); // pitch interval that overlaps with trapped region
-                        geometricFactor = 1 - dxiBarTrapped / (xi2-xi1);
+                        if(dxiBarTrapped>0)
+                            geometricFactor = 1 - dxiBarTrapped / (xi2-xi1);
                     }
                     this->integrand[ind] = Constants::ec * v * xi0 * geometricFactor;
                 }
             }
             offset += np1*np2;
-=======
-            for(len_t ip1 = 0; ip1<np1; ip1++)
-                for(len_t ip2 = 0; ip2<np2; ip2++){
-                    // the geometric factor equals 1 for passing particles and 0 for trapped particles. 
-                    // It should be identical to rGrid->GetIsTrapped(...).
-                    //if(IsTrapped(ir,ip1,ip2))
-                    //    this->integrand[ind] = 0;
-                    //else ...
-                    ind = ir*np1*np2+ip2*np1+ip1;
-                    v = Constants::c *mg->GetP(ip1,ip2)/mg->GetGamma(ip1,ip2);
-                    xi0 = mg->GetXi0(ip1,ip2);
-                    geometricFactor = bounceAverage[ir][ip2*np1+ip1] / fluxSurfaceAverage[ir]; 
-                    this->integrand[ind] = scaleFactor * Constants::ec * v * xi0 * geometricFactor;
-                }
->>>>>>> bc529b63
         }
 
         return true;
