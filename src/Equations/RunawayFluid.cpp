--- conflicted
+++ resolved
@@ -339,14 +339,8 @@
         real_t pc = criticalREMomentum[ir]; 
 		real_t cmptnFlux = compton_photon_flux->Eval(t)[0];
         tritiumRate[ir] = evaluateTritiumRate(pc);
-<<<<<<< HEAD
-        comptonRate[ir] = evaluateComptonRate(pc, compton_photon_flux, gsl_ad_w);
-        
-        DComptonRateDpc[ir] = evaluateDComptonRateDpc(pc,compton_photon_flux, gsl_ad_w);
-=======
         comptonRate[ir] = evaluateComptonRate(pc, cmptnFlux, gsl_ad_w);
         DComptonRateDpc[ir] = evaluateDComptonRateDpc(pc, cmptnFlux, gsl_ad_w);
->>>>>>> ee658b41
 
         // Dreicer runaway rate
         bool nnapp = false;
