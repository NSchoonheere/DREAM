
#include <vector>
#include <string>
#include "DREAM/EquationSystem.hpp"
#include "DREAM/OtherQuantityHandler.hpp"
#include "DREAM/PostProcessor.hpp"
#include "DREAM/Settings/Settings.hpp"
#include "DREAM/Settings/SimulationGenerator.hpp"


using namespace DREAM;
using namespace std;


#define EQUATIONSYSTEM "eqsys"
#define INITIALIZATION "init"

/**
 * Define the options which can be set for things
 * related to the equation system.
 *
 * s: Settings object to define the options for.
 */
void SimulationGenerator::DefineOptions_EquationSystem(Settings *s) {
    s->DefineSetting(EQUATIONSYSTEM "/n_cold/type", "Type of equation to use for determining the cold electron density", (int_t)OptionConstants::UQTY_N_COLD_EQN_PRESCRIBED);
    DefineDataRT(EQUATIONSYSTEM "/n_cold", s);
    
//    s->DefineSetting(EQUATIONSYSTEM "/T_cold/type", "Type of equation to use for determining the electron temperature evolution", (int_t)OptionConstants::UQTY_T_COLD_EQN_PRESCRIBED);
//    DefineDataRT(EQUATIONSYSTEM "/T_cold", s);
}

/**
 * Define options for initialization.
 */
void SimulationGenerator::DefineOptions_Initializer(Settings *s) {
    s->DefineSetting(INITIALIZATION "/eqsysignore", "List of unknown quantities to NOT initialize from output file.", (const string)"");
    s->DefineSetting(INITIALIZATION "/filetimeindex", "Time index to take initialization data for from output file.", (int_t)-1);
    s->DefineSetting(INITIALIZATION "/fromfile", "Name of DREAM output file from which simulation should be initialized.", (const string)"");
    s->DefineSetting(INITIALIZATION "/t0", "Simulation at which to initialize the simulation.", (real_t)0.0);
}

/**
 * Construct an equation system, based on the specification
 * in the given 'Settings' object.
 *
 * s:           Settings object specifying how to construct
 *              the equation system.
 * fluidGrid:   Radial grid for the computation.
 * ht_type:     Exact type of the hot-tail momentum grid.
 * hottailGrid: Grid on which the hot-tail electron population
 *              is computed.
 * re_type:     Exact type of the runaway momentum grid.
 * runawayGrid: Grid on which the runaway electron population
 *              is computed.
 *
 * NOTE: The 'hottailGrid' and 'runawayGrid' will be 'nullptr'
 *       if disabled.
 */
EquationSystem *SimulationGenerator::ConstructEquationSystem(
    Settings *s, FVM::Grid *scalarGrid, FVM::Grid *fluidGrid,
    enum OptionConstants::momentumgrid_type ht_type, FVM::Grid *hottailGrid,
    enum OptionConstants::momentumgrid_type re_type, FVM::Grid *runawayGrid,
    ADAS *adas, NIST *nist
) {
    EquationSystem *eqsys = new EquationSystem(scalarGrid, fluidGrid, ht_type, hottailGrid, re_type, runawayGrid);
    struct OtherQuantityHandler::eqn_terms *oqty_terms = new OtherQuantityHandler::eqn_terms;

    // Timing information
    eqsys->SetTiming(s->GetBool("/output/timingstdout"), s->GetBool("/output/timingfile"));

    // Initialize from previous simulation output?
    const real_t t0 = ConstructInitializer(eqsys, s);

    // Construct unknowns
    ConstructUnknowns(eqsys, s, scalarGrid, fluidGrid, hottailGrid, runawayGrid);


    // Construct equations according to settings
    ConstructEquations(eqsys, s, adas, nist, oqty_terms);

    // Construct the "other" quantity handler
    ConstructOtherQuantityHandler(eqsys, s, oqty_terms);

    // Figure out which unknowns must be part of the matrix,
    // and set initial values for those quantities which don't
    // yet have an initial value.
    eqsys->ProcessSystem(t0);

    // (these must be initialized AFTER calling 'ProcessSystem()' on
    // the equation system, since we need to which unknowns are
    // "non-trivial", i.e. need to show up in the solver matrices,
    // in order to build them)
    
    // Construct the time stepper
    ConstructTimeStepper(eqsys, s);

    // Construct solver (must be done after processing equation system,
    // since we need to know which unknowns are "non-trivial",
    // i.e. need to show up in the solver matrices)
    ConstructSolver(eqsys, s);

    return eqsys;
}

/**
 * Set the equations of the equation system.
 *
 * eqsys: Equation system to define quantities in.
 * s:     Settings object specifying how to construct
 *        the equation system.
 * adas:  ADAS database object.
 * nist:  NIST database object.
 *
 * NOTE: The 'hottailGrid' and 'runawayGrid' will be 'nullptr'
 *       if disabled.
 */
void SimulationGenerator::ConstructEquations(
    EquationSystem *eqsys, Settings *s, ADAS *adas, NIST *nist,
    struct OtherQuantityHandler::eqn_terms *oqty_terms
) {
    FVM::Grid *hottailGrid = eqsys->GetHotTailGrid();
    FVM::Grid *runawayGrid = eqsys->GetRunawayGrid();
    FVM::Grid *fluidGrid   = eqsys->GetFluidGrid();
    enum OptionConstants::momentumgrid_type ht_type = eqsys->GetHotTailGridType();
    enum OptionConstants::momentumgrid_type re_type = eqsys->GetRunawayGridType();

    FVM::UnknownQuantityHandler *unknowns = eqsys->GetUnknownHandler();

    enum OptionConstants::eqterm_spi_ablation_mode spi_ablation_mode = (enum OptionConstants::eqterm_spi_ablation_mode)s->GetInteger("eqsys/spi/ablation");
    if(spi_ablation_mode!=OptionConstants::EQTERM_SPI_ABLATION_MODE_NEGLECT){
        SPIHandler *SPI = ConstructSPIHandler(fluidGrid, unknowns, s);
        eqsys->SetSPIHandler(SPI);
    }

    // Fluid equations
    ConstructEquation_Ions(eqsys, s, adas);


    IonHandler *ionHandler = eqsys->GetIonHandler();
    // Construct collision quantity handlers
    if (hottailGrid != nullptr) {
        CollisionQuantityHandler *cqh = ConstructCollisionQuantityHandler(ht_type, hottailGrid, unknowns, ionHandler, s);
        eqsys->SetHotTailCollisionHandler(cqh);
    }
	if (runawayGrid != nullptr) {
        CollisionQuantityHandler *cqh = ConstructCollisionQuantityHandler(re_type, runawayGrid, unknowns, ionHandler, s);
        eqsys->SetRunawayCollisionHandler(cqh);
    }
    RunawayFluid *REF = ConstructRunawayFluid(fluidGrid,unknowns,ionHandler,re_type,s);
    eqsys->SetREFluid(REF);

    // Post processing handler
    PostProcessor *postProcessor = new PostProcessor(fluidGrid, unknowns);
    eqsys->SetPostProcessor(postProcessor);

    // Hot-tail quantities
    if (eqsys->HasHotTailGrid()) {
        ConstructEquation_f_hot(eqsys, s, oqty_terms);
    }

    // Runaway quantities
    if (eqsys->HasRunawayGrid()) {
        ConstructEquation_f_re(eqsys, s, oqty_terms);
    }
    ConstructEquation_E_field(eqsys, s);
    ConstructEquation_j_hot(eqsys, s);
    ConstructEquation_j_tot(eqsys, s);
    ConstructEquation_j_ohm(eqsys, s);
    ConstructEquation_j_re(eqsys, s);
    ConstructEquation_n_cold(eqsys, s);
    ConstructEquation_n_hot(eqsys, s);
    ConstructEquation_T_cold(eqsys, s, adas, nist, oqty_terms);

    if(eqsys->GetSPIHandler()!=nullptr)
        ConstructEquation_SPI(eqsys,s);

    // NOTE: The runaway number may depend explicitly on
    // the hot-tail equation and must therefore be constructed
    // AFTER the call to 'ConstructEquation_f_hot()'
    ConstructEquation_n_re(eqsys, s, oqty_terms);

    ConstructEquation_psi_p(eqsys, s);
    ConstructEquation_psi_edge(eqsys, s);
    

    // Helper quantities
    ConstructEquation_n_tot(eqsys, s);

}

/**
 * Load initialization settings for the EquationSystem.
 *
 * eqsys:       Equation system to define quantities in.
 * s:           Settings object specifying how to construct
 *              the equation system.
 */
real_t SimulationGenerator::ConstructInitializer(
    EquationSystem *eqsys, Settings *s
) {
    real_t t0 = s->GetReal(INITIALIZATION "/t0");
    const string& filename = s->GetString(INITIALIZATION "/fromfile");
    int_t timeIndex = s->GetInteger(INITIALIZATION "/filetimeindex");

    // Initialize from previous output
    if (filename != "") {
        vector<string> ignoreList = s->GetStringList(INITIALIZATION "/eqsysignore");
        eqsys->SetInitializerFile(filename, ignoreList, timeIndex);
    }

    return t0;
}

/**
 * Construct the unknowns of the equation system.
 *
 * eqsys:       Equation system to define quantities in.
 * s:           Settings object specifying how to construct
 *              the equation system.
 * fluidGrid:   Radial grid for the computation.
 * hottailGrid: Grid on which the hot-tail electron population
 *              is computed.
 * runawayGrid: Grid on which the runaway electron population
 *              is computed.
 *
 * NOTE: The 'hottailGrid' and 'runawayGrid' will be 'nullptr'
 *       if disabled.
 */
void SimulationGenerator::ConstructUnknowns(
    EquationSystem *eqsys, Settings *s, FVM::Grid *scalarGrid, FVM::Grid *fluidGrid,
    FVM::Grid *hottailGrid, FVM::Grid *runawayGrid
) {
    #define DEFU_HOT(NAME) eqsys->SetUnknown( \
        OptionConstants::UQTY_ ## NAME, \
        OptionConstants::UQTY_ ## NAME ## _DESC, \
        hottailGrid)
    #define DEFU_RE(NAME) eqsys->SetUnknown( \
        OptionConstants::UQTY_ ## NAME, \
        OptionConstants::UQTY_ ## NAME ## _DESC, \
        runawayGrid)
    #define DEFU_FLD(NAME) eqsys->SetUnknown( \
        OptionConstants::UQTY_ ## NAME, \
        OptionConstants::UQTY_ ## NAME ## _DESC, \
        fluidGrid)
    #define DEFU_FLD_N(NAME,NMULT) eqsys->SetUnknown( \
        OptionConstants::UQTY_ ## NAME, \
        OptionConstants::UQTY_ ## NAME ## _DESC, \
        fluidGrid, (NMULT))
    #define DEFU_SCL(NAME) eqsys->SetUnknown( \
        OptionConstants::UQTY_ ## NAME, \
        OptionConstants::UQTY_ ## NAME ## _DESC, \
        scalarGrid)

    // Hot-tail quantities
    if (hottailGrid != nullptr) {
        DEFU_HOT(F_HOT);
    }

    // Runaway quantities
    if (runawayGrid != nullptr) {
        DEFU_RE(F_RE);
    }

    // Fluid quantities
    len_t nIonChargeStates = GetNumberOfIonChargeStates(s);

<<<<<<< HEAD
    enum OptionConstants::eqterm_spi_ablation_mode spi_ablation_mode = (enum OptionConstants::eqterm_spi_ablation_mode)s->GetInteger("eqsys/spi/ablation");
    if(spi_ablation_mode!=OptionConstants::EQTERM_SPI_ABLATION_MODE_NEGLECT){
        len_t nShard;
        s->GetRealArray("eqsys/spi/init/rp", 1, &nShard);

        eqsys->SetUnknown(OptionConstants::UQTY_R_P,scalarGrid,nShard);
        eqsys->SetUnknown(OptionConstants::UQTY_X_P,scalarGrid,3*nShard);
        eqsys->SetUnknown(OptionConstants::UQTY_V_P,scalarGrid,3*nShard);
    }
=======
    DEFU_FLD_N(ION_SPECIES, nIonChargeStates);
    DEFU_FLD(N_HOT);
    DEFU_FLD(N_COLD);
    DEFU_FLD(N_RE);
    DEFU_FLD(J_OHM);
    DEFU_FLD(J_HOT);
    DEFU_FLD(J_RE);
    DEFU_FLD(J_TOT);
    DEFU_FLD(T_COLD);
    DEFU_FLD(E_FIELD);
    DEFU_FLD(POL_FLUX);
    DEFU_SCL(PSI_EDGE);
    DEFU_SCL(PSI_WALL);
    DEFU_SCL(I_P);
>>>>>>> 516e2d65
 
    // Fluid helper quantities
    DEFU_FLD(N_TOT);
    if (hottailGrid != nullptr)
        DEFU_FLD(S_PARTICLE);

}<|MERGE_RESOLUTION|>--- conflicted
+++ resolved
@@ -250,6 +250,10 @@
         OptionConstants::UQTY_ ## NAME, \
         OptionConstants::UQTY_ ## NAME ## _DESC, \
         scalarGrid)
+    #define DEFU_SCL_N(NAME,NMULT) eqsys->SetUnknown( \
+        OptionConstants::UQTY_ ## NAME, \
+        OptionConstants::UQTY_ ## NAME ## _DESC, \
+        scalarGrid,(NMULT))
 
     // Hot-tail quantities
     if (hottailGrid != nullptr) {
@@ -264,17 +268,6 @@
     // Fluid quantities
     len_t nIonChargeStates = GetNumberOfIonChargeStates(s);
 
-<<<<<<< HEAD
-    enum OptionConstants::eqterm_spi_ablation_mode spi_ablation_mode = (enum OptionConstants::eqterm_spi_ablation_mode)s->GetInteger("eqsys/spi/ablation");
-    if(spi_ablation_mode!=OptionConstants::EQTERM_SPI_ABLATION_MODE_NEGLECT){
-        len_t nShard;
-        s->GetRealArray("eqsys/spi/init/rp", 1, &nShard);
-
-        eqsys->SetUnknown(OptionConstants::UQTY_R_P,scalarGrid,nShard);
-        eqsys->SetUnknown(OptionConstants::UQTY_X_P,scalarGrid,3*nShard);
-        eqsys->SetUnknown(OptionConstants::UQTY_V_P,scalarGrid,3*nShard);
-    }
-=======
     DEFU_FLD_N(ION_SPECIES, nIonChargeStates);
     DEFU_FLD(N_HOT);
     DEFU_FLD(N_COLD);
@@ -289,7 +282,15 @@
     DEFU_SCL(PSI_EDGE);
     DEFU_SCL(PSI_WALL);
     DEFU_SCL(I_P);
->>>>>>> 516e2d65
+
+    enum OptionConstants::eqterm_spi_ablation_mode spi_ablation_mode = (enum OptionConstants::eqterm_spi_ablation_mode)s->GetInteger("eqsys/spi/ablation");
+    if(spi_ablation_mode!=OptionConstants::EQTERM_SPI_ABLATION_MODE_NEGLECT){
+        len_t nShard;
+        s->GetRealArray("eqsys/spi/init/rp", 1, &nShard);
+        DEFU_SCL_N(R_P,nShard);
+        DEFU_SCL_N(X_P,3*nShard);
+        DEFU_SCL_N(V_P,3*nShard);
+    }
  
     // Fluid helper quantities
     DEFU_FLD(N_TOT);
