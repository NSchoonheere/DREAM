/**
 * Definition of equations relating to the hot electron
 * distribution function.
 */

#include <iostream>
#include <string>
#include <gsl/gsl_sf_bessel.h>
#include "DREAM/Settings/SimulationGenerator.hpp"
#include "DREAM/EquationSystem.hpp"
#include "FVM/Equation/ConstantParameter.hpp"
#include "FVM/Equation/DiagonalQuadraticTerm.hpp"
#include "FVM/Equation/Operator.hpp"
#include "FVM/Equation/IdentityTerm.hpp"
#include "FVM/Equation/TransientTerm.hpp"
#include "DREAM/Equations/Fluid/AvalancheGrowthTerm.hpp"
#include "DREAM/Equations/Fluid/ComptonRateTerm.hpp"
#include "DREAM/Equations/Fluid/DensityFromDistributionFunction.hpp"
#include "DREAM/Equations/Fluid/FreeElectronDensityTransientTerm.hpp"
#include "DREAM/Equations/Fluid/KineticEquationTermIntegratedOverMomentum.hpp"
#include "DREAM/Equations/Kinetic/BCIsotropicSourcePXi.hpp"
#include "DREAM/Equations/Kinetic/ElectricFieldTerm.hpp"
#include "DREAM/Equations/Kinetic/ElectricFieldDiffusionTerm.hpp"
#include "DREAM/Equations/Kinetic/EnergyDiffusionTerm.hpp"
#include "DREAM/Equations/Kinetic/PitchScatterTerm.hpp"
#include "DREAM/Equations/Kinetic/SlowingDownTerm.hpp"
#include "DREAM/Equations/Kinetic/AvalancheSourceRP.hpp"
#include "DREAM/Equations/Kinetic/ParticleSourceTerm.hpp"
#include "FVM/Equation/BoundaryConditions/PXiExternalKineticKinetic.hpp"
#include "FVM/Equation/BoundaryConditions/PXiExternalLoss.hpp"
#include "FVM/Equation/BoundaryConditions/PInternalBoundaryCondition.hpp"
#include "FVM/Equation/BoundaryConditions/XiInternalBoundaryCondition.hpp"
#include "FVM/Interpolator3D.hpp"


using namespace DREAM;
using namespace std;

#define MODULENAME "eqsys/f_hot"

// different methods for modelling the particle source S_particle
enum particleSourceType {
    PARTICLE_SOURCE_ZERO     = 1,
    PARTICLE_SOURCE_IMPLICIT = 2,
    PARTICLE_SOURCE_EXPLICIT = 3
};

/**
 * Define settings for the hot-tail distribution function.
 *
 * s: Settings object to define options in.
 */
void SimulationGenerator::DefineOptions_f_hot(Settings *s) {
    DefineOptions_f_general(s, MODULENAME);

    // Cold electron definition
    s->DefineSetting(MODULENAME "/pThreshold", "Threshold momentum that defines n_hot from f_hot when resolving thermal population on grid.", (real_t) 10.0);
    s->DefineSetting(MODULENAME "/pThresholdMode", "Unit of provided threshold momentum pThreshold (thermal or mc).", (int_t) FVM::MomentQuantity::P_THRESHOLD_MODE_MIN_THERMAL);
    s->DefineSetting(MODULENAME "/particleSource", "Include particle source which enforces the integral over the distribution to follow n_hot+n_cold.", (int_t) PARTICLE_SOURCE_EXPLICIT);

}

/**
 * Construct the equation for the hot electron distribution
 * function. This function is only called if the hot-tail grid
 * is enabled.
 *
 * eqsys: Equation system to put the equation in.
 * s:     Settings object describing how to construct the equation.
 */
void SimulationGenerator::ConstructEquation_f_hot(
    EquationSystem *eqsys, Settings *s, struct OtherQuantityHandler::eqn_terms *oqty_terms
) {
    len_t id_f_hot = eqsys->GetUnknownID(OptionConstants::UQTY_F_HOT);
    FVM::Grid *hottailGrid = eqsys->GetHotTailGrid();

    // EXTERNAL BOUNDARY CONDITIONS
    // Lose particles to runaway region
    bool addExternalBC = not eqsys->HasRunawayGrid();
    bool addInternalBC = true;
    bool rescaleMaxwellian = true;
    FVM::Operator *eqn = ConstructEquation_f_general(
        s, MODULENAME, eqsys, id_f_hot, hottailGrid, eqsys->GetHotTailGridType(),
        eqsys->GetHotTailCollisionHandler(), addExternalBC, addInternalBC,
<<<<<<< HEAD
        &oqty_terms->f_hot_advective_bc, &oqty_terms->f_hot_diffusive_bc,rescaleMaxwellian
=======
        &oqty_terms->f_hot_advective_bc, &oqty_terms->f_hot_diffusive_bc,
        &oqty_terms->f_hot_ripple_Dxx
>>>>>>> 2cc2bb36
    );

    // Add kinetic-kinetic boundary condition if necessary...
    if (!addExternalBC) {
		len_t id_f_re = eqsys->GetUnknownID(OptionConstants::UQTY_F_RE);
		eqn->AddBoundaryCondition(new FVM::BC::PXiExternalKineticKinetic(
			hottailGrid, hottailGrid, eqsys->GetRunawayGrid(), eqn,
			id_f_hot, id_f_re, FVM::BC::PXiExternalKineticKinetic::TYPE_LOWER
		));
    }

    // PARTICLE SOURCE TERMS
    const len_t id_Sp = eqsys->GetUnknownID(OptionConstants::UQTY_S_PARTICLE);
    FVM::Operator *Op_source = new FVM::Operator(hottailGrid);
    ParticleSourceTerm::ParticleSourceShape sourceShape = ParticleSourceTerm::PARTICLE_SOURCE_SHAPE_MAXWELLIAN;
    // ParticleSourceTerm::ParticleSourceShape sourceShape = ParticleSourceTerm::PARTICLE_SOURCE_SHAPE_DELTA;
    Op_source->AddTerm(new ParticleSourceTerm(hottailGrid,eqsys->GetUnknownHandler(),sourceShape) );
    eqsys->SetOperator(id_f_hot, id_Sp, Op_source);

    // Enable particle source term ?
    particleSourceType particleSource = (particleSourceType) s->GetInteger(MODULENAME "/particleSource"); 
    FVM::Grid *fluidGrid = eqsys->GetFluidGrid();
    OptionConstants::collqty_collfreq_mode collfreq_mode = (enum OptionConstants::collqty_collfreq_mode)s->GetInteger("collisions/collfreq_mode");
    if(particleSource==PARTICLE_SOURCE_IMPLICIT && (collfreq_mode == OptionConstants::COLLQTY_COLLISION_FREQUENCY_MODE_FULL))
        ConstructEquation_S_particle_implicit(eqsys, s);
    else if(particleSource==PARTICLE_SOURCE_EXPLICIT && (collfreq_mode == OptionConstants::COLLQTY_COLLISION_FREQUENCY_MODE_FULL))
        ConstructEquation_S_particle_explicit(eqsys, s, oqty_terms);
    else {
        // if inactivated, just prescribe to 0
        FVM::Operator *Op = new FVM::Operator(fluidGrid);
        Op->AddTerm(new FVM::ConstantParameter(fluidGrid, 0));
        eqsys->SetOperator(id_Sp, id_Sp, Op, "zero");
    }
    // initialize Sp to 0
    real_t *initZero = new real_t[fluidGrid->GetNr()];
    for(len_t ir=0; ir<fluidGrid->GetNr();ir++)
        initZero[ir] = 0;
    eqsys->SetInitialValue(id_Sp, initZero);
    delete [] initZero;   
}

/**
 * Implementation of an equation term which represents the total
 * number of electrons created by the kinetic Rosenbluth-Putvinski source
 */
namespace DREAM {
    class TotalElectronDensityFromKineticAvalanche : public FVM::DiagonalQuadraticTerm {
    public:
        real_t pLower, scaleFactor;
        TotalElectronDensityFromKineticAvalanche(FVM::Grid* g, real_t pLower, FVM::UnknownQuantityHandler *u, real_t scaleFactor = 1.0) 
            : FVM::DiagonalQuadraticTerm(g,u->GetUnknownID(OptionConstants::UQTY_N_TOT),u), pLower(pLower), scaleFactor(scaleFactor) {}

        virtual void SetWeights() override {
            for(len_t i = 0; i<grid->GetNCells(); i++)
                weights[i] = scaleFactor * AvalancheSourceRP::EvaluateNormalizedTotalKnockOnNumber(grid->GetRadialGrid()->GetFSA_B(i),pLower);
        }
    };
}

/**
 * Build the equation for S_particle, which contains the rate at which the total local free electron density changes
 * (i.e. by ionization, transport of hot electrons, runaway sources).
 * Uses the implicit method, where the source amplitude is indirectly set by requiring
 * that the hot distribution integrates to n_cold + n_hot.
 */
void SimulationGenerator::ConstructEquation_S_particle_implicit(EquationSystem *eqsys, Settings *){
    FVM::Grid *fluidGrid = eqsys->GetFluidGrid();
    const len_t id_Sp = eqsys->GetUnknownID(OptionConstants::UQTY_S_PARTICLE);
    const len_t id_n_cold = eqsys->GetUnknownID(OptionConstants::UQTY_N_COLD);
    const len_t id_n_hot = eqsys->GetUnknownID(OptionConstants::UQTY_N_HOT);
    const len_t id_f_hot = eqsys->GetUnknownID(OptionConstants::UQTY_F_HOT);

    FVM::Operator *Op1 = new FVM::Operator(fluidGrid);
    FVM::Operator *Op2 = new FVM::Operator(fluidGrid);
    FVM::Operator *Op3 = new FVM::Operator(fluidGrid);
    Op1->AddTerm(new FVM::IdentityTerm(fluidGrid,-1.0));
    Op2->AddTerm(new FVM::IdentityTerm(fluidGrid,-1.0));
    Op3->AddTerm(new DensityFromDistributionFunction(
            fluidGrid, eqsys->GetHotTailGrid(), id_Sp, id_f_hot,eqsys->GetUnknownHandler()
        ));
    eqsys->SetOperator(id_Sp, id_n_cold, Op1, "integral(f_hot) = n_cold + n_hot");
    eqsys->SetOperator(id_Sp, id_n_hot,  Op2);
    eqsys->SetOperator(id_Sp, id_f_hot,  Op3);
}

/**
 * Build the equation for S_particle, which contains the rate at which the total local free electron density changes
 * (i.e. by ionization, transport of hot electrons, runaway sources).
 * Uses the explicit model, where the required amplitude of S_particle is directly set
 * by setting it to the sum of all equation terms that modify the electron density
 */
void SimulationGenerator::ConstructEquation_S_particle_explicit(EquationSystem *eqsys, Settings *s, struct OtherQuantityHandler::eqn_terms *oqty_terms){
    FVM::Grid *fluidGrid = eqsys->GetFluidGrid();
    const len_t id_Sp = eqsys->GetUnknownID(OptionConstants::UQTY_S_PARTICLE);
    const len_t id_ni = eqsys->GetUnknownID(OptionConstants::UQTY_ION_SPECIES);
    const len_t id_nre = eqsys->GetUnknownID(OptionConstants::UQTY_N_RE);
    const len_t id_fhot = eqsys->GetUnknownID(OptionConstants::UQTY_F_HOT);

    std::string desc = "S_particle = dn_free/dt";

    FVM::Operator *Op1 = new FVM::Operator(fluidGrid);
    FVM::Operator *Op2 = new FVM::Operator(fluidGrid);

    Op1->AddTerm(new FVM::IdentityTerm(fluidGrid,-1.0));

    // FREE ELECTRON TERM
    Op2->AddTerm(new FreeElectronDensityTransientTerm(fluidGrid,eqsys->GetIonHandler(),id_ni));    
    eqsys->SetOperator(id_Sp, id_ni, Op2);

    // N_RE SOURCES
    FVM::Operator *Op3 = new FVM::Operator(fluidGrid);
    OptionConstants::eqterm_avalanche_mode ava_mode = 
        (enum OptionConstants::eqterm_avalanche_mode)s->GetInteger("eqsys/n_re/avalanche");
    if(ava_mode == OptionConstants::EQTERM_AVALANCHE_MODE_KINETIC) {
        // Kinetic 
        real_t pCutoff = s->GetReal("eqsys/n_re/pCutAvalanche");
        Op3->AddTerm(new TotalElectronDensityFromKineticAvalanche(
            fluidGrid, pCutoff, eqsys->GetUnknownHandler(), -1.0
        ));
        desc += " - Gamma_ava*n_re";
    } else if(ava_mode == OptionConstants::EQTERM_AVALANCHE_MODE_FLUID || ava_mode == OptionConstants::EQTERM_AVALANCHE_MODE_FLUID_HESSLOW) {
        Op3->AddTerm(new AvalancheGrowthTerm(
            fluidGrid, eqsys->GetUnknownHandler(), eqsys->GetREFluid(),-1.0
        ));
        desc += " - Gamma_ava*n_re";
    }
    OptionConstants::eqterm_compton_mode compton_mode = (enum OptionConstants::eqterm_compton_mode)s->GetInteger("eqsys/n_re/compton/mode");
    if (compton_mode == OptionConstants::EQTERM_COMPTON_MODE_FLUID){
        Op3->AddTerm(new ComptonRateTerm(fluidGrid, eqsys->GetUnknownHandler(), eqsys->GetREFluid(),-1.0) );
        desc += " - compton";
    }

    bool hasNreTransport = ConstructTransportTerm(
        Op3, "eqsys/n_re", fluidGrid,
        OptionConstants::MOMENTUMGRID_TYPE_PXI, 
        eqsys->GetUnknownHandler(),s, false, false,
        &oqty_terms->n_re_advective_bc, &oqty_terms->n_re_diffusive_bc
    );
    if(hasNreTransport)
        desc += " - re transport";

    eqsys->SetOperator(id_Sp, id_nre, Op3);

    // F_HOT TRANSPORT TERM
    FVM::Operator *Op_fhot = new FVM::Operator(eqsys->GetHotTailGrid()); // add all kinetic terms not conserving local electron density in this operator
    // Add transport term
    bool hasFHotTransport = ConstructTransportTerm(
        Op_fhot, "eqsys/f_hot", eqsys->GetHotTailGrid(),
        OptionConstants::MOMENTUMGRID_TYPE_PXI, 
        eqsys->GetUnknownHandler(),s, true, false,
        &oqty_terms->f_hot_advective_bc, &oqty_terms->f_hot_diffusive_bc
    );
    if(hasFHotTransport){
        FVM::Operator *Op4 = new FVM::Operator(fluidGrid);
           Op4->AddTerm(new KineticEquationTermIntegratedOverMomentum(
               fluidGrid, eqsys->GetHotTailGrid(), Op_fhot, id_fhot, eqsys->GetUnknownHandler()
           ));
        desc += " - f_hot transport";
        eqsys->SetOperator(id_Sp, id_fhot, Op4);
    }

    eqsys->SetOperator(id_Sp, id_Sp, Op1, desc);
}



<|MERGE_RESOLUTION|>--- conflicted
+++ resolved
@@ -82,12 +82,8 @@
     FVM::Operator *eqn = ConstructEquation_f_general(
         s, MODULENAME, eqsys, id_f_hot, hottailGrid, eqsys->GetHotTailGridType(),
         eqsys->GetHotTailCollisionHandler(), addExternalBC, addInternalBC,
-<<<<<<< HEAD
-        &oqty_terms->f_hot_advective_bc, &oqty_terms->f_hot_diffusive_bc,rescaleMaxwellian
-=======
         &oqty_terms->f_hot_advective_bc, &oqty_terms->f_hot_diffusive_bc,
-        &oqty_terms->f_hot_ripple_Dxx
->>>>>>> 2cc2bb36
+        &oqty_terms->f_hot_ripple_Dxx, rescaleMaxwellian
     );
 
     // Add kinetic-kinetic boundary condition if necessary...
