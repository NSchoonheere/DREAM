--- conflicted
+++ resolved
@@ -71,12 +71,8 @@
     Settings *s, const string& mod, EquationSystem *eqsys,
     len_t id_f, FVM::Grid *grid, enum OptionConstants::momentumgrid_type gridtype,
     CollisionQuantityHandler *cqty, bool addExternalBC, bool addInternalBC,
-<<<<<<< HEAD
-    TransportAdvectiveBC **advective_bc, TransportDiffusiveBC **diffusive_bc, bool rescaleMaxwellian
-=======
     TransportAdvectiveBC **advective_bc, TransportDiffusiveBC **diffusive_bc,
-    RipplePitchScattering **ripple_Dxx
->>>>>>> 2cc2bb36
+    RipplePitchScattering **ripple_Dxx, bool rescaleMaxwellian
 ) {
     FVM::Operator *eqn = new FVM::Operator(grid);
 
