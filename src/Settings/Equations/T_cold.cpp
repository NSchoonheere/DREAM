/**
 * Definition of equations relating to the cold electron temperature.
 */

#include "DREAM/EquationSystem.hpp"
#include "DREAM/NIST.hpp"
#include "DREAM/Settings/OptionConstants.hpp"
#include "DREAM/Settings/Settings.hpp"
#include "DREAM/Settings/SimulationGenerator.hpp"
#include "FVM/Equation/IdentityTerm.hpp"
#include "FVM/Equation/TransientTerm.hpp"
#include "DREAM/Equations/Fluid/OhmicHeatingTerm.hpp"
#include "DREAM/Equations/Fluid/RadiatedPowerTerm.hpp"
#include "DREAM/Equations/Fluid/IonisationHeatingTerm.hpp"
#include "DREAM/Equations/Fluid/BindingEnergyTerm.hpp"
#include "DREAM/Equations/Fluid/CollisionalEnergyTransferKineticTerm.hpp"
#include "FVM/Equation/PrescribedParameter.hpp"
#include "FVM/Grid/Grid.hpp"


using namespace DREAM;


#define MODULENAME "eqsys/T_cold"


/**
 * Define options for the electron temperature module.
 */
void SimulationGenerator::DefineOptions_T_cold(Settings *s){
    s->DefineSetting(MODULENAME "/type", "Type of equation to use for determining the electron temperature evolution", (int_t)OptionConstants::UQTY_T_COLD_EQN_PRESCRIBED);

    // Prescribed data (in radius+time)
    DefineDataRT(MODULENAME, s, "data");

    // Prescribed initial profile (when evolving T self-consistently)
    DefineDataR(MODULENAME, s, "init");
    
    // Transport settings
    DefineOptions_Transport(MODULENAME, s, false);
}


/**
 * Construct the equation for the electric field.
 */
void SimulationGenerator::ConstructEquation_T_cold(
    EquationSystem *eqsys, Settings *s, ADAS *adas, NIST *nist
) {
    enum OptionConstants::uqty_T_cold_eqn type = (enum OptionConstants::uqty_T_cold_eqn)s->GetInteger(MODULENAME "/type");

    switch (type) {
        case OptionConstants::UQTY_T_COLD_EQN_PRESCRIBED:
            ConstructEquation_T_cold_prescribed(eqsys, s);
            break;

        case OptionConstants::UQTY_T_COLD_SELF_CONSISTENT:
            ConstructEquation_T_cold_selfconsistent(eqsys, s, adas, nist);
            break;

        default:
            throw SettingsException(
                "Unrecognized equation type for '%s': %d.",
                OptionConstants::UQTY_T_COLD, type
            );
    }
}

/**
 * Construct the equation for a prescribed temperature.
 */
void SimulationGenerator::ConstructEquation_T_cold_prescribed(
    EquationSystem *eqsys, Settings *s
) {
    FVM::Grid *fluidGrid = eqsys->GetFluidGrid();
    FVM::Operator *eqn = new FVM::Operator(fluidGrid);

    FVM::Interpolator1D *interp = LoadDataRT_intp(MODULENAME,fluidGrid->GetRadialGrid(), s);
    eqn->AddTerm(new FVM::PrescribedParameter(fluidGrid, interp));

    eqsys->SetOperator(OptionConstants::UQTY_T_COLD, OptionConstants::UQTY_T_COLD, eqn, "Prescribed");

    // Initialization
    eqsys->initializer->AddRule(
        OptionConstants::UQTY_T_COLD,
        EqsysInitializer::INITRULE_EVAL_EQUATION
    );
}


/**
 * Construct the equation for a self-consistent temperature evolution.
 */
void SimulationGenerator::ConstructEquation_T_cold_selfconsistent(
    EquationSystem *eqsys, Settings *s, ADAS *adas, NIST *nist
) {
    
    FVM::Grid *fluidGrid = eqsys->GetFluidGrid();

    /**
     * The self-consistent temperature evolution uses an equation
     * for the total cold electron energy W_c (potential + heat) 
     */
    eqsys->SetUnknown(OptionConstants::UQTY_W_COLD, OptionConstants::UQTY_W_COLD_DESC, fluidGrid);
    
    FVM::UnknownQuantityHandler *unknowns = eqsys->GetUnknownHandler();
    len_t id_T_cold  = unknowns->GetUnknownID(OptionConstants::UQTY_T_COLD);
    len_t id_W_cold  = unknowns->GetUnknownID(OptionConstants::UQTY_W_COLD);
    len_t id_n_cold  = unknowns->GetUnknownID(OptionConstants::UQTY_N_COLD);
    len_t id_n_hot   = unknowns->GetUnknownID(OptionConstants::UQTY_N_HOT);
    len_t id_E_field = unknowns->GetUnknownID(OptionConstants::UQTY_E_FIELD);

    
    FVM::Operator *Op1 = new FVM::Operator(fluidGrid);
    FVM::Operator *Op2 = new FVM::Operator(fluidGrid);
    FVM::Operator *Op3 = new FVM::Operator(fluidGrid);

    Op1->AddTerm(new FVM::TransientTerm(fluidGrid,id_W_cold) );
    Op2->AddTerm(new OhmicHeatingTerm(fluidGrid,unknowns));
    Op3->AddTerm(new RadiatedPowerTerm(fluidGrid,unknowns,eqsys->GetIonHandler(),adas));

    eqsys->SetOperator(id_T_cold, id_W_cold,Op1,"dWc/dt = j_ohm*E - sum_i n_cold*n_i*L_i)");
    eqsys->SetOperator(id_T_cold, id_E_field,Op2);
    eqsys->SetOperator(id_T_cold, id_n_cold,Op3);

    // If hot-tail grid is enabled, add collisional  
    // energy transfer from hot-tail to T_cold. 
    if( eqsys->HasHotTailGrid() ){
        len_t id_f_hot = unknowns->GetUnknownID(OptionConstants::UQTY_F_HOT);

        FVM::MomentQuantity::pThresholdMode pMode = (FVM::MomentQuantity::pThresholdMode)s->GetInteger("eqsys/f_hot/pThresholdMode");
        real_t pThreshold = 0.0;
        enum OptionConstants::collqty_collfreq_mode collfreq_mode =
            (enum OptionConstants::collqty_collfreq_mode)s->GetInteger("collisions/collfreq_mode");
        if(collfreq_mode == OptionConstants::COLLQTY_COLLISION_FREQUENCY_MODE_FULL){
            // With collfreq_mode FULL, only add contribution from hot electrons
            // defined as those with momentum above the defined threshold. 
            pThreshold = (real_t)s->GetReal("eqsys/f_hot/pThreshold");
        }

        FVM::Operator *Op4 = new FVM::Operator(fluidGrid);


        Op4->AddTerm( new CollisionalEnergyTransferKineticTerm(fluidGrid,eqsys->GetHotTailGrid(),
            id_T_cold, id_f_hot,eqsys->GetHotTailCollisionHandler(), eqsys->GetUnknownHandler(), -1.0,
            pThreshold, pMode));
        eqsys->SetOperator(id_T_cold, id_f_hot, Op4);

        FVM::Operator *Op5 = new FVM::Operator(fluidGrid);
        Op5->AddTerm( new IonisationHeatingTerm(fluidGrid, unknowns, eqsys->GetIonHandler(), adas, nist) );
        eqsys->SetOperator(id_T_cold, id_n_hot, Op5,"dWc/dt = j_ohm*E - sum_i n_cold*n_i*L_i - int(f_hot)");

    }
    // If runaway grid and not FULL collfreqmode, add collisional  
    // energy transfer from runaways to T_cold. 
    if( eqsys->HasRunawayGrid() ){
        len_t id_f_re = unknowns->GetUnknownID(OptionConstants::UQTY_F_RE);

        FVM::Operator *Op4 = new FVM::Operator(fluidGrid);
        Op4->AddTerm( new CollisionalEnergyTransferKineticTerm(fluidGrid,eqsys->GetRunawayGrid(),
            id_T_cold, id_f_re,eqsys->GetRunawayCollisionHandler(),eqsys->GetUnknownHandler()));
        eqsys->SetOperator(id_T_cold, id_f_re, Op4);
    }
    

    /**
     * Load initial electron temperature profile.
     * If the input profile is not explicitly set, then 'SetInitialValue()' is
     * called with a null-pointer which results in T=0 at t=0
     */
    real_t *Tcold_init = LoadDataR(MODULENAME, fluidGrid->GetRadialGrid(), s, "init");
    eqsys->SetInitialValue(id_T_cold, Tcold_init);
    delete [] Tcold_init;


    ConstructEquation_W_cold(eqsys, s, nist);
}




/**
 * Implementation of an equation term which represents the total
 * heat of the cold electrons: W_h = (3/2) * n_cold * T_cold
 */
namespace DREAM {
    class ElectronHeatTerm : public FVM::DiagonalQuadraticTerm {
    public:
        ElectronHeatTerm(FVM::Grid* g, FVM::UnknownQuantityHandler *u) 
            : FVM::DiagonalQuadraticTerm(g,u->GetUnknownID(OptionConstants::UQTY_N_COLD),u){}

        virtual void SetWeights() override {
            for(len_t i = 0; i<grid->GetNCells(); i++)
                weights[i] = 1.5 * Constants::ec;
        }
    };
}



/**
 * Construct the equation for electron energy content:
 *    W_cold = 3n_cold*T_cold/2 + W_binding,
 * where W_binding is the total binding energy of all
 * ions (i.e. the minimum energy required to fully ionise
 * the entire plasma). 
*/
void SimulationGenerator::ConstructEquation_W_cold(
    EquationSystem *eqsys, Settings *s, NIST* nist
) {
    FVM::Grid *fluidGrid = eqsys->GetFluidGrid();
    
    FVM::Operator *eqn1 = new FVM::Operator(fluidGrid);
    FVM::Operator *eqn2 = new FVM::Operator(fluidGrid);
    FVM::Operator *eqn3 = new FVM::Operator(fluidGrid);

    len_t id_W_cold = eqsys->GetUnknownID(OptionConstants::UQTY_W_COLD);
    len_t id_T_cold = eqsys->GetUnknownID(OptionConstants::UQTY_T_COLD);
    len_t id_n_cold = eqsys->GetUnknownID(OptionConstants::UQTY_N_COLD);
    len_t id_n_i = eqsys->GetUnknownID(OptionConstants::UQTY_ION_SPECIES);
    
    eqn1->AddTerm(new FVM::IdentityTerm(fluidGrid,-1.0) );
    eqn2->AddTerm(new ElectronHeatTerm(fluidGrid,eqsys->GetUnknownHandler()) );
    eqn3->AddTerm(new BindingEnergyTerm(fluidGrid, eqsys->GetIonHandler(), nist));
<<<<<<< HEAD
    eqsys->SetOperator(id_W_cold, id_W_cold, eqn1, "W_c = 3nT/2 + W_bind");
    eqsys->SetOperator(id_W_cold, id_T_cold, eqn2);    
    eqsys->SetOperator(id_W_cold, id_n_i, eqn3);

=======

    // Add transport terms, if enabled
    ConstructTransportTerm(
        eqn1, MODULENAME, fluidGrid,
        OptionConstants::MOMENTUMGRID_TYPE_PXI, s, false
    );

    eqsys->SetOperator(OptionConstants::UQTY_W_COLD, OptionConstants::UQTY_W_COLD, eqn1, "W_c = 3nT/2 + W_bind");
    eqsys->SetOperator(OptionConstants::UQTY_W_COLD, OptionConstants::UQTY_T_COLD, eqn2);    
    eqsys->SetOperator(OptionConstants::UQTY_W_COLD, OptionConstants::UQTY_ION_SPECIES, eqn3);

    len_t id_W_cold = eqsys->GetUnknownHandler()->GetUnknownID(OptionConstants::UQTY_W_COLD);
    len_t id_T_cold = eqsys->GetUnknownHandler()->GetUnknownID(OptionConstants::UQTY_T_COLD);
    len_t id_n_cold = eqsys->GetUnknownHandler()->GetUnknownID(OptionConstants::UQTY_N_COLD);
    len_t id_n_i = eqsys->GetUnknownHandler()->GetUnknownID(OptionConstants::UQTY_ION_SPECIES);
>>>>>>> 4a191380
    eqsys->initializer->AddRule(
        id_W_cold,
        EqsysInitializer::INITRULE_EVAL_EQUATION,
        nullptr,
        id_T_cold,
        id_n_i,
        id_n_cold
    );


}<|MERGE_RESOLUTION|>--- conflicted
+++ resolved
@@ -177,8 +177,6 @@
 }
 
 
-
-
 /**
  * Implementation of an equation term which represents the total
  * heat of the cold electrons: W_h = (3/2) * n_cold * T_cold
@@ -195,7 +193,6 @@
         }
     };
 }
-
 
 
 /**
@@ -222,12 +219,7 @@
     eqn1->AddTerm(new FVM::IdentityTerm(fluidGrid,-1.0) );
     eqn2->AddTerm(new ElectronHeatTerm(fluidGrid,eqsys->GetUnknownHandler()) );
     eqn3->AddTerm(new BindingEnergyTerm(fluidGrid, eqsys->GetIonHandler(), nist));
-<<<<<<< HEAD
-    eqsys->SetOperator(id_W_cold, id_W_cold, eqn1, "W_c = 3nT/2 + W_bind");
-    eqsys->SetOperator(id_W_cold, id_T_cold, eqn2);    
-    eqsys->SetOperator(id_W_cold, id_n_i, eqn3);
-
-=======
+    
 
     // Add transport terms, if enabled
     ConstructTransportTerm(
@@ -235,15 +227,10 @@
         OptionConstants::MOMENTUMGRID_TYPE_PXI, s, false
     );
 
-    eqsys->SetOperator(OptionConstants::UQTY_W_COLD, OptionConstants::UQTY_W_COLD, eqn1, "W_c = 3nT/2 + W_bind");
-    eqsys->SetOperator(OptionConstants::UQTY_W_COLD, OptionConstants::UQTY_T_COLD, eqn2);    
-    eqsys->SetOperator(OptionConstants::UQTY_W_COLD, OptionConstants::UQTY_ION_SPECIES, eqn3);
-
-    len_t id_W_cold = eqsys->GetUnknownHandler()->GetUnknownID(OptionConstants::UQTY_W_COLD);
-    len_t id_T_cold = eqsys->GetUnknownHandler()->GetUnknownID(OptionConstants::UQTY_T_COLD);
-    len_t id_n_cold = eqsys->GetUnknownHandler()->GetUnknownID(OptionConstants::UQTY_N_COLD);
-    len_t id_n_i = eqsys->GetUnknownHandler()->GetUnknownID(OptionConstants::UQTY_ION_SPECIES);
->>>>>>> 4a191380
+    eqsys->SetOperator(id_W_cold, id_W_cold, eqn1, "W_c = 3nT/2 + W_bind");
+    eqsys->SetOperator(id_W_cold, id_T_cold, eqn2);    
+    eqsys->SetOperator(id_W_cold, id_n_i, eqn3);
+
     eqsys->initializer->AddRule(
         id_W_cold,
         EqsysInitializer::INITRULE_EVAL_EQUATION,
