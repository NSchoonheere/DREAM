--- conflicted
+++ resolved
@@ -144,39 +144,36 @@
     eqsys->SetOperator(id_T_cold, id_n_cold,Op3);
     std::string desc = "dWc/dt = j_ohm*E - sum_i n_cold*n_i*L_i";
 
-<<<<<<< HEAD
+
     // SPI heat absorbtion
     OptionConstants::eqterm_spi_heat_absorbtion_mode spi_heat_absorbtion_mode = (enum OptionConstants::eqterm_spi_heat_absorbtion_mode)s->GetInteger(MODULENAME_SPI "/heatAbsorbtion");
     if(spi_heat_absorbtion_mode!=OptionConstants::EQTERM_SPI_HEAT_ABSORBTION_MODE_NEGLECT){
-        FVM::Operator *Op4 = new FVM::Operator(fluidGrid);
-        Op4->AddTerm(new SPIHeatAbsorbtionTerm(fluidGrid,eqsys->GetSPIHandler(),-1));
-        eqsys->SetOperator(id_T_cold, id_T_cold, Op4);
+        FVM::Operator *OpSPIHeat = new FVM::Operator(fluidGrid);
+        OpSPIHeat->AddTerm(new SPIHeatAbsorbtionTerm(fluidGrid,eqsys->GetSPIHandler(),-1));
+        eqsys->SetOperator(id_T_cold, id_T_cold, OpSPIHeat);
     }
 
     // SPI ionization losses
-    /*len_t nZ;
+    len_t nZ;
     OptionConstants::eqterm_spi_deposition_mode spi_deposition_mode = (enum OptionConstants::eqterm_spi_deposition_mode)s->GetInteger(MODULENAME_SPI "/deposition"); 
     const real_t *SPIMolarFraction  = s->GetRealArray(MODULENAME_ION "/SPIMolarFraction", 1, &nZ);
     if(spi_deposition_mode!=OptionConstants::EQTERM_SPI_DEPOSITION_MODE_NEGLECT){
-        FVM::Operator *Op5 = new FVM::Operator(fluidGrid);
+        FVM::Operator *OpIonLoss = new FVM::Operator(fluidGrid);
         for(len_t iZ=0;iZ<nZ;iZ++){
             if(SPIMolarFraction[iZ]>0){
-                Op5->AddTerm(new IonSPIIonizLossTerm(fluidGrid, eqsys->GetIonHandler(), iZ, eqsys->GetSPIHandler(), SPIMolarFraction[iZ],1,nist));
+                OpIonLoss->AddTerm(new IonSPIIonizLossTerm(fluidGrid, eqsys->GetIonHandler(), iZ, eqsys->GetSPIHandler(), SPIMolarFraction[iZ],1,nist));
             }
         }
-        eqsys->SetOperator(id_T_cold, id_T_cold, Op5);
-    }*/
-
-    bool collFreqModeFull = ((enum OptionConstants::collqty_collfreq_mode)s->GetInteger("collisions/collfreq_mode")==OptionConstants::COLLQTY_COLLISION_FREQUENCY_MODE_FULL);
-    // If hot-tail grid and not FULL collfreqmode, add collisional  
-=======
+        eqsys->SetOperator(id_T_cold, id_T_cold, OpIonLoss);
+    }
+
     if(hasTransport){
         oqty_terms->T_cold_transport = Op4->GetAdvectionDiffusion();
         eqsys->SetOperator(id_T_cold, id_T_cold,Op4);
         desc += " + transport";
     }
     // If hot-tail grid is enabled, add collisional  
->>>>>>> 516e2d65
+
     // energy transfer from hot-tail to T_cold. 
     if( eqsys->HasHotTailGrid() ){
         len_t id_f_hot = unknowns->GetUnknownID(OptionConstants::UQTY_F_HOT);
