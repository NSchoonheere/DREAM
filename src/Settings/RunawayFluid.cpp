/**
 * Set up a collision quantity handler.
 */

#include "DREAM/Settings/SimulationGenerator.hpp"


using namespace DREAM;
using namespace std;


#define MODNAME "collisions"

/**
 * Construct a CollisionQuantityHandler object for the specified
 * grid object. Read settings from the named section of the settings.
 *
 * name:     Name of settings section to load options from.
 * grid:     Grid object for which to construct the collision handler.
 * unknowns: List of unknowns in the associated equation system.
 * s:        Settings describing how to construct the collision handler.
 */
RunawayFluid *SimulationGenerator::ConstructRunawayFluid(FVM::Grid *g,
    FVM::UnknownQuantityHandler *unknowns, IonHandler *ih, 
    OptionConstants::momentumgrid_type gridtype, Settings *s
) {
    struct CollisionQuantity::collqty_settings *cq =
        new CollisionQuantity::collqty_settings;

    cq->collfreq_type = (enum OptionConstants::collqty_collfreq_type)s->GetInteger(MODNAME "/collfreq_type");
    cq->collfreq_mode = (enum OptionConstants::collqty_collfreq_mode)s->GetInteger(MODNAME "/collfreq_mode");
    cq->lnL_type      = (enum OptionConstants::collqty_lnLambda_type)s->GetInteger(MODNAME "/lnlambda");
    cq->bremsstrahlung_mode = (enum OptionConstants::eqterm_bremsstrahlung_mode)s->GetInteger(MODNAME "/bremsstrahlung_mode");
    cq->pstar_mode = (enum OptionConstants::collqty_pstar_mode)s->GetInteger(MODNAME "/pstar_mode");
    
    OptionConstants::collqty_Eceff_mode Eceff_mode = (enum OptionConstants::collqty_Eceff_mode)s->GetInteger("eqsys/n_re/Eceff");

    CoulombLogarithm *lnLEE = new CoulombLogarithm(g,unknowns,ih,gridtype,cq,CollisionQuantity::LNLAMBDATYPE_EE);
    CoulombLogarithm *lnLEI = new CoulombLogarithm(g,unknowns,ih,gridtype,cq,CollisionQuantity::LNLAMBDATYPE_EI);
    SlowingDownFrequency *nuS = new SlowingDownFrequency(g,unknowns,ih,lnLEE,lnLEI,gridtype,cq);
    PitchScatterFrequency *nuD = new PitchScatterFrequency(g,unknowns,ih,lnLEI,lnLEE,gridtype,cq);

<<<<<<< HEAD
    RunawayFluid *REF = new RunawayFluid(g, unknowns, nuS, nuD, lnLEE, lnLEI, cq, ih);
=======
    RunawayFluid *REF = new RunawayFluid(g, unknowns, nuS,nuD,lnLEE,lnLEI, cq,Eceff_mode);
>>>>>>> e3d652aa
    
    return REF;
}
<|MERGE_RESOLUTION|>--- conflicted
+++ resolved
@@ -40,11 +40,7 @@
     SlowingDownFrequency *nuS = new SlowingDownFrequency(g,unknowns,ih,lnLEE,lnLEI,gridtype,cq);
     PitchScatterFrequency *nuD = new PitchScatterFrequency(g,unknowns,ih,lnLEI,lnLEE,gridtype,cq);
 
-<<<<<<< HEAD
-    RunawayFluid *REF = new RunawayFluid(g, unknowns, nuS, nuD, lnLEE, lnLEI, cq, ih);
-=======
-    RunawayFluid *REF = new RunawayFluid(g, unknowns, nuS,nuD,lnLEE,lnLEI, cq,Eceff_mode);
->>>>>>> e3d652aa
+    RunawayFluid *REF = new RunawayFluid(g, unknowns, nuS,nuD,lnLEE,lnLEI, cq, ih, Eceff_mode);
     
     return REF;
 }
