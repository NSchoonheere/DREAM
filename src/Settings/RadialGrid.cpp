/**
 * Construction of the radial grid.
 */

#include <string>
#include "DREAM/Settings/Settings.hpp"
#include "DREAM/Settings/SimulationGenerator.hpp"
#include "FVM/Grid/AnalyticBRadialGridGenerator.hpp"
#include "FVM/Grid/CylindricalRadialGridGenerator.hpp"
#include "FVM/Grid/EmptyMomentumGrid.hpp"
#include "FVM/Grid/EmptyRadialGrid.hpp"
#include "FVM/Grid/RadialGrid.hpp"


using namespace DREAM;
using namespace std;

// Module name (to give compile-time error if misspelled,
// instead of a run-time error)
#define RADIALGRID "radialgrid"

/**
 * Define options for the radial simulation grid.
 *
 * s: Settings object to define options in.
 */
void SimulationGenerator::DefineOptions_RadialGrid(Settings *s) {

    // Radial grid
    s->DefineSetting(RADIALGRID "/nr",   "Number of radial (distribution) grid points", (int_t)1, true);
    s->DefineSetting(RADIALGRID "/type", "Type of radial grid", (int_t)OptionConstants::RADIALGRID_TYPE_CYLINDRICAL);

    // CylindricalRadialGrid
    s->DefineSetting(RADIALGRID "/a",  "Tokamak minor radius", (real_t)0.5);
    s->DefineSetting(RADIALGRID "/B0", "On-axis magnetic field strength", (real_t)1.0);
    s->DefineSetting(RADIALGRID "/r0", "Inner-most radius to simulate (on flux-grid)", (real_t)0.0);

<<<<<<< HEAD
    // AnalyticBRadialGridGenerator
    s->DefineSetting(RADIALGRID "/R0", "Tokamak major radius", (real_t)2.0);
    s->DefineSetting(RADIALGRID "/ntheta", "Number of poloidal angles grid points to use for bounce averages", (int_t)30);

    DefineDataR(RADIALGRID, s, "delta");    // Triangularity
    DefineDataR(RADIALGRID, s, "Delta");    // Shafranov shift
    DefineDataR(RADIALGRID, s, "kappa");    // Elongation
    DefineDataR(RADIALGRID, s, "G");        // G = R*Bphi
    DefineDataR(RADIALGRID, s, "psi_p0");   // Reference poloidal flux
=======
    // Magnetic ripple effects
    DefineOptions_f_ripple(RADIALGRID, s);
}

/**
 * Define options for the magnetic ripple modelling.
 */
void SimulationGenerator::DefineOptions_f_ripple(const string& mod, Settings *s) {
    s->DefineSetting(mod + "/ripple/ncoils", "Number of toroidal magnetic field coils", (int_t)0);
    s->DefineSetting(mod + "/ripple/deltacoils", "Distance between magnetic field coils (alternative to ncoils)", (real_t)0);
    
    s->DefineSetting(mod + "/ripple/m", "Poloidal mode numbers", 0, (int_t*)nullptr);
    s->DefineSetting(mod + "/ripple/n", "Toroidal mode numbers", 0, (int_t*)nullptr);

    // Define perturbation data
    DefineDataIonRT(mod, s, "ripple");
>>>>>>> 2cc2bb36
}

/**
 * Construct a radial grid according to the
 * given specification.
 *
 * s: Settings object specifying how to construct
 *    the radial grid.
 */
FVM::Grid *SimulationGenerator::ConstructRadialGrid(Settings *s) {
    enum OptionConstants::radialgrid_type type = (enum OptionConstants::radialgrid_type)s->GetInteger(RADIALGRID "/type");
    int_t nr = s->GetInteger(RADIALGRID "/nr");

    FVM::RadialGrid *rg;
    switch (type) {
        case OptionConstants::RADIALGRID_TYPE_CYLINDRICAL:
            rg = ConstructRadialGrid_Cylindrical(nr, s);
            break;

        case OptionConstants::RADIALGRID_TYPE_TOROIDAL_ANALYTICAL:
            rg = ConstructRadialGrid_ToroidalAnalytical(nr, s);
            break;

        default:
            throw SettingsException(
                "Unrecognized radial grid type specified: " INT_T_PRINTF_FMT ".",
                type
            );
    }
    
    return new FVM::Grid(rg, new FVM::EmptyMomentumGrid(rg));
}



/**
 * Construct a radial grid according to the
 * given specification.
 *
 * s: Settings object specifying how to construct
 *    the radial grid.
 */
FVM::Grid *SimulationGenerator::ConstructScalarGrid() {
//    auto *emptyGridGenerator = new FVM::EmptyRadialGridGenerator();
//   FVM::RadialGrid *rg = new FVM::RadialGrid(emptyGridGenerator);
    FVM::RadialGrid *rg = new FVM::EmptyRadialGrid();
    return new FVM::Grid(rg, new FVM::EmptyMomentumGrid(rg));
}



/*************************************
 * SPECIFIC RADIAL GRID CONSTRUCTION *
 *************************************/
/**
 * Construct a radial grid that approximates the tokamak
 * as a straight cylinder.
 * 
 * nr: Number of radial (distribution) grid points.
 * s:  Settings object specifying how to construct the grid.
 */
FVM::RadialGrid *SimulationGenerator::ConstructRadialGrid_Cylindrical(const int_t nr, Settings *s) {
    real_t a  = s->GetReal(RADIALGRID "/a");
    real_t B0 = s->GetReal(RADIALGRID "/B0");
    real_t r0 = s->GetReal(RADIALGRID "/r0");

    auto *crgg = new FVM::CylindricalRadialGridGenerator(nr, B0, r0, a);
    return new FVM::RadialGrid(crgg);
}

/**
 * Construct a toroidal radial grid using an analytical
 * model for the magnetic field.
 *
 * nr: Number of radial (distribution) grid points.
 * s:  Settings object specifying how to construct the grid.
 */
FVM::RadialGrid *SimulationGenerator::ConstructRadialGrid_ToroidalAnalytical(const int_t nr, Settings *s) {
    real_t a  = s->GetReal(RADIALGRID "/a");
    real_t r0 = s->GetReal(RADIALGRID "/r0");
    real_t R0 = s->GetReal(RADIALGRID "/R0");

    len_t ntheta_interp = s->GetInteger(RADIALGRID "/ntheta");

    FVM::AnalyticBRadialGridGenerator::shape_profiles *shapes =
        new FVM::AnalyticBRadialGridGenerator::shape_profiles;

    shapes->G       = s->GetRealArray(RADIALGRID "/G/x", 1, &shapes->nG);
    shapes->G_r     = s->GetRealArray(RADIALGRID "/G/r", 1, &shapes->nG);
    shapes->delta   = s->GetRealArray(RADIALGRID "/delta/x", 1, &shapes->ndelta);
    shapes->delta_r = s->GetRealArray(RADIALGRID "/delta/r", 1, &shapes->ndelta);
    shapes->Delta   = s->GetRealArray(RADIALGRID "/Delta/x", 1, &shapes->nDelta);
    shapes->Delta_r = s->GetRealArray(RADIALGRID "/Delta/r", 1, &shapes->nDelta);
    shapes->kappa   = s->GetRealArray(RADIALGRID "/kappa/x", 1, &shapes->nkappa);
    shapes->kappa_r = s->GetRealArray(RADIALGRID "/kappa/r", 1, &shapes->nkappa);
    shapes->psi     = s->GetRealArray(RADIALGRID "/psi_p0/x", 1, &shapes->npsi);
    shapes->psi_r   = s->GetRealArray(RADIALGRID "/psi_p0/r", 1, &shapes->npsi);

    auto *abrg = new FVM::AnalyticBRadialGridGenerator(
        nr, r0, a, R0, ntheta_interp, shapes
    );

    return new FVM::RadialGrid(abrg);
}
<|MERGE_RESOLUTION|>--- conflicted
+++ resolved
@@ -35,7 +35,6 @@
     s->DefineSetting(RADIALGRID "/B0", "On-axis magnetic field strength", (real_t)1.0);
     s->DefineSetting(RADIALGRID "/r0", "Inner-most radius to simulate (on flux-grid)", (real_t)0.0);
 
-<<<<<<< HEAD
     // AnalyticBRadialGridGenerator
     s->DefineSetting(RADIALGRID "/R0", "Tokamak major radius", (real_t)2.0);
     s->DefineSetting(RADIALGRID "/ntheta", "Number of poloidal angles grid points to use for bounce averages", (int_t)30);
@@ -45,7 +44,6 @@
     DefineDataR(RADIALGRID, s, "kappa");    // Elongation
     DefineDataR(RADIALGRID, s, "G");        // G = R*Bphi
     DefineDataR(RADIALGRID, s, "psi_p0");   // Reference poloidal flux
-=======
     // Magnetic ripple effects
     DefineOptions_f_ripple(RADIALGRID, s);
 }
@@ -62,7 +60,6 @@
 
     // Define perturbation data
     DefineDataIonRT(mod, s, "ripple");
->>>>>>> 2cc2bb36
 }
 
 /**
