--- conflicted
+++ resolved
@@ -82,15 +82,6 @@
     return ds
 
 
-<<<<<<< HEAD
-def connorHastie(T,E,ne,Z):
-    """
-    Calculates the Connor-Hastie runaway rate.
-    """
-    if E == 0: return 0
-
-    Ec = DREAM.
-=======
 def getConnorHastieRate(T,E,ne=5e19,Z=1):
     """
     Calculates the Connor-Hastie runaway rate.
@@ -100,7 +91,6 @@
         rrCH[i] = DREAM.Formulas.getConnorHastieRunawayRate(T=T, n=ne, Zeff=Z, E=E[i])
 
     return rrCH
->>>>>>> 35ae8154
 
 
 def loadCODE(filename):
