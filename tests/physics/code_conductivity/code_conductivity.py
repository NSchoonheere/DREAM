--- conflicted
+++ resolved
@@ -54,13 +54,8 @@
     ds.eqsys.n_i.addIon(name='Ion', Z=Z, n=n/Z, iontype=IonSpecies.IONS_PRESCRIBED_FULLY_IONIZED)   # Imaginary ion with charge Z
     ds.eqsys.T_cold.setPrescribedData(T)
     ds.eqsys.f_hot.setInitialProfiles(rn0=0, n0=n, rT0=0, T0=T)
-<<<<<<< HEAD
-    ds.eqsys.n_re.avalanche = Runaways.AVALANCHE_MODE_NEGLECT
-    
-=======
     ds.eqsys.n_re.setAvalanche(avalanche=Runaways.AVALANCHE_MODE_NEGLECT)
 
->>>>>>> 74862764
     ds.hottailgrid.setNxi(20)
     ds.hottailgrid.setNp(1000)
     ds.hottailgrid.setPmax(pMax)
